package server

import (
	"encoding/base64"
	"encoding/json"
	"time"

	"github.com/gogo/protobuf/types"
	logrus "github.com/sirupsen/logrus"
	"golang.org/x/net/context"

	"github.com/pachyderm/pachyderm/v2/src/client"
	ec "github.com/pachyderm/pachyderm/v2/src/enterprise"
	"github.com/pachyderm/pachyderm/v2/src/internal/backoff"
	col "github.com/pachyderm/pachyderm/v2/src/internal/collection"
	"github.com/pachyderm/pachyderm/v2/src/internal/errors"
	"github.com/pachyderm/pachyderm/v2/src/internal/keycache"
	"github.com/pachyderm/pachyderm/v2/src/internal/license"
	"github.com/pachyderm/pachyderm/v2/src/internal/log"
	"github.com/pachyderm/pachyderm/v2/src/internal/serviceenv"
	lc "github.com/pachyderm/pachyderm/v2/src/license"
)

const (
	// enterpriseTokenKey is the constant key we use that maps to an Enterprise
	// token that a user has given us. This is what we check to know if a
	// Pachyderm cluster supports enterprise features
	enterpriseTokenKey = "token"
	configKey          = "config"

	heartbeatFrequency = time.Hour
	heartbeatTimeout   = time.Minute
)

type apiServer struct {
	pachLogger log.Logger
	env        *serviceenv.ServiceEnv

	enterpriseTokenCache *keycache.Cache

	// enterpriseTokenCol is a collection containing the enterprise license state
	enterpriseTokenCol col.Collection

	// configCol is a collection containing the license server configuration
	configCol col.Collection
}

func (a *apiServer) LogReq(request interface{}) {
	a.pachLogger.Log(request, nil, nil, 0)
}

// NewEnterpriseServer returns an implementation of ec.APIServer.
func NewEnterpriseServer(env *serviceenv.ServiceEnv, etcdPrefix string) (ec.APIServer, error) {
	defaultEnterpriseRecord := &ec.EnterpriseRecord{}
	enterpriseTokenCol := col.NewCollection(
		env.GetEtcdClient(),
		etcdPrefix,
		nil,
		&ec.EnterpriseRecord{},
		nil,
		nil,
	)

	s := &apiServer{
<<<<<<< HEAD
		pachLogger: log.NewLogger("enterprise.API"),
		env:        env,
		enterpriseToken: col.NewEtcdCollection(
			env.GetEtcdClient(),
			etcdPrefix, // only one collection--no extra prefix needed
			nil,
			&ec.EnterpriseRecord{},
			nil,
			nil,
		),
		defaultEnterpriseRecord: &ec.EnterpriseRecord{Expires: defaultExpires},
=======
		pachLogger:           log.NewLogger("enterprise.API"),
		env:                  env,
		enterpriseTokenCache: keycache.NewCache(enterpriseTokenCol, enterpriseTokenKey, defaultEnterpriseRecord),
		enterpriseTokenCol:   enterpriseTokenCol,
		configCol:            col.NewCollection(env.GetEtcdClient(), etcdPrefix, nil, &ec.EnterpriseConfig{}, nil, nil),
>>>>>>> 348986a5
	}
	go s.enterpriseTokenCache.Watch()
	go s.heartbeatRoutine()
	return s, nil
}

// heartbeatRoutine should  be run in a goroutine and attempts to heartbeat to the license service.
// If the attempt fails and the license server is configured it logs the error.
func (a *apiServer) heartbeatRoutine() {
	for range time.Tick(heartbeatFrequency) {
		func() {
			ctx, cancel := context.WithTimeout(context.Background(), heartbeatTimeout)
			defer cancel()
			if err := a.heartbeatIfConfigured(ctx); err != nil {
				logrus.WithError(err).Error("enterprise license heartbeat process failed")
			}
		}()
	}
}

// heartbeatIfConfigured attempts to heartbeat to the currently configured license service.
// If no license service is configured it fails with license.ErrNotActivated.
// If the heartbeat fails with ErrInvalidIDOrSecret it moves the cluster into an inactive state.
func (a *apiServer) heartbeatIfConfigured(ctx context.Context) error {
	// If we can't get the license server address, skip heartbeating
	var config ec.EnterpriseConfig
	if err := a.configCol.ReadOnly(ctx).Get(configKey, &config); err != nil {
		if col.IsErrNotFound(err) {
			return lc.ErrNotActivated
		}
		return err
	}

	// If we can't reach the license server, we assume our license is still valid.
	// However, if we reach the license server and the cluster ID has been deleted then we should
	// deactivate the license on this server.
	resp, err := a.heartbeatToServer(ctx, config.LicenseServer, config.Id, config.Secret)
	if err != nil {
		if lc.IsErrInvalidIDOrSecret(err) {
			logrus.WithError(err).Error("enterprise license heartbeat had invalid id or secret, disabling enterprise")
			_, err = col.NewSTM(ctx, a.env.GetEtcdClient(), func(stm col.STM) error {
				e := a.enterpriseTokenCol.ReadWrite(stm)
				return e.Put(enterpriseTokenKey, &ec.EnterpriseRecord{
					LastHeartbeat:   types.TimestampNow(),
					HeartbeatFailed: true,
				})
			})
			return err
		}
		return err
	}

	_, err = col.NewSTM(ctx, a.env.GetEtcdClient(), func(stm col.STM) error {
		e := a.enterpriseTokenCol.ReadWrite(stm)
		return e.Put(enterpriseTokenKey, &ec.EnterpriseRecord{
			LastHeartbeat:   types.TimestampNow(),
			License:         resp.License,
			HeartbeatFailed: false,
		})
	})
	return err
}

// heartbeatToServer heartbeats to the provided license server with the id and secret, and updates
// the state in etcd if it's successful.
func (a *apiServer) heartbeatToServer(ctx context.Context, licenseServer, id, secret string) (*lc.HeartbeatResponse, error) {
	localClient := a.env.GetPachClient(ctx)
	versionResp, err := localClient.Version()
	if err != nil {
		return nil, err
	}

	authEnabled, err := localClient.IsAuthActive()
	if err != nil {
		return nil, err
	}

	pachClient, err := client.NewFromAddress(licenseServer)
	if err != nil {
		return nil, err
	}

	return pachClient.License.Heartbeat(ctx, &lc.HeartbeatRequest{
		Id:          id,
		Secret:      secret,
		Version:     versionResp,
		AuthEnabled: authEnabled,
	})
}

// Heartbeat implements the Heartbeat RPC. It exists mostly to test the heartbeat logic
func (a *apiServer) Heartbeat(ctx context.Context, req *ec.HeartbeatRequest) (resp *ec.HeartbeatResponse, retErr error) {
	a.LogReq(req)
	defer func(start time.Time) { a.pachLogger.Log(req, resp, retErr, time.Since(start)) }(time.Now())

	if err := a.heartbeatIfConfigured(ctx); err != nil {
		return nil, err
	}
	return &ec.HeartbeatResponse{}, nil
}

// Activate implements the Activate RPC
func (a *apiServer) Activate(ctx context.Context, req *ec.ActivateRequest) (resp *ec.ActivateResponse, retErr error) {
	a.LogReq(req)
	defer func(start time.Time) { a.pachLogger.Log(req, resp, retErr, time.Since(start)) }(time.Now())

	// Try to heartbeat before persisting the configuration
	heartbeatResp, err := a.heartbeatToServer(ctx, req.LicenseServer, req.Id, req.Secret)
	if err != nil {
		return nil, err
	}

	// If the test heartbeat succeeded, write the state and config to etcd
	if _, err := col.NewSTM(ctx, a.env.GetEtcdClient(), func(stm col.STM) error {
		if err := a.configCol.ReadWrite(stm).Put(configKey, &ec.EnterpriseConfig{
			LicenseServer: req.LicenseServer,
			Id:            req.Id,
			Secret:        req.Secret,
		}); err != nil {
			return err
		}

		return a.enterpriseTokenCol.ReadWrite(stm).Put(enterpriseTokenKey, &ec.EnterpriseRecord{License: heartbeatResp.License})
	}); err != nil {
		return nil, err
	}

	// Wait until watcher observes the write to the state key
	if err := backoff.Retry(func() error {
		record, ok := a.enterpriseTokenCache.Load().(*ec.EnterpriseRecord)
		if !ok {
			return errors.Errorf("could not retrieve enterprise expiration time")
		}
		if record.License == nil {
			return errors.Errorf("enterprise not activated")
		}
		return nil
	}, backoff.RetryEvery(100*time.Millisecond)); err != nil {
		return nil, err
	}

	return &ec.ActivateResponse{}, nil
}

// GetState returns the current state of the cluster's Pachyderm Enterprise key (ACTIVE, EXPIRED, or NONE), without the signature of the activation coee
// redacted so it can be used as an identifier but can't be replayed.
func (a *apiServer) GetState(ctx context.Context, req *ec.GetStateRequest) (resp *ec.GetStateResponse, retErr error) {
	record, err := a.getEnterpriseRecord()
	if err != nil {
		return nil, err
	}

	resp = &ec.GetStateResponse{
		Info:  record.Info,
		State: record.State,
	}

	if record.ActivationCode != "" {
		activationCode, err := license.Unmarshal(record.ActivationCode)
		if err != nil {
			return nil, err
		}

		activationCode.Signature = ""
		activationCodeStr, err := json.Marshal(activationCode)
		if err != nil {
			return nil, err
		}

		resp.ActivationCode = base64.StdEncoding.EncodeToString(activationCodeStr)
	}

	return resp, nil
}

// GetActivationCode returns the current state of the cluster's Pachyderm Enterprise key (ACTIVE, EXPIRED, or NONE), including the enterprise activation code
func (a *apiServer) GetActivationCode(ctx context.Context, req *ec.GetActivationCodeRequest) (resp *ec.GetActivationCodeResponse, retErr error) {
	a.LogReq(req)
	defer func(start time.Time) { a.pachLogger.Log(req, resp, retErr, time.Since(start)) }(time.Now())
	return a.getEnterpriseRecord()
}

func (a *apiServer) getEnterpriseRecord() (*ec.GetActivationCodeResponse, error) {
	record, ok := a.enterpriseTokenCache.Load().(*ec.EnterpriseRecord)
	if !ok {
		return nil, errors.Errorf("could not retrieve enterprise expiration time")
	}

	if record.License == nil {
		if record.HeartbeatFailed {
			return &ec.GetActivationCodeResponse{
				State: ec.State_HEARTBEAT_FAILED,
			}, nil
		}
		return &ec.GetActivationCodeResponse{
			State: ec.State_NONE,
		}, nil
	}

	expiration, err := types.TimestampFromProto(record.License.Expires)
	if err != nil {
		return nil, errors.Wrapf(err, "could not parse expiration timestamp")
	}
	resp := &ec.GetActivationCodeResponse{
		Info: &ec.TokenInfo{
			Expires: record.License.Expires,
		},
		ActivationCode: record.License.ActivationCode,
	}
	if time.Now().After(expiration) {
		resp.State = ec.State_EXPIRED
	} else {
		resp.State = ec.State_ACTIVE
	}
	return resp, nil
}

// Deactivate deletes the current cluster's enterprise token, and puts the
// cluster in the "NONE" enterprise state.
func (a *apiServer) Deactivate(ctx context.Context, req *ec.DeactivateRequest) (resp *ec.DeactivateResponse, retErr error) {
	a.LogReq(req)
	defer func(start time.Time) { a.pachLogger.Log(req, resp, retErr, time.Since(start)) }(time.Now())

	if _, err := col.NewSTM(ctx, a.env.GetEtcdClient(), func(stm col.STM) error {
		err := a.enterpriseTokenCol.ReadWrite(stm).Delete(enterpriseTokenKey)
		if err != nil && !col.IsErrNotFound(err) {
			return err
		}
		err = a.configCol.ReadWrite(stm).Delete(enterpriseTokenKey)
		if err != nil && !col.IsErrNotFound(err) {
			return err
		}
		return nil
	}); err != nil {
		return nil, err
	}

	// Wait until watcher observes the write
	if err := backoff.Retry(func() error {
		record, ok := a.enterpriseTokenCache.Load().(*ec.EnterpriseRecord)
		if !ok {
			return errors.Errorf("could not retrieve enterprise expiration time")
		}
		if record.License != nil {
			return errors.Errorf("enterprise still activated")
		}
		return nil
	}, backoff.RetryEvery(time.Second)); err != nil {
		return nil, err
	}

	return &ec.DeactivateResponse{}, nil
}<|MERGE_RESOLUTION|>--- conflicted
+++ resolved
@@ -62,25 +62,11 @@
 	)
 
 	s := &apiServer{
-<<<<<<< HEAD
-		pachLogger: log.NewLogger("enterprise.API"),
-		env:        env,
-		enterpriseToken: col.NewEtcdCollection(
-			env.GetEtcdClient(),
-			etcdPrefix, // only one collection--no extra prefix needed
-			nil,
-			&ec.EnterpriseRecord{},
-			nil,
-			nil,
-		),
-		defaultEnterpriseRecord: &ec.EnterpriseRecord{Expires: defaultExpires},
-=======
 		pachLogger:           log.NewLogger("enterprise.API"),
 		env:                  env,
 		enterpriseTokenCache: keycache.NewCache(enterpriseTokenCol, enterpriseTokenKey, defaultEnterpriseRecord),
 		enterpriseTokenCol:   enterpriseTokenCol,
 		configCol:            col.NewCollection(env.GetEtcdClient(), etcdPrefix, nil, &ec.EnterpriseConfig{}, nil, nil),
->>>>>>> 348986a5
 	}
 	go s.enterpriseTokenCache.Watch()
 	go s.heartbeatRoutine()
