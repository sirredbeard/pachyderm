//go:build k8s

// testing contains integration tests which run against two servers: a pachd, and an enterprise server.
// By contrast, the tests in the server package run against a single pachd.
package testing

import (
	"bufio"
	"context"
	"fmt"
	"strings"
	"testing"

	"github.com/pachyderm/pachyderm/v2/src/admin"
	"github.com/pachyderm/pachyderm/v2/src/internal/client"
	"github.com/pachyderm/pachyderm/v2/src/internal/minikubetestenv"
	"github.com/pachyderm/pachyderm/v2/src/internal/pctx"
	"github.com/pachyderm/pachyderm/v2/src/internal/require"
	tu "github.com/pachyderm/pachyderm/v2/src/internal/testutil"
	"github.com/pachyderm/pachyderm/v2/src/version"
)

const enterpriseRootToken = "iamenterprise"

func resetClusterState(ctx context.Context, t *testing.T, c *client.APIClient) {
	ec, err := client.NewEnterpriseClientForTest(ctx)
	require.NoError(t, err)
	// Set the root token, in case a previous test failed
	ec.SetAuthToken(enterpriseRootToken)
	require.NoError(t, ec.DeleteAllEnterprise())

	require.NoError(t, tu.PachctlBashCmd(t, c, `
	pachctl config set context  --overwrite enterprise <<EOF
	{
	  "source": 1,
	  "pachd_address": "grpc://{{ .host }}:{{ .port }}",
	  "session_token": "{{ .token }}"
	}
	EOF`,
		"host", ec.GetAddress().Host,
		"port", fmt.Sprint(ec.GetAddress().Port),
		"token", enterpriseRootToken,
	).Run())
	require.NoError(t, tu.PachctlBashCmd(t, c, "pachctl config set active-enterprise-context enterprise").Run())
}

// TestRegisterPachd tests registering a pachd with the enterprise server when auth is disabled
func TestRegisterPachd(t *testing.T) {
	ctx := context.Background()
	c, ns := minikubetestenv.AcquireCluster(t, minikubetestenv.EnterpriseMemberOption)
	resetClusterState(ctx, t, c)
	defer resetClusterState(ctx, t, c)
	pachAddress := fmt.Sprintf("grpc://pachd.%s:%v", ns, c.GetAddress().Port)
	require.NoError(t, tu.PachctlBashCmd(t, c, `
		echo {{.license}} | pachctl license activate
		pachctl enterprise register --id {{.id}} --enterprise-server-address grpc://pach-enterprise.enterprise:31650 --pachd-address {{.pach_address}}
		pachctl enterprise get-state | match ACTIVE
		pachctl license list-clusters \
		  | match 'id: {{.id}}' \
		  | match -v 'last_heartbeat: <nil>'
		`,
		"id", tu.UniqueString("cluster"),
		"license", tu.GetTestEnterpriseCode(t),
		"pach_address", pachAddress,
	).Run())
}

// TestRegisterAuthenticated tests registering a pachd with the enterprise server when auth is enabled
func TestRegisterAuthenticated(t *testing.T) {
	ctx := context.Background()
	c, ns := minikubetestenv.AcquireCluster(t, minikubetestenv.EnterpriseMemberOption)
	resetClusterState(ctx, t, c)
	defer resetClusterState(ctx, t, c)
	cluster := tu.UniqueString("cluster")
	pachAddress := fmt.Sprintf("grpc://pachd.%s:%v", ns, c.GetAddress().Port)
	require.NoError(t, tu.PachctlBashCmd(t, c, `
		echo {{.license}} | pachctl license activate
		echo {{.enterprise_token}} | pachctl auth activate --enterprise --issuer http://pach-enterprise.enterprise:31658 --supply-root-token
		pachctl enterprise register --id {{.id}} --enterprise-server-address grpc://pach-enterprise.enterprise:31650 --pachd-address {{ .pach_address }}

		pachctl enterprise get-state | match ACTIVE
		pachctl license list-clusters \
		  | match 'id: {{.id}}' \
		  | match -v 'last_heartbeat: <nil>'

		pachctl auth whoami --enterprise | match 'pach:root'
	`,
		"id", cluster,
		"license", tu.GetTestEnterpriseCode(t),
		"enterprise_token", enterpriseRootToken,
		"pach_address", pachAddress,
	).Run())
}

// TestEnterpriseRoleBindings tests configuring role bindings for the enterprise server
func TestEnterpriseRoleBindings(t *testing.T) {
	ctx := context.Background()
	c, ns := minikubetestenv.AcquireCluster(t, minikubetestenv.EnterpriseMemberOption)
	resetClusterState(ctx, t, c)
	defer resetClusterState(ctx, t, c)
	pachAddress := fmt.Sprintf("grpc://pachd.%s:%v", ns, c.GetAddress().Port)
	require.NoError(t, tu.PachctlBashCmd(t, c, `
		echo {{.license}} | pachctl license activate
		echo {{.enterprise_token}} | pachctl auth activate --enterprise --issuer http://pach-enterprise.enterprise:31658 --supply-root-token
		pachctl enterprise register --id {{.id}} --enterprise-server-address grpc://pach-enterprise.enterprise:31650 --pachd-address {{ .pach_address }}
		echo {{.token}} | pachctl auth activate --supply-root-token --client-id pachd2
		pachctl auth set enterprise clusterAdmin robot:test1
		pachctl auth get enterprise | match robot:test1
		pachctl auth get cluster | match -v robot:test1
		`,
		"id", tu.UniqueString("cluster"),
		"license", tu.GetTestEnterpriseCode(t),
		"enterprise_token", enterpriseRootToken,
		"token", tu.RootToken,
		"pach_address", pachAddress,
	).Run())
}

// TestGetAndUseRobotToken tests getting a robot token for the enterprise server
func TestGetAndUseRobotToken(t *testing.T) {
	ctx := context.Background()
	c, ns := minikubetestenv.AcquireCluster(t, minikubetestenv.EnterpriseMemberOption)
	resetClusterState(ctx, t, c)
	defer resetClusterState(ctx, t, c)
	pachAddress := fmt.Sprintf("grpc://pachd.%s:%v", ns, c.GetAddress().Port)
	require.NoError(t, tu.PachctlBashCmd(t, c, `
		echo {{.license}} | pachctl license activate
		echo {{.enterprise_token}} | pachctl auth activate --enterprise --issuer http://pach-enterprise.enterprise:31658 --supply-root-token
		pachctl enterprise register --id {{.id}} --enterprise-server-address grpc://pach-enterprise.enterprise:31650 --pachd-address {{ .pach_address }}
		echo {{.token}} | pachctl auth activate --supply-root-token --client-id pachd2
		pachctl auth get-robot-token --enterprise -q {{.alice}} | tail -1 | pachctl auth use-auth-token --enterprise
		pachctl auth get-robot-token -q {{.bob}} | pachctl auth use-auth-token
		pachctl auth whoami --enterprise | match {{.alice}}
		pachctl auth whoami | match {{.bob}}
		`,
		"id", tu.UniqueString("cluster"),
		"license", tu.GetTestEnterpriseCode(t),
		"token", tu.RootToken,
		"enterprise_token", enterpriseRootToken,
		"alice", tu.UniqueString("alice"),
		"bob", tu.UniqueString("bob"),
		"pach_address", pachAddress,
	).Run())
}

// TestConfig tests getting and setting OIDC configuration for the identity server
func TestConfig(t *testing.T) {
	ctx := context.Background()
	c, ns := minikubetestenv.AcquireCluster(t, minikubetestenv.EnterpriseMemberOption)
	resetClusterState(ctx, t, c)
	defer resetClusterState(ctx, t, c)
	pachAddress := fmt.Sprintf("grpc://pachd.%s:%v", ns, c.GetAddress().Port)
	require.NoError(t, tu.PachctlBashCmd(t, c, `
		echo {{.license}} | pachctl license activate
		echo {{.enterprise_token}} | pachctl auth activate --enterprise --issuer http://pach-enterprise.enterprise:31658 --supply-root-token
		pachctl enterprise register --id {{.id}} --enterprise-server-address pach-enterprise.enterprise:31650 --pachd-address {{ .pach_address }}
		echo {{.token}} | pachctl auth activate --supply-root-token --client-id pachd2
			`,
		"id", tu.UniqueString("cluster"),
		"token", tu.RootToken,
		"enterprise_token", enterpriseRootToken,
		"license", tu.GetTestEnterpriseCode(t),
		"pach_address", pachAddress,
	).Run())

	require.NoError(t, tu.PachctlBashCmd(t, c, `
		pachctl auth set-config --enterprise <<EOF
{
	"issuer": "http://pach-enterprise.enterprise:31658",
        "localhost_issuer": true,
	"client_id": localhost,
	"redirect_uri": "http://pach-enterprise.enterprise:31650"
}
EOF
	`).Run())

	require.NoError(t, tu.PachctlBashCmd(t, c, `
		pachctl auth get-config --enterprise \
		  | match '"issuer": "http://pach-enterprise.enterprise:31658"' \
		  | match '"localhost_issuer": true' \
		  | match '"client_id": "localhost"' \
		  | match '"redirect_uri": "http://pach-enterprise.enterprise:31650"'
		`,
	).Run())
}

// TestLoginEnterprise tests logging in to the enterprise server
func TestLoginEnterprise(t *testing.T) {
	ctx := context.Background()
	c, ns := minikubetestenv.AcquireCluster(t, minikubetestenv.EnterpriseMemberOption)
	resetClusterState(ctx, t, c)
	defer resetClusterState(ctx, t, c)
	ec, err := client.NewEnterpriseClientForTest(ctx)
	require.NoError(t, err)
	pachAddress := fmt.Sprintf("grpc://pachd.%s:%v", ns, c.GetAddress().Port)
	require.NoError(t, tu.PachctlBashCmd(t, c, `
		echo {{.license}} | pachctl license activate
		echo {{.enterprise_token}} | pachctl auth activate --enterprise --issuer http://pach-enterprise.enterprise:31658 --supply-root-token
		pachctl enterprise register --id {{.id}} --enterprise-server-address grpc://pach-enterprise.enterprise:31650 --pachd-address {{ .pach_address }}
		echo {{.token}} | pachctl auth activate --supply-root-token --client-id pachd2
		echo '{"id": "test", "name": "test", "type": "mockPassword", "config": {"username": "admin", "password": "password"}}' | pachctl idp create-connector
		`,
		"id", tu.UniqueString("cluster"),
		"token", tu.RootToken,
		"enterprise_token", enterpriseRootToken,
		"license", tu.GetTestEnterpriseCode(t),
		"pach_address", pachAddress,
	).Run())

	cmd := tu.PachctlBashCmd(t, c, "pachctl auth login --no-browser --enterprise")
	out, err := cmd.StdoutPipe()
	require.NoError(t, err)

	require.NoError(t, cmd.Start())
	sc := bufio.NewScanner(out)
	for sc.Scan() {
		if strings.HasPrefix(strings.TrimSpace(sc.Text()), "http://") {
			tu.DoOAuthExchange(t, ec, ec, sc.Text())
			break
		}
	}
	require.NoError(t, cmd.Wait())

	require.NoError(t, tu.PachctlBashCmd(t, c, `
		pachctl auth whoami --enterprise | match user:{{.user}}
		pachctl auth whoami | match pach:root`,
		"user", tu.DexMockConnectorEmail,
	).Run())
}

// TestLoginPachd tests logging in to pachd
func TestLoginPachd(t *testing.T) {
<<<<<<< HEAD
	ctx := context.Background()
=======
	ctx := pctx.TestContext(t)
>>>>>>> 29f337e7
	c, ns := minikubetestenv.AcquireCluster(t, minikubetestenv.EnterpriseMemberOption)
	resetClusterState(ctx, t, c)
	defer resetClusterState(ctx, t, c)

	ec, err := client.NewEnterpriseClientForTest(ctx)
	require.NoError(t, err)
	pachAddress := fmt.Sprintf("grpc://pachd.%s:%v", ns, c.GetAddress().Port)
	require.NoError(t, tu.PachctlBashCmd(t, c, `
		echo {{.license}} | pachctl license activate
		echo {{.enterprise_token}} | pachctl auth activate --enterprise --issuer http://pach-enterprise.enterprise:31658 --supply-root-token
		pachctl enterprise register --id {{.id}} --enterprise-server-address grpc://pach-enterprise.enterprise:31650 --pachd-address {{ .pach_address }}
		echo {{.token}} | pachctl auth activate --supply-root-token --client-id pachd2
		echo '{"id": "test", "name": "test", "type": "mockPassword", "config": {"username": "admin", "password": "password"}}' | pachctl idp create-connector
		`,
		"id", tu.UniqueString("cluster"),
		"token", tu.RootToken,
		"enterprise_token", enterpriseRootToken,
		"license", tu.GetTestEnterpriseCode(t),
		"pach_address", pachAddress,
	).Run())

	cmd := tu.PachctlBashCmd(t, c, "pachctl auth login --no-browser")
	out, err := cmd.StdoutPipe()
	require.NoError(t, err)

	require.NoError(t, cmd.Start())
	sc := bufio.NewScanner(out)
	for sc.Scan() {
		if strings.HasPrefix(strings.TrimSpace(sc.Text()), "http://") {
			tu.DoOAuthExchange(t, c, ec, sc.Text())
			break
		}
	}
	require.NoError(t, cmd.Wait())

	require.NoError(t, tu.PachctlBashCmd(t, c, `
		pachctl auth whoami | match user:{{.user}}
		pachctl auth whoami --enterprise | match 'pach:root'`,
		"user", tu.DexMockConnectorEmail,
	).Run())
}

// Tests synching contexts from the enterprise server
func TestSyncContexts(t *testing.T) {
	ctx := context.Background()
	c, ns := minikubetestenv.AcquireCluster(t, minikubetestenv.EnterpriseMemberOption)
	resetClusterState(ctx, t, c)
	defer resetClusterState(ctx, t, c)
	id := tu.UniqueString("cluster")
	clusterId := tu.UniqueString("clusterDeploymentId")
	pachAddress := fmt.Sprintf("grpc://pachd.%s:%v", ns, c.GetAddress().Port)
	// register a new cluster
	require.NoError(t, tu.PachctlBashCmd(t, c, `
		echo {{.license}} | pachctl license activate
		echo {{.enterprise_token}} | pachctl auth activate --enterprise --issuer http://pach-enterprise.enterprise:31658 --supply-root-token
		pachctl enterprise register --id {{.id}} --enterprise-server-address grpc://pach-enterprise.enterprise:31650 --pachd-address {{ .pach_address }} --pachd-user-address grpc://pachd.default:1655 --cluster-deployment-id {{.clusterId}}
		`,
		"id", id,
		"token", tu.RootToken,
		"enterprise_token", enterpriseRootToken,
		"license", tu.GetTestEnterpriseCode(t),
		"clusterId", clusterId,
		"pach_address", pachAddress,
	).Run())

	// assert the registered cluster isn't reflected in the user's config
	require.YesError(t, tu.PachctlBashCmd(t, c, `
		pachctl config list context | match {{.id}}
		`,
		"id", id,
	).Run())

	// sync contexts and assert that the newly registered cluster is accessible
	require.NoError(t, tu.PachctlBashCmd(t, c, `
		pachctl enterprise sync-contexts
		pachctl config list context | match {{.id}}
		pachctl config get context {{.id}} | match "\"pachd_address\": \"grpc://pachd.default:1655\""
		pachctl config get context {{.id}} | match "\"cluster_deployment_id\": \"{{.clusterId}}\""
		pachctl config get context {{.id}} | match "\"source\": \"IMPORTED\","
		`,
		"id", id,
		"clusterId", clusterId,
	).Run())

	// re-register cluster with the same cluster ID and new user address
	// the user-address should be updated on sync
	require.NoError(t, tu.PachctlBashCmd(t, c, `
		pachctl license update-cluster --id {{.id}} --user-address {{.userAddress}}
		pachctl enterprise sync-contexts
		pachctl config get context {{.id}} | match "\"pachd_address\": \"{{.userAddress}}\""
		`,
		"id", id,
		"license", tu.GetTestEnterpriseCode(t),
		"clusterId", clusterId,
		"userAddress", "grpc://pachd.default:700",
	).Run())

	// re-register cluster with a new cluster ID
	// the cluster id should be updated and the session token should be set to empty
	// TODO(acohen4): set session_token so that it can be unset
	newClusterId := tu.UniqueString("clusterDeploymentId")
	require.NoError(t, tu.PachctlBashCmd(t, c, `
		pachctl license update-cluster --id {{.id}} --cluster-deployment-id {{.clusterId}}
		pachctl enterprise sync-contexts
		pachctl config get context {{.id}} | match "\"pachd_address\": \"{{.userAddress}}\""
		pachctl config get context {{.id}} | match "\"cluster_deployment_id\": \"{{.clusterId}}\""
		`,
		"id", id,
		"license", tu.GetTestEnterpriseCode(t),
		"clusterId", newClusterId,
		"userAddress", "grpc://pachd.default:700",
	).Run())

	// make sure that the cluster with id = 'localhost' does not get synched, which is
	// self referencing context record for the enterprise server.
	// it should be filtered on the criteria of being set as an enterprise server record
	require.YesError(t, tu.PachctlBashCmd(t, c, `pachctl config list context | match localhost`).Run())
}

// Tests RegisterCluster command's derived argument values if not provided
func TestRegisterDefaultArgs(t *testing.T) {
	ctx := context.Background()
	c, ns := minikubetestenv.AcquireCluster(t, minikubetestenv.EnterpriseMemberOption)
	resetClusterState(ctx, t, c)
	defer resetClusterState(ctx, t, c)

	id := tu.UniqueString("cluster")

	// get cluster ID from connection
	clusterInfo, inspectErr := c.AdminAPIClient.InspectCluster(c.Ctx(), &admin.InspectClusterRequest{
		ClientVersion: version.Version,
	})
	require.NoError(t, inspectErr)
	clusterId := clusterInfo.DeploymentID

	host := c.GetAddress().Host
	pachAddress := fmt.Sprintf("grpc://pachd.%s:%v", ns, c.GetAddress().Port)
	// register a new cluster
	require.NoError(t, tu.PachctlBashCmd(t, c, `
		echo {{.license}} | pachctl license activate
		echo {{.enterprise_token}} | pachctl auth activate --enterprise --issuer http://pach-enterprise.enterprise:31658 --supply-root-token
		pachctl enterprise register --id {{.id}} --enterprise-server-address grpc://pach-enterprise.enterprise:31650 --pachd-address {{ .pach_address}}

		pachctl enterprise sync-contexts

		pachctl config list context | match {{.id}}
		pachctl config get context {{.id}} | match "\"pachd_address\": \"{{.list_pach_address}}"
		pachctl config get context {{.id}} | match "\"cluster_deployment_id\": \"{{.clusterId}}\""
		pachctl config get context {{.id}} | match "\"source\": \"IMPORTED\","
		`,
		"id", id,
		"enterprise_token", enterpriseRootToken,
		"license", tu.GetTestEnterpriseCode(t),
		"clusterId", clusterId,
		"pach_address", pachAddress,
		"list_pach_address", fmt.Sprintf("grpc://%s:%v", host, c.GetAddress().Port), // assert that a localhost address is registered
	).Run())
}

// tests that Cluster Registration is undone when enterprise service fails to activate in the `enterprise register` subcommand
func TestRegisterRollback(t *testing.T) {
	ctx := context.Background()
	c, ns := minikubetestenv.AcquireCluster(t, minikubetestenv.EnterpriseMemberOption)
	resetClusterState(ctx, t, c)
	defer resetClusterState(ctx, t, c)
	id := tu.UniqueString("cluster")

	require.NoError(t, tu.PachctlBashCmd(t, c, `
		echo {{.license}} | pachctl license activate
		`,
		"license", tu.GetTestEnterpriseCode(t),
	).Run())
	pachAddress := fmt.Sprintf("grpc://pachd.%s:%v", ns, c.GetAddress().Port)
	// passing an unreachable enterprise-server-address to the `enterprise register` command
	// causes it to fail, and rollback cluster record creation
	require.YesError(t, tu.PachctlBashCmd(t, c, `
		pachctl enterprise register --id {{.id}} --enterprise-server-address grpc:/bad-address:31650 --pachd-address {{ .pach_address }}
		`,
		"id", id,
		"pach_address", pachAddress,
	).Run())

	// verify the cluster id is not present in the license server's registered clusters
	require.YesError(t, tu.PachctlBashCmd(t, c, `
		pachctl license list-clusters \
			| match 'id: {{.id}}' \
		`,
		"id", id,
	).Run())

	require.NoError(t, tu.PachctlBashCmd(t, c, `
		pachctl enterprise register --id {{.id}} --enterprise-server-address grpc://pach-enterprise.enterprise:31650 --pachd-address {{ .pach_address }}
		`,
		"id", id,
		"pach_address", pachAddress,
	).Run())
}<|MERGE_RESOLUTION|>--- conflicted
+++ resolved
@@ -230,11 +230,7 @@
 
 // TestLoginPachd tests logging in to pachd
 func TestLoginPachd(t *testing.T) {
-<<<<<<< HEAD
-	ctx := context.Background()
-=======
 	ctx := pctx.TestContext(t)
->>>>>>> 29f337e7
 	c, ns := minikubetestenv.AcquireCluster(t, minikubetestenv.EnterpriseMemberOption)
 	resetClusterState(ctx, t, c)
 	defer resetClusterState(ctx, t, c)
