--- conflicted
+++ resolved
@@ -66,12 +66,7 @@
 	inner driver.Driver
 }
 
-<<<<<<< HEAD
-// Fuck golang
 func (td *testDriver) Jobs() col.PostgresCollection {
-=======
-func (td *testDriver) Jobs() col.EtcdCollection {
->>>>>>> f4f66739
 	return td.inner.Jobs()
 }
 func (td *testDriver) Pipelines() col.PostgresCollection {
