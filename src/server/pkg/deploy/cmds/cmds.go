package cmds

import (
	"bufio"
	"bytes"
	"context"
	"encoding/base64"
	"errors"
	"fmt"
	"io/ioutil"
	"net/http"
	"net/url"
	"os"
	"strconv"
	"strings"
	"time"

	"github.com/pachyderm/pachyderm/src/client"
	deployclient "github.com/pachyderm/pachyderm/src/client/deploy"

	"github.com/pachyderm/pachyderm/src/client/version"
	"github.com/pachyderm/pachyderm/src/server/pkg/cmdutil"
	"github.com/pachyderm/pachyderm/src/server/pkg/deploy"
	"github.com/pachyderm/pachyderm/src/server/pkg/deploy/assets"
	_metrics "github.com/pachyderm/pachyderm/src/server/pkg/metrics"

	"github.com/spf13/cobra"
	"go.pedge.io/pkg/cobra"
)

var defaultDashImage = "pachyderm/dash:0.5.10"

func maybeKcCreate(dryRun bool, manifest *bytes.Buffer, opts *assets.AssetOpts, metrics bool) error {
	if dryRun {
		_, err := os.Stdout.Write(manifest.Bytes())
		return err
	}
<<<<<<< HEAD
	if err := cmdutil.RunIO(
		cmdutil.IO{
			Stdin:  manifest,
			Stdout: os.Stdout,
			Stderr: os.Stderr,
			// we set --validate=false due to https://github.com/kubernetes/kubernetes/issues/53309
		}, "kubectl", "create", "-f", "-", "--validate=false"); err != nil {
		return err
	}
	fmt.Println("\nPachyderm is launching, this process will block until it's up.\nTo Monitor it do `kubectl get all`.")
	if opts.DashOnly || opts.EnableDash {
		fmt.Println("Once launched, access the dashboard by running \"pachctl port-forward\"")
=======
	io := cmdutil.IO{
		Stdin:  manifest,
		Stdout: os.Stdout,
		Stderr: os.Stderr,
>>>>>>> 443e0411
	}
	if err := cmdutil.RunIO(io, "kubectl", "create", "-f", "-"); err != nil {
		return err
	}
	if !dryRun {
		fmt.Println("\nPachyderm is launching. Check it's status with \"kubectl get all\"")
		if opts.DashOnly || opts.EnableDash {
			fmt.Println("Once launched, access the dashboard by running \"pachctl port-forward\"")
		}
		fmt.Println("")
	}
	return nil
}

// DeployCmd returns a cobra.Command to deploy pachyderm.
func DeployCmd(noMetrics *bool) *cobra.Command {
	metrics := !*noMetrics
	var pachdShards int
	var hostPath string
	var dev bool
	var dryRun bool
	var secure bool
	var etcdNodes int
	var etcdVolume string
	var pachdCPURequest string
	var pachdNonCacheMemRequest string
	var blockCacheSize string
	var etcdCPURequest string
	var etcdMemRequest string
	var logLevel string
	var persistentDiskBackend string
	var objectStoreBackend string
	var opts *assets.AssetOpts
	var enableDash bool
	var dashOnly bool
	var dashImage string

	deployLocal := &cobra.Command{
		Use:   "local",
		Short: "Deploy a single-node Pachyderm cluster with local metadata storage.",
		Long:  "Deploy a single-node Pachyderm cluster with local metadata storage.",
		Run: cmdutil.RunFixedArgs(0, func(args []string) (retErr error) {
			if metrics && !dev {
				start := time.Now()
				startMetricsWait := _metrics.StartReportAndFlushUserAction("Deploy", start)
				defer startMetricsWait()
				defer func() {
					finishMetricsWait := _metrics.FinishReportAndFlushUserAction("Deploy", retErr, start)
					finishMetricsWait()
				}()
			}
			manifest := &bytes.Buffer{}
			if dev {
				// Use dev build instead of release build
				opts.Version = deploy.DevVersionTag

				// we turn metrics off this is a dev cluster. The default is set by
				// deploy.PersistentPreRun, below.
				opts.Metrics = false

				// Disable authentication, for tests
				opts.DisableAuthentication = true
			}
			if err := assets.WriteLocalAssets(manifest, opts, hostPath); err != nil {
				return err
			}
			return maybeKcCreate(dryRun, manifest, opts, metrics)
		}),
	}
	deployLocal.Flags().StringVar(&hostPath, "host-path", "/var/pachyderm", "Location on the host machine where PFS metadata will be stored.")
	deployLocal.Flags().BoolVarP(&dev, "dev", "d", false, "Deploy pachd built locally, disable metrics, and use insecure authentication")

	deployGoogle := &cobra.Command{
		Use:   "google <GCS bucket> <size of disk(s) (in GB)>",
		Short: "Deploy a Pachyderm cluster running on GCP.",
		Long: "Deploy a Pachyderm cluster running on GCP.\n" +
			"Arguments are:\n" +
			"  <GCS bucket>: A GCS bucket where Pachyderm will store PFS data.\n" +
			"  <GCE persistent disks>: A comma-separated list of GCE persistent disks, one per etcd node (see --etcd-nodes).\n" +
			"  <size of disks>: Size of GCE persistent disks in GB (assumed to all be the same).\n",
		Run: cmdutil.RunFixedArgs(2, func(args []string) (retErr error) {
			if metrics && !dev {
				start := time.Now()
				startMetricsWait := _metrics.StartReportAndFlushUserAction("Deploy", start)
				defer startMetricsWait()
				defer func() {
					finishMetricsWait := _metrics.FinishReportAndFlushUserAction("Deploy", retErr, start)
					finishMetricsWait()
				}()
			}
			volumeSize, err := strconv.Atoi(args[1])
			if err != nil {
				return fmt.Errorf("volume size needs to be an integer; instead got %v", args[1])
			}
			manifest := &bytes.Buffer{}
			opts.BlockCacheSize = "0G" // GCS is fast so we want to disable the block cache. See issue #1650
			if err = assets.WriteGoogleAssets(manifest, opts, args[0], volumeSize); err != nil {
				return err
			}
			return maybeKcCreate(dryRun, manifest, opts, metrics)
		}),
	}

	deployCustom := &cobra.Command{
		Use:   "custom --persistent-disk <persistent disk backend> --object-store <object store backend> <persistent disk args> <object store args>",
		Short: "(in progress) Deploy a custom Pachyderm cluster configuration",
		Long: "(in progress) Deploy a custom Pachyderm cluster configuration.\n" +
			"If <object store backend> is \"s3\", then the arguments are:\n" +
			"    <volumes> <size of volumes (in GB)> <bucket> <id> <secret> <endpoint>\n",
		Run: pkgcobra.RunBoundedArgs(pkgcobra.Bounds{Min: 4, Max: 7}, func(args []string) (retErr error) {
			if metrics && !dev {
				start := time.Now()
				startMetricsWait := _metrics.StartReportAndFlushUserAction("Deploy", start)
				defer startMetricsWait()
				defer func() {
					finishMetricsWait := _metrics.FinishReportAndFlushUserAction("Deploy", retErr, start)
					finishMetricsWait()
				}()
			}
			manifest := &bytes.Buffer{}
			err := assets.WriteCustomAssets(manifest, opts, args, objectStoreBackend, persistentDiskBackend, secure)
			if err != nil {
				return err
			}
			return maybeKcCreate(dryRun, manifest, opts, metrics)
		}),
	}
	deployCustom.Flags().BoolVarP(&secure, "secure", "s", false, "Enable secure access to a Minio server.")
	deployCustom.Flags().StringVar(&persistentDiskBackend, "persistent-disk", "aws",
		"(required) Backend providing persistent local volumes to stateful pods. "+
			"One of: aws, google, or azure.")
	deployCustom.Flags().StringVar(&objectStoreBackend, "object-store", "s3",
		"(required) Backend providing an object-storage API to pachyderm. One of: "+
			"s3, gcs, or azure-blob.")
	var cloudfrontDistribution string
	var creds string
	var iamRole string
	deployAmazon := &cobra.Command{
		Use:   "amazon <S3 bucket> <region> <size of volumes (in GB)>",
		Short: "Deploy a Pachyderm cluster running on AWS.",
		Long: "Deploy a Pachyderm cluster running on AWS. Arguments are:\n" +
			"  <S3 bucket>: An S3 bucket where Pachyderm will store PFS data.\n" +
			"\n" +
			"  <region>: The aws region where pachyderm is being deployed (e.g. us-west-1)\n" +
			"  <size of volumes>: Size of EBS volumes, in GB (assumed to all be the same).\n",
		Run: cmdutil.RunFixedArgs(3, func(args []string) (retErr error) {
			if metrics && !dev {
				start := time.Now()
				startMetricsWait := _metrics.StartReportAndFlushUserAction("Deploy", start)
				defer startMetricsWait()
				defer func() {
					finishMetricsWait := _metrics.FinishReportAndFlushUserAction("Deploy", retErr, start)
					finishMetricsWait()
				}()
			}
			if creds == "" && iamRole == "" {
				return fmt.Errorf("Either the --credentials or the --iam-role flag needs to be provided")
			}
			var id, secret, token string
			if creds != "" {
				parts := strings.Split(creds, ",")
				if len(parts) != 3 {
					return fmt.Errorf("Incorrect format of --credentials")
				}
				id, secret, token = parts[0], parts[1], parts[2]
			}
			opts.IAMRole = iamRole
			volumeSize, err := strconv.Atoi(args[2])
			if err != nil {
				return fmt.Errorf("volume size needs to be an integer; instead got %v", args[2])
			}
			if strings.TrimSpace(cloudfrontDistribution) != "" {
				fmt.Printf("WARNING: You specified a cloudfront distribution. Deploying on AWS with cloudfront is currently " +
					"an alpha feature. No security restrictions have been applied to cloudfront, making all data public (obscured but not secured)\n")
			}
			manifest := &bytes.Buffer{}
			if err = assets.WriteAmazonAssets(manifest, opts, args[0], id, secret, token, args[1], volumeSize, cloudfrontDistribution); err != nil {
				return err
			}
			return maybeKcCreate(dryRun, manifest, opts, metrics)
		}),
	}
	deployAmazon.Flags().StringVar(&cloudfrontDistribution, "cloudfront-distribution", "",
		"Deploying on AWS with cloudfront is currently "+
			"an alpha feature. No security restrictions have been"+
			"applied to cloudfront, making all data public (obscured but not secured)")
	deployAmazon.Flags().StringVar(&creds, "credentials", "", "Use the format '--credentials=<id>,<secret>,<token>'\n<id>, <secret>, and <token> are session token details, used for authorization. You can get these by running 'aws sts get-session-token'")
	deployAmazon.Flags().StringVar(&iamRole, "iam-role", "", "Use the given IAM role for authorization, as opposed to using static credentials.  The nodes on which Pachyderm is deployed needs to have the given IAM role.")

	deployMicrosoft := &cobra.Command{
		Use:   "microsoft <container> <storage account name> <storage account key> <size of volumes (in GB)>",
		Short: "Deploy a Pachyderm cluster running on Microsoft Azure.",
		Long: "Deploy a Pachyderm cluster running on Microsoft Azure. Arguments are:\n" +
			"  <container>: An Azure container where Pachyderm will store PFS data.\n" +
			"  <size of volumes>: Size of persistent volumes, in GB (assumed to all be the same).\n",
		Run: cmdutil.RunFixedArgs(4, func(args []string) (retErr error) {
			if metrics && !dev {
				start := time.Now()
				startMetricsWait := _metrics.StartReportAndFlushUserAction("Deploy", start)
				defer startMetricsWait()
				defer func() {
					finishMetricsWait := _metrics.FinishReportAndFlushUserAction("Deploy", retErr, start)
					finishMetricsWait()
				}()
			}
			if _, err := base64.StdEncoding.DecodeString(args[2]); err != nil {
				return fmt.Errorf("storage-account-key needs to be base64 encoded; instead got '%v'", args[2])
			}
			if opts.EtcdVolume != "" {
				tempURI, err := url.ParseRequestURI(opts.EtcdVolume)
				if err != nil {
					return fmt.Errorf("Volume URI needs to be a well-formed URI; instead got '%v'", opts.EtcdVolume)
				}
				opts.EtcdVolume = tempURI.String()
			}
			volumeSize, err := strconv.Atoi(args[3])
			if err != nil {
				return fmt.Errorf("volume size needs to be an integer; instead got %v", args[3])
			}
			manifest := &bytes.Buffer{}
			if err = assets.WriteMicrosoftAssets(manifest, opts, args[0], args[1], args[2], volumeSize); err != nil {
				return err
			}
			return maybeKcCreate(dryRun, manifest, opts, metrics)
		}),
	}

	deployStorage := &cobra.Command{
		Use:   "storage <backend> ...",
		Short: "Deploy credentials for a particular storage provider.",
		Long: `
Deploy credentials for a particular storage provider, so that Pachyderm can
ingress data from and egress data to it.  Currently three backends are
supported: aws, google, and azure.  To see the required arguments for a
particular backend, run "pachctl deploy storage <backend>"`,
		Run: cmdutil.RunBoundedArgs(1, 5, func(args []string) (retErr error) {
			var data map[string][]byte
			switch args[0] {
			case "aws":
				// Need at least 4 arguments: backend, bucket, id, secret
				if len(args) < 4 {
					return fmt.Errorf("Usage: pachctl deploy storage aws <region> <id> <secret> <token>\n\n<token> is optional")
				}
				var token string
				if len(args) == 5 {
					token = args[4]
				}
				data = assets.AmazonSecret("", "", args[2], args[3], token, args[1])
			case "google":
				return fmt.Errorf("deploying credentials for GCS storage is not currently supported")
			case "azure":
				// Need 3 arguments: backend, account name, account key
				if len(args) != 3 {
					return fmt.Errorf("Usage: pachctl deploy storage azure <account name> <account key>")
				}
				data = assets.MicrosoftSecret("", args[1], args[2])
			}

			c, err := client.NewOnUserMachine(metrics, "user")
			if err != nil {
				return fmt.Errorf("error constructing pachyderm client: %v", err)
			}

			_, err = c.DeployStorageSecret(context.Background(), &deployclient.DeployStorageSecretRequest{
				Secrets: data,
			})
			if err != nil {
				return fmt.Errorf("error deploying storage secret to pachd: %v", err)
			}
			return nil
		}),
	}

	deploy := &cobra.Command{
		Use:   "deploy amazon|google|microsoft|local|custom|storage",
		Short: "Deploy a Pachyderm cluster.",
		Long:  "Deploy a Pachyderm cluster.",
		PersistentPreRun: cmdutil.Run(func([]string) error {
			dashImage = getDefaultOrLatestDashImage(dashImage, dryRun)
			opts = &assets.AssetOpts{
				PachdShards:             uint64(pachdShards),
				Version:                 version.PrettyPrintVersion(version.Version),
				LogLevel:                logLevel,
				Metrics:                 metrics,
				PachdCPURequest:         pachdCPURequest,
				PachdNonCacheMemRequest: pachdNonCacheMemRequest,
				BlockCacheSize:          blockCacheSize,
				EtcdCPURequest:          etcdCPURequest,
				EtcdMemRequest:          etcdMemRequest,
				EtcdNodes:               etcdNodes,
				EtcdVolume:              etcdVolume,
				EnableDash:              enableDash,
				DashOnly:                dashOnly,
				DashImage:               dashImage,
			}
			return nil
		}),
	}
	deploy.PersistentFlags().IntVar(&pachdShards, "shards", 16, "(rarely set) The maximum number of pachd nodes allowed in the cluster; increasing this number blindly can result in degraded performance.")
	deploy.PersistentFlags().IntVar(&etcdNodes, "dynamic-etcd-nodes", 0, "Deploy etcd as a StatefulSet with the given number of pods.  The persistent volumes used by these pods are provisioned dynamically.  Note that StatefulSet is currently a beta kubernetes feature, which might be unavailable in older versions of kubernetes.")
	deploy.PersistentFlags().StringVar(&etcdVolume, "static-etcd-volume", "", "Deploy etcd as a ReplicationController with one pod.  The pod uses the given persistent volume.")
	deploy.PersistentFlags().BoolVar(&dryRun, "dry-run", false, "Don't actually deploy pachyderm to Kubernetes, instead just print the manifest.")
	deploy.PersistentFlags().StringVar(&logLevel, "log-level", "info", "The level of log messages to print options are, from least to most verbose: \"error\", \"info\", \"debug\".")
	deploy.PersistentFlags().BoolVar(&enableDash, "dashboard", false, "Deploy the Pachyderm UI along with Pachyderm (experimental). After deployment, run \"pachctl port-forward\" to connect")
	deploy.PersistentFlags().BoolVar(&dashOnly, "dashboard-only", false, "Only deploy the Pachyderm UI (experimental), without the rest of pachyderm. This is for launching the UI adjacent to an existing Pachyderm cluster. After deployment, run \"pachctl port-forward\" to connect")
	deploy.PersistentFlags().StringVar(&dashImage, "dash-image", "", "Image URL for pachyderm dashboard")
	deploy.AddCommand(deployLocal)
	deploy.AddCommand(deployAmazon)
	deploy.AddCommand(deployGoogle)
	deploy.AddCommand(deployMicrosoft)
	deploy.AddCommand(deployCustom)
	deploy.AddCommand(deployStorage)

	// Flags for setting pachd resource requests. These should rarely be set --
	// only if we get the defaults wrong, or users have an unusual access pattern
	//
	// All of these are empty by default, because the actual default values depend
	// on the backend to which we're. The defaults are set in
	// s/s/pkg/deploy/assets/assets.go
	deploy.PersistentFlags().StringVar(&pachdCPURequest,
		"pachd-cpu-request", "", "(rarely set) The size of Pachd's CPU "+
			"request, which we give to Kubernetes. Size is in cores (with partial "+
			"cores allowed and encouraged).")
	deploy.PersistentFlags().StringVar(&blockCacheSize, "block-cache-size", "",
		"Size of pachd's in-memory cache for PFS files. Size is specified in "+
			"bytes, with allowed SI suffixes (M, K, G, Mi, Ki, Gi, etc).")
	deploy.PersistentFlags().StringVar(&pachdNonCacheMemRequest,
		"pachd-memory-request", "", "(rarely set) The size of PachD's memory "+
			"request in addition to its block cache (set via --block-cache-size). "+
			"Size is in bytes, with SI suffixes (M, K, G, Mi, Ki, Gi, etc).")
	deploy.PersistentFlags().StringVar(&etcdCPURequest,
		"etcd-cpu-request", "", "(rarely set) The size of etcd's CPU request, "+
			"which we give to Kubernetes. Size is in cores (with partial cores "+
			"allowed and encouraged).")
	deploy.PersistentFlags().StringVar(&etcdMemRequest,
		"etcd-memory-request", "", "(rarely set) The size of etcd's memory "+
			"request. Size is in bytes, with SI suffixes (M, K, G, Mi, Ki, Gi, "+
			"etc).")
	return deploy
}

// Cmds returns a list of cobra commands for deploying Pachyderm clusters.
func Cmds(noMetrics *bool) []*cobra.Command {
	deploy := DeployCmd(noMetrics)
	var all bool
	undeploy := &cobra.Command{
		Use:   "undeploy",
		Short: "Tear down a deployed Pachyderm cluster.",
		Long:  "Tear down a deployed Pachyderm cluster.",
		Run: cmdutil.RunFixedArgs(0, func(args []string) error {
			if all {
				fmt.Printf(`
By using the --all flag, you are going to delete everything, including the
persistent volumes where metadata is stored.  If your persistent volumes
were dynamically provisioned (i.e. if you used the "--dynamic-etcd-nodes"
flag), the underlying volumes will be removed, making metadata such repos,
commits, pipelines, and jobs unrecoverable. If your persistent volume was
manually provisioned (i.e. if you used the "--static-etcd-volume" flag), the
underlying volume will not be removed.

Are you sure you want to proceed? yN
`)
				r := bufio.NewReader(os.Stdin)
				bytes, err := r.ReadBytes('\n')
				if err != nil {
					return err
				}
				if !(bytes[0] == 'y' || bytes[0] == 'Y') {
					return nil
				}
			}
			io := cmdutil.IO{
				Stdout: os.Stdout,
				Stderr: os.Stderr,
			}
			if err := cmdutil.RunIO(io, "kubectl", "delete", "job", "-l", "suite=pachyderm"); err != nil {
				return err
			}
			if err := cmdutil.RunIO(io, "kubectl", "delete", "all", "-l", "suite=pachyderm"); err != nil {
				return err
			}
			if err := cmdutil.RunIO(io, "kubectl", "delete", "sa", "-l", "suite=pachyderm"); err != nil {
				return err
			}
			if err := cmdutil.RunIO(io, "kubectl", "delete", "secret", "-l", "suite=pachyderm"); err != nil {
				return err
			}
			if all {
				if err := cmdutil.RunIO(io, "kubectl", "delete", "storageclass", "-l", "suite=pachyderm"); err != nil {
					return err
				}
				if err := cmdutil.RunIO(io, "kubectl", "delete", "pvc", "-l", "suite=pachyderm"); err != nil {
					return err
				}
				if err := cmdutil.RunIO(io, "kubectl", "delete", "pv", "-l", "suite=pachyderm"); err != nil {
					return err
				}
			}
			return nil
		}),
	}
	undeploy.Flags().BoolVarP(&all, "all", "a", false, `
Delete everything, including the persistent volumes where metadata
is stored.  If your persistent volumes were dynamically provisioned (i.e. if
you used the "--dynamic-etcd-nodes" flag), the underlying volumes will be
removed, making metadata such repos, commits, pipelines, and jobs
unrecoverable. If your persistent volume was manually provisioned (i.e. if
you used the "--static-etcd-volume" flag), the underlying volume will not be
removed.`)

	var updateDashDryRun bool
	updateDash := &cobra.Command{
		Use:   "update-dash",
		Short: "Update and redeploy the Pachyderm Dashboard at the latest compatible version.",
		Long:  "Update and redeploy the Pachyderm Dashboard at the latest compatible version.",
		Run: cmdutil.RunFixedArgs(0, func(args []string) error {
			// Undeploy the dash
			if !updateDashDryRun {
				io := cmdutil.IO{
					Stdout: os.Stdout,
					Stderr: os.Stderr,
				}
				if err := cmdutil.RunIO(io, "kubectl", "delete", "deploy", "-l", "suite=pachyderm,app=dash"); err != nil {
					return err
				}
				if err := cmdutil.RunIO(io, "kubectl", "delete", "svc", "-l", "suite=pachyderm,app=dash"); err != nil {
					return err
				}
			}
			// Redeploy the dash
			manifest := &bytes.Buffer{}
			dashImage := getDefaultOrLatestDashImage("", updateDashDryRun)
			opts := &assets.AssetOpts{
				DashOnly:  true,
				DashImage: dashImage,
			}
			assets.WriteDashboardAssets(manifest, opts)
			return maybeKcCreate(updateDashDryRun, manifest, opts, false)
		}),
	}
	updateDash.Flags().BoolVar(&updateDashDryRun, "dry-run", false, "Don't actually deploy Pachyderm Dash to Kubernetes, instead just print the manifest.")

	return []*cobra.Command{deploy, undeploy, updateDash}
}

func getDefaultOrLatestDashImage(dashImage string, dryRun bool) string {
	var err error
	version := version.PrettyPrintVersion(version.Version)
	defer func() {
		if err != nil && !dryRun {
			fmt.Printf("Error retrieving latest dash image for pachctl %v: %v Falling back to dash image %v\n", version, err, defaultDashImage)
		}
	}()
	if dashImage != "" {
		// It has been supplied explicitly by version on the command line
		return dashImage
	}
	dashImage = defaultDashImage
	compatibleDashVersionsURL := fmt.Sprintf("https://raw.githubusercontent.com/pachyderm/pachyderm/master/etc/compatibility/%v", version)
	resp, err := http.Get(compatibleDashVersionsURL)
	if err != nil {
		return dashImage
	}
	body, err := ioutil.ReadAll(resp.Body)
	if err != nil {
		return dashImage
	}
	if resp.StatusCode != 200 {
		err = errors.New(string(body))
		return dashImage
	}
	allVersions := strings.Split(strings.TrimSpace(string(body)), "\n")
	if len(allVersions) < 1 {
		return dashImage
	}
	latestVersion := strings.TrimSpace(allVersions[len(allVersions)-1])

	return fmt.Sprintf("pachyderm/dash:%v", latestVersion)
}<|MERGE_RESOLUTION|>--- conflicted
+++ resolved
@@ -35,27 +35,13 @@
 		_, err := os.Stdout.Write(manifest.Bytes())
 		return err
 	}
-<<<<<<< HEAD
-	if err := cmdutil.RunIO(
-		cmdutil.IO{
-			Stdin:  manifest,
-			Stdout: os.Stdout,
-			Stderr: os.Stderr,
-			// we set --validate=false due to https://github.com/kubernetes/kubernetes/issues/53309
-		}, "kubectl", "create", "-f", "-", "--validate=false"); err != nil {
-		return err
-	}
-	fmt.Println("\nPachyderm is launching, this process will block until it's up.\nTo Monitor it do `kubectl get all`.")
-	if opts.DashOnly || opts.EnableDash {
-		fmt.Println("Once launched, access the dashboard by running \"pachctl port-forward\"")
-=======
 	io := cmdutil.IO{
 		Stdin:  manifest,
 		Stdout: os.Stdout,
 		Stderr: os.Stderr,
->>>>>>> 443e0411
-	}
-	if err := cmdutil.RunIO(io, "kubectl", "create", "-f", "-"); err != nil {
+	}
+	// we set --validate=false due to https://github.com/kubernetes/kubernetes/issues/53309
+	if err := cmdutil.RunIO(io, "kubectl", "create", "-f", "-", "--validate=false"); err != nil {
 		return err
 	}
 	if !dryRun {
