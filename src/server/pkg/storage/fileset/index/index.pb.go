// Code generated by protoc-gen-gogo. DO NOT EDIT.
// source: server/pkg/storage/fileset/index/index.proto

package index

import (
	fmt "fmt"
	proto "github.com/golang/protobuf/proto"
	chunk "github.com/pachyderm/pachyderm/src/server/pkg/storage/chunk"
	io "io"
	math "math"
	math_bits "math/bits"
)

// Reference imports to suppress errors if they are not otherwise used.
var _ = proto.Marshal
var _ = fmt.Errorf
var _ = math.Inf

// This is a compile-time assertion to ensure that this generated file
// is compatible with the proto package it is being compiled against.
// A compilation error at this line likely means your copy of the
// proto package needs to be updated.
const _ = proto.ProtoPackageIsVersion2 // please upgrade the proto package

// Op is the set of operations that can be associated with data.
type Op int32

const (
	Op_APPEND    Op = 0
	Op_OVERWRITE Op = 1
	Op_DELETE    Op = 2
)

var Op_name = map[int32]string{
	0: "APPEND",
	1: "OVERWRITE",
	2: "DELETE",
}

var Op_value = map[string]int32{
	"APPEND":    0,
	"OVERWRITE": 1,
	"DELETE":    2,
}

func (x Op) String() string {
	return proto.EnumName(Op_name, int32(x))
}

func (Op) EnumDescriptor() ([]byte, []int) {
	return fileDescriptor_5610f63adbdd53a8, []int{0}
}

type Range struct {
	Offset               int64    `protobuf:"varint,1,opt,name=offset,proto3" json:"offset,omitempty"`
	LastPath             string   `protobuf:"bytes,2,opt,name=last_path,json=lastPath,proto3" json:"last_path,omitempty"`
	XXX_NoUnkeyedLiteral struct{} `json:"-"`
	XXX_unrecognized     []byte   `json:"-"`
	XXX_sizecache        int32    `json:"-"`
}

func (m *Range) Reset()         { *m = Range{} }
func (m *Range) String() string { return proto.CompactTextString(m) }
func (*Range) ProtoMessage()    {}
func (*Range) Descriptor() ([]byte, []int) {
	return fileDescriptor_5610f63adbdd53a8, []int{0}
}
func (m *Range) XXX_Unmarshal(b []byte) error {
	return m.Unmarshal(b)
}
func (m *Range) XXX_Marshal(b []byte, deterministic bool) ([]byte, error) {
	if deterministic {
		return xxx_messageInfo_Range.Marshal(b, m, deterministic)
	} else {
		b = b[:cap(b)]
		n, err := m.MarshalToSizedBuffer(b)
		if err != nil {
			return nil, err
		}
		return b[:n], nil
	}
}
func (m *Range) XXX_Merge(src proto.Message) {
	xxx_messageInfo_Range.Merge(m, src)
}
func (m *Range) XXX_Size() int {
	return m.Size()
}
func (m *Range) XXX_DiscardUnknown() {
	xxx_messageInfo_Range.DiscardUnknown(m)
}

var xxx_messageInfo_Range proto.InternalMessageInfo

func (m *Range) GetOffset() int64 {
	if m != nil {
		return m.Offset
	}
	return 0
}

func (m *Range) GetLastPath() string {
	if m != nil {
		return m.LastPath
	}
	return ""
}

// DataOp is a sequence of data references and an operation associated with the referenced data.
// Tags map identifiers to data in the resulting byte stream.
type DataOp struct {
	DataRefs             []*chunk.DataRef `protobuf:"bytes,1,rep,name=data_refs,json=dataRefs,proto3" json:"data_refs,omitempty"`
	Op                   Op               `protobuf:"varint,2,opt,name=op,proto3,enum=index.Op" json:"op,omitempty"`
	Tags                 []*Tag           `protobuf:"bytes,3,rep,name=tags,proto3" json:"tags,omitempty"`
	XXX_NoUnkeyedLiteral struct{}         `json:"-"`
	XXX_unrecognized     []byte           `json:"-"`
	XXX_sizecache        int32            `json:"-"`
}

func (m *DataOp) Reset()         { *m = DataOp{} }
func (m *DataOp) String() string { return proto.CompactTextString(m) }
func (*DataOp) ProtoMessage()    {}
func (*DataOp) Descriptor() ([]byte, []int) {
	return fileDescriptor_5610f63adbdd53a8, []int{1}
}
func (m *DataOp) XXX_Unmarshal(b []byte) error {
	return m.Unmarshal(b)
}
func (m *DataOp) XXX_Marshal(b []byte, deterministic bool) ([]byte, error) {
	if deterministic {
		return xxx_messageInfo_DataOp.Marshal(b, m, deterministic)
	} else {
		b = b[:cap(b)]
		n, err := m.MarshalToSizedBuffer(b)
		if err != nil {
			return nil, err
		}
		return b[:n], nil
	}
}
func (m *DataOp) XXX_Merge(src proto.Message) {
	xxx_messageInfo_DataOp.Merge(m, src)
}
func (m *DataOp) XXX_Size() int {
	return m.Size()
}
func (m *DataOp) XXX_DiscardUnknown() {
	xxx_messageInfo_DataOp.DiscardUnknown(m)
}

var xxx_messageInfo_DataOp proto.InternalMessageInfo

func (m *DataOp) GetDataRefs() []*chunk.DataRef {
	if m != nil {
		return m.DataRefs
	}
	return nil
}

func (m *DataOp) GetOp() Op {
	if m != nil {
		return m.Op
	}
	return Op_APPEND
}

func (m *DataOp) GetTags() []*Tag {
	if m != nil {
		return m.Tags
	}
	return nil
}

type Tag struct {
	Id                   string   `protobuf:"bytes,1,opt,name=id,proto3" json:"id,omitempty"`
	SizeBytes            int64    `protobuf:"varint,2,opt,name=size_bytes,json=sizeBytes,proto3" json:"size_bytes,omitempty"`
	XXX_NoUnkeyedLiteral struct{} `json:"-"`
	XXX_unrecognized     []byte   `json:"-"`
	XXX_sizecache        int32    `json:"-"`
}

func (m *Tag) Reset()         { *m = Tag{} }
func (m *Tag) String() string { return proto.CompactTextString(m) }
func (*Tag) ProtoMessage()    {}
func (*Tag) Descriptor() ([]byte, []int) {
	return fileDescriptor_5610f63adbdd53a8, []int{2}
}
func (m *Tag) XXX_Unmarshal(b []byte) error {
	return m.Unmarshal(b)
}
func (m *Tag) XXX_Marshal(b []byte, deterministic bool) ([]byte, error) {
	if deterministic {
		return xxx_messageInfo_Tag.Marshal(b, m, deterministic)
	} else {
		b = b[:cap(b)]
		n, err := m.MarshalToSizedBuffer(b)
		if err != nil {
			return nil, err
		}
		return b[:n], nil
	}
}
func (m *Tag) XXX_Merge(src proto.Message) {
	xxx_messageInfo_Tag.Merge(m, src)
}
func (m *Tag) XXX_Size() int {
	return m.Size()
}
func (m *Tag) XXX_DiscardUnknown() {
	xxx_messageInfo_Tag.DiscardUnknown(m)
}

var xxx_messageInfo_Tag proto.InternalMessageInfo

func (m *Tag) GetId() string {
	if m != nil {
		return m.Id
	}
	return ""
}

func (m *Tag) GetSizeBytes() int64 {
	if m != nil {
		return m.SizeBytes
	}
	return 0
}

// Index stores an index to and metadata about a tar stream.
type Index struct {
	Range  *Range  `protobuf:"bytes,1,opt,name=range,proto3" json:"range,omitempty"`
	DataOp *DataOp `protobuf:"bytes,2,opt,name=data_op,json=dataOp,proto3" json:"data_op,omitempty"`
	// Size of the content being indexed (does not include headers).
	SizeBytes            int64    `protobuf:"varint,3,opt,name=size_bytes,json=sizeBytes,proto3" json:"size_bytes,omitempty"`
	XXX_NoUnkeyedLiteral struct{} `json:"-"`
	XXX_unrecognized     []byte   `json:"-"`
	XXX_sizecache        int32    `json:"-"`
}

func (m *Index) Reset()         { *m = Index{} }
func (m *Index) String() string { return proto.CompactTextString(m) }
func (*Index) ProtoMessage()    {}
func (*Index) Descriptor() ([]byte, []int) {
	return fileDescriptor_5610f63adbdd53a8, []int{3}
}
func (m *Index) XXX_Unmarshal(b []byte) error {
	return m.Unmarshal(b)
}
func (m *Index) XXX_Marshal(b []byte, deterministic bool) ([]byte, error) {
	if deterministic {
		return xxx_messageInfo_Index.Marshal(b, m, deterministic)
	} else {
		b = b[:cap(b)]
		n, err := m.MarshalToSizedBuffer(b)
		if err != nil {
			return nil, err
		}
		return b[:n], nil
	}
}
func (m *Index) XXX_Merge(src proto.Message) {
	xxx_messageInfo_Index.Merge(m, src)
}
func (m *Index) XXX_Size() int {
	return m.Size()
}
func (m *Index) XXX_DiscardUnknown() {
	xxx_messageInfo_Index.DiscardUnknown(m)
}

var xxx_messageInfo_Index proto.InternalMessageInfo

func (m *Index) GetRange() *Range {
	if m != nil {
		return m.Range
	}
	return nil
}

func (m *Index) GetDataOp() *DataOp {
	if m != nil {
		return m.DataOp
	}
	return nil
}

func (m *Index) GetSizeBytes() int64 {
	if m != nil {
		return m.SizeBytes
	}
	return 0
}

func init() {
	proto.RegisterEnum("index.Op", Op_name, Op_value)
	proto.RegisterType((*Range)(nil), "index.Range")
	proto.RegisterType((*DataOp)(nil), "index.DataOp")
	proto.RegisterType((*Tag)(nil), "index.Tag")
	proto.RegisterType((*Index)(nil), "index.Index")
}

func init() {
	proto.RegisterFile("server/pkg/storage/fileset/index/index.proto", fileDescriptor_5610f63adbdd53a8)
}

var fileDescriptor_5610f63adbdd53a8 = []byte{
	// 395 bytes of a gzipped FileDescriptorProto
	0x1f, 0x8b, 0x08, 0x00, 0x00, 0x00, 0x00, 0x00, 0x02, 0xff, 0x84, 0x52, 0xcf, 0xea, 0xd3, 0x40,
	0x10, 0xfe, 0x6d, 0x62, 0x62, 0x33, 0xb5, 0xa5, 0xec, 0x41, 0xa2, 0x62, 0x28, 0x41, 0xa4, 0x58,
	0x49, 0x20, 0x7a, 0xf4, 0x62, 0x6d, 0x0e, 0x05, 0x31, 0x65, 0x89, 0x0a, 0x5e, 0xca, 0x36, 0xd9,
	0xfc, 0xa1, 0xb5, 0x59, 0x76, 0xb7, 0x62, 0x7d, 0x12, 0x1f, 0xc9, 0xa3, 0x8f, 0x20, 0xf5, 0x45,
	0x24, 0xbb, 0x39, 0xa8, 0x08, 0x5e, 0x86, 0x99, 0x6f, 0x66, 0xbe, 0xf9, 0xbe, 0x64, 0xe1, 0xa9,
	0x64, 0xe2, 0x13, 0x13, 0x31, 0x3f, 0xd4, 0xb1, 0x54, 0x9d, 0xa0, 0x35, 0x8b, 0xab, 0xf6, 0xc8,
	0x24, 0x53, 0x71, 0x7b, 0x2a, 0xd9, 0x67, 0x13, 0x23, 0x2e, 0x3a, 0xd5, 0x61, 0x47, 0x17, 0xf7,
	0x1f, 0xfd, 0x63, 0xa9, 0x68, 0xce, 0xa7, 0x83, 0x89, 0x66, 0x38, 0x7c, 0x01, 0x0e, 0xa1, 0xa7,
	0x9a, 0xe1, 0xbb, 0xe0, 0x76, 0x55, 0x25, 0x99, 0xf2, 0xd1, 0x1c, 0x2d, 0x6c, 0x32, 0x54, 0xf8,
	0x01, 0x78, 0x47, 0x2a, 0xd5, 0x8e, 0x53, 0xd5, 0xf8, 0xd6, 0x1c, 0x2d, 0x3c, 0x32, 0xea, 0x81,
	0x2d, 0x55, 0x4d, 0xc8, 0xc1, 0x5d, 0x53, 0x45, 0x33, 0x8e, 0x97, 0xe0, 0x95, 0x54, 0xd1, 0x9d,
	0x60, 0x95, 0xf4, 0xd1, 0xdc, 0x5e, 0x8c, 0x93, 0x69, 0x64, 0x0e, 0xf5, 0x13, 0x84, 0x55, 0x64,
	0x54, 0x9a, 0x44, 0xe2, 0x7b, 0x60, 0x75, 0x5c, 0x93, 0x4d, 0x13, 0x2f, 0x32, 0xda, 0x33, 0x4e,
	0xac, 0x8e, 0xe3, 0x00, 0x6e, 0x29, 0x5a, 0x4b, 0xdf, 0xd6, 0x14, 0x30, 0x34, 0x73, 0x5a, 0x13,
	0x8d, 0x87, 0xcf, 0xc1, 0xce, 0x69, 0x8d, 0xa7, 0x60, 0xb5, 0xa5, 0x56, 0xea, 0x11, 0xab, 0x2d,
	0xf1, 0x43, 0x00, 0xd9, 0x7e, 0x61, 0xbb, 0xfd, 0x45, 0x31, 0xa9, 0x99, 0x6d, 0xe2, 0xf5, 0xc8,
	0xaa, 0x07, 0x42, 0x01, 0xce, 0xa6, 0x27, 0xc2, 0x21, 0x38, 0xa2, 0xb7, 0xab, 0x57, 0xc7, 0xc9,
	0x9d, 0x81, 0x5f, 0x7f, 0x02, 0x62, 0x5a, 0xf8, 0x31, 0xdc, 0xd6, 0x56, 0x06, 0x89, 0xe3, 0x64,
	0x32, 0x4c, 0x19, 0xab, 0xc4, 0x2d, 0x8d, 0xe5, 0x3f, 0x6f, 0xda, 0x7f, 0xdd, 0x7c, 0xb2, 0x04,
	0x2b, 0xe3, 0x18, 0xc0, 0x7d, 0xb9, 0xdd, 0xa6, 0x6f, 0xd6, 0xb3, 0x1b, 0x3c, 0x01, 0x2f, 0x7b,
	0x97, 0x92, 0xf7, 0x64, 0x93, 0xa7, 0x33, 0xd4, 0xb7, 0xd6, 0xe9, 0xeb, 0x34, 0x4f, 0x67, 0xd6,
	0xea, 0xed, 0xb7, 0x6b, 0x80, 0xbe, 0x5f, 0x03, 0xf4, 0xe3, 0x1a, 0xa0, 0xaf, 0x3f, 0x83, 0x9b,
	0x0f, 0xaf, 0xea, 0x56, 0x35, 0xe7, 0x7d, 0x54, 0x74, 0x1f, 0x63, 0x4e, 0x8b, 0xe6, 0x52, 0x32,
	0xf1, 0x7b, 0x26, 0x45, 0x11, 0xff, 0xef, 0x59, 0xec, 0x5d, 0xfd, 0x93, 0x9f, 0xfd, 0x0a, 0x00,
	0x00, 0xff, 0xff, 0x42, 0x77, 0x67, 0x93, 0x41, 0x02, 0x00, 0x00,
}

func (m *Range) Marshal() (dAtA []byte, err error) {
	size := m.Size()
	dAtA = make([]byte, size)
	n, err := m.MarshalToSizedBuffer(dAtA[:size])
	if err != nil {
		return nil, err
	}
	return dAtA[:n], nil
}

func (m *Range) MarshalTo(dAtA []byte) (int, error) {
	size := m.Size()
	return m.MarshalToSizedBuffer(dAtA[:size])
}

func (m *Range) MarshalToSizedBuffer(dAtA []byte) (int, error) {
	i := len(dAtA)
	_ = i
	var l int
	_ = l
<<<<<<< HEAD
	if m.Offset != 0 {
		dAtA[i] = 0x8
		i++
		i = encodeVarintIndex(dAtA, i, uint64(m.Offset))
	}
	if len(m.LastPath) > 0 {
		dAtA[i] = 0x12
		i++
=======
	if m.XXX_unrecognized != nil {
		i -= len(m.XXX_unrecognized)
		copy(dAtA[i:], m.XXX_unrecognized)
	}
	if len(m.LastPath) > 0 {
		i -= len(m.LastPath)
		copy(dAtA[i:], m.LastPath)
>>>>>>> 2d147967
		i = encodeVarintIndex(dAtA, i, uint64(len(m.LastPath)))
		i--
		dAtA[i] = 0xa
	}
	return len(dAtA) - i, nil
}

func (m *DataOp) Marshal() (dAtA []byte, err error) {
	size := m.Size()
	dAtA = make([]byte, size)
	n, err := m.MarshalToSizedBuffer(dAtA[:size])
	if err != nil {
		return nil, err
	}
	return dAtA[:n], nil
}

func (m *DataOp) MarshalTo(dAtA []byte) (int, error) {
	size := m.Size()
	return m.MarshalToSizedBuffer(dAtA[:size])
}

func (m *DataOp) MarshalToSizedBuffer(dAtA []byte) (int, error) {
	i := len(dAtA)
	_ = i
	var l int
	_ = l
	if m.XXX_unrecognized != nil {
		i -= len(m.XXX_unrecognized)
		copy(dAtA[i:], m.XXX_unrecognized)
	}
	if len(m.Tags) > 0 {
		for iNdEx := len(m.Tags) - 1; iNdEx >= 0; iNdEx-- {
			{
				size, err := m.Tags[iNdEx].MarshalToSizedBuffer(dAtA[:i])
				if err != nil {
					return 0, err
				}
				i -= size
				i = encodeVarintIndex(dAtA, i, uint64(size))
			}
			i--
			dAtA[i] = 0x1a
		}
	}
	if m.Op != 0 {
		i = encodeVarintIndex(dAtA, i, uint64(m.Op))
		i--
		dAtA[i] = 0x10
	}
	if len(m.DataRefs) > 0 {
		for iNdEx := len(m.DataRefs) - 1; iNdEx >= 0; iNdEx-- {
			{
				size, err := m.DataRefs[iNdEx].MarshalToSizedBuffer(dAtA[:i])
				if err != nil {
					return 0, err
				}
				i -= size
				i = encodeVarintIndex(dAtA, i, uint64(size))
			}
			i--
			dAtA[i] = 0xa
		}
	}
	return len(dAtA) - i, nil
}

func (m *Tag) Marshal() (dAtA []byte, err error) {
	size := m.Size()
	dAtA = make([]byte, size)
	n, err := m.MarshalToSizedBuffer(dAtA[:size])
	if err != nil {
		return nil, err
	}
	return dAtA[:n], nil
}

func (m *Tag) MarshalTo(dAtA []byte) (int, error) {
	size := m.Size()
	return m.MarshalToSizedBuffer(dAtA[:size])
}

func (m *Tag) MarshalToSizedBuffer(dAtA []byte) (int, error) {
	i := len(dAtA)
	_ = i
	var l int
	_ = l
	if m.XXX_unrecognized != nil {
		i -= len(m.XXX_unrecognized)
		copy(dAtA[i:], m.XXX_unrecognized)
	}
	if m.SizeBytes != 0 {
		i = encodeVarintIndex(dAtA, i, uint64(m.SizeBytes))
		i--
		dAtA[i] = 0x10
	}
	if len(m.Id) > 0 {
		i -= len(m.Id)
		copy(dAtA[i:], m.Id)
		i = encodeVarintIndex(dAtA, i, uint64(len(m.Id)))
		i--
		dAtA[i] = 0xa
	}
	return len(dAtA) - i, nil
}

func (m *Index) Marshal() (dAtA []byte, err error) {
	size := m.Size()
	dAtA = make([]byte, size)
	n, err := m.MarshalToSizedBuffer(dAtA[:size])
	if err != nil {
		return nil, err
	}
	return dAtA[:n], nil
}

func (m *Index) MarshalTo(dAtA []byte) (int, error) {
	size := m.Size()
	return m.MarshalToSizedBuffer(dAtA[:size])
}

func (m *Index) MarshalToSizedBuffer(dAtA []byte) (int, error) {
	i := len(dAtA)
	_ = i
	var l int
	_ = l
	if m.XXX_unrecognized != nil {
		i -= len(m.XXX_unrecognized)
		copy(dAtA[i:], m.XXX_unrecognized)
	}
	if m.SizeBytes != 0 {
		i = encodeVarintIndex(dAtA, i, uint64(m.SizeBytes))
		i--
		dAtA[i] = 0x18
	}
	if m.DataOp != nil {
		{
			size, err := m.DataOp.MarshalToSizedBuffer(dAtA[:i])
			if err != nil {
				return 0, err
			}
			i -= size
			i = encodeVarintIndex(dAtA, i, uint64(size))
		}
		i--
		dAtA[i] = 0x12
	}
	if m.Range != nil {
		{
			size, err := m.Range.MarshalToSizedBuffer(dAtA[:i])
			if err != nil {
				return 0, err
			}
			i -= size
			i = encodeVarintIndex(dAtA, i, uint64(size))
		}
		i--
		dAtA[i] = 0xa
	}
	return len(dAtA) - i, nil
}

func encodeVarintIndex(dAtA []byte, offset int, v uint64) int {
	offset -= sovIndex(v)
	base := offset
	for v >= 1<<7 {
		dAtA[offset] = uint8(v&0x7f | 0x80)
		v >>= 7
		offset++
	}
	dAtA[offset] = uint8(v)
	return base
}
func (m *Range) Size() (n int) {
	if m == nil {
		return 0
	}
	var l int
	_ = l
	if m.Offset != 0 {
		n += 1 + sovIndex(uint64(m.Offset))
	}
	l = len(m.LastPath)
	if l > 0 {
		n += 1 + l + sovIndex(uint64(l))
	}
	if m.XXX_unrecognized != nil {
		n += len(m.XXX_unrecognized)
	}
	return n
}

func (m *DataOp) Size() (n int) {
	if m == nil {
		return 0
	}
	var l int
	_ = l
	if len(m.DataRefs) > 0 {
		for _, e := range m.DataRefs {
			l = e.Size()
			n += 1 + l + sovIndex(uint64(l))
		}
	}
	if m.Op != 0 {
		n += 1 + sovIndex(uint64(m.Op))
	}
	if len(m.Tags) > 0 {
		for _, e := range m.Tags {
			l = e.Size()
			n += 1 + l + sovIndex(uint64(l))
		}
	}
	if m.XXX_unrecognized != nil {
		n += len(m.XXX_unrecognized)
	}
	return n
}

func (m *Tag) Size() (n int) {
	if m == nil {
		return 0
	}
	var l int
	_ = l
	l = len(m.Id)
	if l > 0 {
		n += 1 + l + sovIndex(uint64(l))
	}
	if m.SizeBytes != 0 {
		n += 1 + sovIndex(uint64(m.SizeBytes))
	}
	if m.XXX_unrecognized != nil {
		n += len(m.XXX_unrecognized)
	}
	return n
}

func (m *Index) Size() (n int) {
	if m == nil {
		return 0
	}
	var l int
	_ = l
	if m.Range != nil {
		l = m.Range.Size()
		n += 1 + l + sovIndex(uint64(l))
	}
	if m.DataOp != nil {
		l = m.DataOp.Size()
		n += 1 + l + sovIndex(uint64(l))
	}
	if m.SizeBytes != 0 {
		n += 1 + sovIndex(uint64(m.SizeBytes))
	}
	if m.XXX_unrecognized != nil {
		n += len(m.XXX_unrecognized)
	}
	return n
}

func sovIndex(x uint64) (n int) {
	return (math_bits.Len64(x|1) + 6) / 7
}
func sozIndex(x uint64) (n int) {
	return sovIndex(uint64((x << 1) ^ uint64((int64(x) >> 63))))
}
func (m *Range) Unmarshal(dAtA []byte) error {
	l := len(dAtA)
	iNdEx := 0
	for iNdEx < l {
		preIndex := iNdEx
		var wire uint64
		for shift := uint(0); ; shift += 7 {
			if shift >= 64 {
				return ErrIntOverflowIndex
			}
			if iNdEx >= l {
				return io.ErrUnexpectedEOF
			}
			b := dAtA[iNdEx]
			iNdEx++
			wire |= uint64(b&0x7F) << shift
			if b < 0x80 {
				break
			}
		}
		fieldNum := int32(wire >> 3)
		wireType := int(wire & 0x7)
		if wireType == 4 {
			return fmt.Errorf("proto: Range: wiretype end group for non-group")
		}
		if fieldNum <= 0 {
			return fmt.Errorf("proto: Range: illegal tag %d (wire type %d)", fieldNum, wire)
		}
		switch fieldNum {
		case 1:
			if wireType != 0 {
				return fmt.Errorf("proto: wrong wireType = %d for field Offset", wireType)
			}
			m.Offset = 0
			for shift := uint(0); ; shift += 7 {
				if shift >= 64 {
					return ErrIntOverflowIndex
				}
				if iNdEx >= l {
					return io.ErrUnexpectedEOF
				}
				b := dAtA[iNdEx]
				iNdEx++
				m.Offset |= int64(b&0x7F) << shift
				if b < 0x80 {
					break
				}
			}
		case 2:
			if wireType != 2 {
				return fmt.Errorf("proto: wrong wireType = %d for field LastPath", wireType)
			}
			var stringLen uint64
			for shift := uint(0); ; shift += 7 {
				if shift >= 64 {
					return ErrIntOverflowIndex
				}
				if iNdEx >= l {
					return io.ErrUnexpectedEOF
				}
				b := dAtA[iNdEx]
				iNdEx++
				stringLen |= uint64(b&0x7F) << shift
				if b < 0x80 {
					break
				}
			}
			intStringLen := int(stringLen)
			if intStringLen < 0 {
				return ErrInvalidLengthIndex
			}
			postIndex := iNdEx + intStringLen
			if postIndex < 0 {
				return ErrInvalidLengthIndex
			}
			if postIndex > l {
				return io.ErrUnexpectedEOF
			}
			m.LastPath = string(dAtA[iNdEx:postIndex])
			iNdEx = postIndex
		default:
			iNdEx = preIndex
			skippy, err := skipIndex(dAtA[iNdEx:])
			if err != nil {
				return err
			}
			if skippy < 0 {
				return ErrInvalidLengthIndex
			}
			if (iNdEx + skippy) < 0 {
				return ErrInvalidLengthIndex
			}
			if (iNdEx + skippy) > l {
				return io.ErrUnexpectedEOF
			}
			m.XXX_unrecognized = append(m.XXX_unrecognized, dAtA[iNdEx:iNdEx+skippy]...)
			iNdEx += skippy
		}
	}

	if iNdEx > l {
		return io.ErrUnexpectedEOF
	}
	return nil
}
func (m *DataOp) Unmarshal(dAtA []byte) error {
	l := len(dAtA)
	iNdEx := 0
	for iNdEx < l {
		preIndex := iNdEx
		var wire uint64
		for shift := uint(0); ; shift += 7 {
			if shift >= 64 {
				return ErrIntOverflowIndex
			}
			if iNdEx >= l {
				return io.ErrUnexpectedEOF
			}
			b := dAtA[iNdEx]
			iNdEx++
			wire |= uint64(b&0x7F) << shift
			if b < 0x80 {
				break
			}
		}
		fieldNum := int32(wire >> 3)
		wireType := int(wire & 0x7)
		if wireType == 4 {
			return fmt.Errorf("proto: DataOp: wiretype end group for non-group")
		}
		if fieldNum <= 0 {
			return fmt.Errorf("proto: DataOp: illegal tag %d (wire type %d)", fieldNum, wire)
		}
		switch fieldNum {
		case 1:
			if wireType != 2 {
				return fmt.Errorf("proto: wrong wireType = %d for field DataRefs", wireType)
			}
			var msglen int
			for shift := uint(0); ; shift += 7 {
				if shift >= 64 {
					return ErrIntOverflowIndex
				}
				if iNdEx >= l {
					return io.ErrUnexpectedEOF
				}
				b := dAtA[iNdEx]
				iNdEx++
				msglen |= int(b&0x7F) << shift
				if b < 0x80 {
					break
				}
			}
			if msglen < 0 {
				return ErrInvalidLengthIndex
			}
			postIndex := iNdEx + msglen
			if postIndex < 0 {
				return ErrInvalidLengthIndex
			}
			if postIndex > l {
				return io.ErrUnexpectedEOF
			}
			m.DataRefs = append(m.DataRefs, &chunk.DataRef{})
			if err := m.DataRefs[len(m.DataRefs)-1].Unmarshal(dAtA[iNdEx:postIndex]); err != nil {
				return err
			}
			iNdEx = postIndex
		case 2:
			if wireType != 0 {
				return fmt.Errorf("proto: wrong wireType = %d for field Op", wireType)
			}
			m.Op = 0
			for shift := uint(0); ; shift += 7 {
				if shift >= 64 {
					return ErrIntOverflowIndex
				}
				if iNdEx >= l {
					return io.ErrUnexpectedEOF
				}
				b := dAtA[iNdEx]
				iNdEx++
				m.Op |= Op(b&0x7F) << shift
				if b < 0x80 {
					break
				}
			}
		case 3:
			if wireType != 2 {
				return fmt.Errorf("proto: wrong wireType = %d for field Tags", wireType)
			}
			var msglen int
			for shift := uint(0); ; shift += 7 {
				if shift >= 64 {
					return ErrIntOverflowIndex
				}
				if iNdEx >= l {
					return io.ErrUnexpectedEOF
				}
				b := dAtA[iNdEx]
				iNdEx++
				msglen |= int(b&0x7F) << shift
				if b < 0x80 {
					break
				}
			}
			if msglen < 0 {
				return ErrInvalidLengthIndex
			}
			postIndex := iNdEx + msglen
			if postIndex < 0 {
				return ErrInvalidLengthIndex
			}
			if postIndex > l {
				return io.ErrUnexpectedEOF
			}
			m.Tags = append(m.Tags, &Tag{})
			if err := m.Tags[len(m.Tags)-1].Unmarshal(dAtA[iNdEx:postIndex]); err != nil {
				return err
			}
			iNdEx = postIndex
		default:
			iNdEx = preIndex
			skippy, err := skipIndex(dAtA[iNdEx:])
			if err != nil {
				return err
			}
			if skippy < 0 {
				return ErrInvalidLengthIndex
			}
			if (iNdEx + skippy) < 0 {
				return ErrInvalidLengthIndex
			}
			if (iNdEx + skippy) > l {
				return io.ErrUnexpectedEOF
			}
			m.XXX_unrecognized = append(m.XXX_unrecognized, dAtA[iNdEx:iNdEx+skippy]...)
			iNdEx += skippy
		}
	}

	if iNdEx > l {
		return io.ErrUnexpectedEOF
	}
	return nil
}
func (m *Tag) Unmarshal(dAtA []byte) error {
	l := len(dAtA)
	iNdEx := 0
	for iNdEx < l {
		preIndex := iNdEx
		var wire uint64
		for shift := uint(0); ; shift += 7 {
			if shift >= 64 {
				return ErrIntOverflowIndex
			}
			if iNdEx >= l {
				return io.ErrUnexpectedEOF
			}
			b := dAtA[iNdEx]
			iNdEx++
			wire |= uint64(b&0x7F) << shift
			if b < 0x80 {
				break
			}
		}
		fieldNum := int32(wire >> 3)
		wireType := int(wire & 0x7)
		if wireType == 4 {
			return fmt.Errorf("proto: Tag: wiretype end group for non-group")
		}
		if fieldNum <= 0 {
			return fmt.Errorf("proto: Tag: illegal tag %d (wire type %d)", fieldNum, wire)
		}
		switch fieldNum {
		case 1:
			if wireType != 2 {
				return fmt.Errorf("proto: wrong wireType = %d for field Id", wireType)
			}
			var stringLen uint64
			for shift := uint(0); ; shift += 7 {
				if shift >= 64 {
					return ErrIntOverflowIndex
				}
				if iNdEx >= l {
					return io.ErrUnexpectedEOF
				}
				b := dAtA[iNdEx]
				iNdEx++
				stringLen |= uint64(b&0x7F) << shift
				if b < 0x80 {
					break
				}
			}
			intStringLen := int(stringLen)
			if intStringLen < 0 {
				return ErrInvalidLengthIndex
			}
			postIndex := iNdEx + intStringLen
			if postIndex < 0 {
				return ErrInvalidLengthIndex
			}
			if postIndex > l {
				return io.ErrUnexpectedEOF
			}
			m.Id = string(dAtA[iNdEx:postIndex])
			iNdEx = postIndex
		case 2:
			if wireType != 0 {
				return fmt.Errorf("proto: wrong wireType = %d for field SizeBytes", wireType)
			}
			m.SizeBytes = 0
			for shift := uint(0); ; shift += 7 {
				if shift >= 64 {
					return ErrIntOverflowIndex
				}
				if iNdEx >= l {
					return io.ErrUnexpectedEOF
				}
				b := dAtA[iNdEx]
				iNdEx++
				m.SizeBytes |= int64(b&0x7F) << shift
				if b < 0x80 {
					break
				}
			}
		default:
			iNdEx = preIndex
			skippy, err := skipIndex(dAtA[iNdEx:])
			if err != nil {
				return err
			}
			if skippy < 0 {
				return ErrInvalidLengthIndex
			}
			if (iNdEx + skippy) < 0 {
				return ErrInvalidLengthIndex
			}
			if (iNdEx + skippy) > l {
				return io.ErrUnexpectedEOF
			}
			m.XXX_unrecognized = append(m.XXX_unrecognized, dAtA[iNdEx:iNdEx+skippy]...)
			iNdEx += skippy
		}
	}

	if iNdEx > l {
		return io.ErrUnexpectedEOF
	}
	return nil
}
func (m *Index) Unmarshal(dAtA []byte) error {
	l := len(dAtA)
	iNdEx := 0
	for iNdEx < l {
		preIndex := iNdEx
		var wire uint64
		for shift := uint(0); ; shift += 7 {
			if shift >= 64 {
				return ErrIntOverflowIndex
			}
			if iNdEx >= l {
				return io.ErrUnexpectedEOF
			}
			b := dAtA[iNdEx]
			iNdEx++
			wire |= uint64(b&0x7F) << shift
			if b < 0x80 {
				break
			}
		}
		fieldNum := int32(wire >> 3)
		wireType := int(wire & 0x7)
		if wireType == 4 {
			return fmt.Errorf("proto: Index: wiretype end group for non-group")
		}
		if fieldNum <= 0 {
			return fmt.Errorf("proto: Index: illegal tag %d (wire type %d)", fieldNum, wire)
		}
		switch fieldNum {
		case 1:
			if wireType != 2 {
				return fmt.Errorf("proto: wrong wireType = %d for field Range", wireType)
			}
			var msglen int
			for shift := uint(0); ; shift += 7 {
				if shift >= 64 {
					return ErrIntOverflowIndex
				}
				if iNdEx >= l {
					return io.ErrUnexpectedEOF
				}
				b := dAtA[iNdEx]
				iNdEx++
				msglen |= int(b&0x7F) << shift
				if b < 0x80 {
					break
				}
			}
			if msglen < 0 {
				return ErrInvalidLengthIndex
			}
			postIndex := iNdEx + msglen
			if postIndex < 0 {
				return ErrInvalidLengthIndex
			}
			if postIndex > l {
				return io.ErrUnexpectedEOF
			}
			if m.Range == nil {
				m.Range = &Range{}
			}
			if err := m.Range.Unmarshal(dAtA[iNdEx:postIndex]); err != nil {
				return err
			}
			iNdEx = postIndex
		case 2:
			if wireType != 2 {
				return fmt.Errorf("proto: wrong wireType = %d for field DataOp", wireType)
			}
			var msglen int
			for shift := uint(0); ; shift += 7 {
				if shift >= 64 {
					return ErrIntOverflowIndex
				}
				if iNdEx >= l {
					return io.ErrUnexpectedEOF
				}
				b := dAtA[iNdEx]
				iNdEx++
				msglen |= int(b&0x7F) << shift
				if b < 0x80 {
					break
				}
			}
			if msglen < 0 {
				return ErrInvalidLengthIndex
			}
			postIndex := iNdEx + msglen
			if postIndex < 0 {
				return ErrInvalidLengthIndex
			}
			if postIndex > l {
				return io.ErrUnexpectedEOF
			}
			if m.DataOp == nil {
				m.DataOp = &DataOp{}
			}
			if err := m.DataOp.Unmarshal(dAtA[iNdEx:postIndex]); err != nil {
				return err
			}
			iNdEx = postIndex
		case 3:
			if wireType != 0 {
				return fmt.Errorf("proto: wrong wireType = %d for field SizeBytes", wireType)
			}
			m.SizeBytes = 0
			for shift := uint(0); ; shift += 7 {
				if shift >= 64 {
					return ErrIntOverflowIndex
				}
				if iNdEx >= l {
					return io.ErrUnexpectedEOF
				}
				b := dAtA[iNdEx]
				iNdEx++
				m.SizeBytes |= int64(b&0x7F) << shift
				if b < 0x80 {
					break
				}
			}
		default:
			iNdEx = preIndex
			skippy, err := skipIndex(dAtA[iNdEx:])
			if err != nil {
				return err
			}
			if skippy < 0 {
				return ErrInvalidLengthIndex
			}
			if (iNdEx + skippy) < 0 {
				return ErrInvalidLengthIndex
			}
			if (iNdEx + skippy) > l {
				return io.ErrUnexpectedEOF
			}
			m.XXX_unrecognized = append(m.XXX_unrecognized, dAtA[iNdEx:iNdEx+skippy]...)
			iNdEx += skippy
		}
	}

	if iNdEx > l {
		return io.ErrUnexpectedEOF
	}
	return nil
}
func skipIndex(dAtA []byte) (n int, err error) {
	l := len(dAtA)
	iNdEx := 0
	for iNdEx < l {
		var wire uint64
		for shift := uint(0); ; shift += 7 {
			if shift >= 64 {
				return 0, ErrIntOverflowIndex
			}
			if iNdEx >= l {
				return 0, io.ErrUnexpectedEOF
			}
			b := dAtA[iNdEx]
			iNdEx++
			wire |= (uint64(b) & 0x7F) << shift
			if b < 0x80 {
				break
			}
		}
		wireType := int(wire & 0x7)
		switch wireType {
		case 0:
			for shift := uint(0); ; shift += 7 {
				if shift >= 64 {
					return 0, ErrIntOverflowIndex
				}
				if iNdEx >= l {
					return 0, io.ErrUnexpectedEOF
				}
				iNdEx++
				if dAtA[iNdEx-1] < 0x80 {
					break
				}
			}
			return iNdEx, nil
		case 1:
			iNdEx += 8
			return iNdEx, nil
		case 2:
			var length int
			for shift := uint(0); ; shift += 7 {
				if shift >= 64 {
					return 0, ErrIntOverflowIndex
				}
				if iNdEx >= l {
					return 0, io.ErrUnexpectedEOF
				}
				b := dAtA[iNdEx]
				iNdEx++
				length |= (int(b) & 0x7F) << shift
				if b < 0x80 {
					break
				}
			}
			if length < 0 {
				return 0, ErrInvalidLengthIndex
			}
			iNdEx += length
			if iNdEx < 0 {
				return 0, ErrInvalidLengthIndex
			}
			return iNdEx, nil
		case 3:
			for {
				var innerWire uint64
				var start int = iNdEx
				for shift := uint(0); ; shift += 7 {
					if shift >= 64 {
						return 0, ErrIntOverflowIndex
					}
					if iNdEx >= l {
						return 0, io.ErrUnexpectedEOF
					}
					b := dAtA[iNdEx]
					iNdEx++
					innerWire |= (uint64(b) & 0x7F) << shift
					if b < 0x80 {
						break
					}
				}
				innerWireType := int(innerWire & 0x7)
				if innerWireType == 4 {
					break
				}
				next, err := skipIndex(dAtA[start:])
				if err != nil {
					return 0, err
				}
				iNdEx = start + next
				if iNdEx < 0 {
					return 0, ErrInvalidLengthIndex
				}
			}
			return iNdEx, nil
		case 4:
			return iNdEx, nil
		case 5:
			iNdEx += 4
			return iNdEx, nil
		default:
			return 0, fmt.Errorf("proto: illegal wireType %d", wireType)
		}
	}
	panic("unreachable")
}

var (
	ErrInvalidLengthIndex = fmt.Errorf("proto: negative length found during unmarshaling")
	ErrIntOverflowIndex   = fmt.Errorf("proto: integer overflow")
)<|MERGE_RESOLUTION|>--- conflicted
+++ resolved
@@ -353,16 +353,6 @@
 	_ = i
 	var l int
 	_ = l
-<<<<<<< HEAD
-	if m.Offset != 0 {
-		dAtA[i] = 0x8
-		i++
-		i = encodeVarintIndex(dAtA, i, uint64(m.Offset))
-	}
-	if len(m.LastPath) > 0 {
-		dAtA[i] = 0x12
-		i++
-=======
 	if m.XXX_unrecognized != nil {
 		i -= len(m.XXX_unrecognized)
 		copy(dAtA[i:], m.XXX_unrecognized)
@@ -370,10 +360,14 @@
 	if len(m.LastPath) > 0 {
 		i -= len(m.LastPath)
 		copy(dAtA[i:], m.LastPath)
->>>>>>> 2d147967
 		i = encodeVarintIndex(dAtA, i, uint64(len(m.LastPath)))
 		i--
-		dAtA[i] = 0xa
+		dAtA[i] = 0x12
+	}
+	if m.Offset != 0 {
+		i = encodeVarintIndex(dAtA, i, uint64(m.Offset))
+		i--
+		dAtA[i] = 0x8
 	}
 	return len(dAtA) - i, nil
 }
