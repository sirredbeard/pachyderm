--- conflicted
+++ resolved
@@ -257,13 +257,10 @@
 				diffInfo.Cancelled = parentDiffInfo.Cancelled
 			}
 			diffInfo.Finished = finished
-<<<<<<< HEAD
 			for _, _append := range diffInfo.Appends {
 				coalesceHandles(_append)
 			}
-=======
 			diffInfo.Cancelled = diffInfo.Cancelled || cancel
->>>>>>> 1b5439a6
 			diffInfos = append(diffInfos, diffInfo)
 		}
 		return nil
