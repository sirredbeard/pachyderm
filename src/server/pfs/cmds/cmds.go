package cmds

import (
	"bufio"
	"fmt"
	"io"
	"io/ioutil"
	"net/http"
	"net/url"
	"os"
	"os/exec"
	"path/filepath"
	"strconv"
	"strings"

	prompt "github.com/c-bata/go-prompt"
	"github.com/gogo/protobuf/proto"
	"github.com/gogo/protobuf/types"
	"github.com/mattn/go-isatty"
	"github.com/spf13/cobra"

	"github.com/pachyderm/pachyderm/v2/src/client"
	"github.com/pachyderm/pachyderm/v2/src/internal/clientsdk"
	"github.com/pachyderm/pachyderm/v2/src/internal/cmdutil"
	"github.com/pachyderm/pachyderm/v2/src/internal/errors"
	"github.com/pachyderm/pachyderm/v2/src/internal/errutil"
	"github.com/pachyderm/pachyderm/v2/src/internal/grpcutil"
	"github.com/pachyderm/pachyderm/v2/src/internal/pager"
	"github.com/pachyderm/pachyderm/v2/src/internal/pfsload"
	"github.com/pachyderm/pachyderm/v2/src/internal/progress"
	"github.com/pachyderm/pachyderm/v2/src/internal/tabwriter"
	"github.com/pachyderm/pachyderm/v2/src/pfs"
	"github.com/pachyderm/pachyderm/v2/src/server/cmd/pachctl/shell"
	"github.com/pachyderm/pachyderm/v2/src/server/pfs/pretty"
	txncmds "github.com/pachyderm/pachyderm/v2/src/server/transaction/cmds"
)

const (
	// DefaultParallelism is the default parallelism used by 'get file' and 'put file'.
	DefaultParallelism = 10
)

// Cmds returns a slice containing pfs commands.
func Cmds() []*cobra.Command {
	var commands []*cobra.Command

	var raw bool
	var output string
	outputFlags := cmdutil.OutputFlags(&raw, &output)

	var fullTimestamps bool
	timestampFlags := cmdutil.TimestampFlags(&fullTimestamps)

	var noPager bool
	pagerFlags := cmdutil.PagerFlags(&noPager)

	repoDocs := &cobra.Command{
		Short: "Docs for repos.",
		Long: `Repos, short for repository, are the top level data objects in Pachyderm.

Repos contain version-controlled directories and files. Files can be of any size
or type (e.g. csv, binary, images, etc).`,
	}
	commands = append(commands, cmdutil.CreateDocsAlias(repoDocs, "repo", " repo$"))

	var description string
	createRepo := &cobra.Command{
		Use:   "{{alias}} <repo>",
		Short: "Create a new repo.",
		Long:  "Create a new repo.",
		Run: cmdutil.RunFixedArgs(1, func(args []string) error {
			c, err := client.NewOnUserMachine("user")
			if err != nil {
				return err
			}
			defer c.Close()

			err = txncmds.WithActiveTransaction(c, func(c *client.APIClient) error {
				_, err = c.PfsAPIClient.CreateRepo(
					c.Ctx(),
					&pfs.CreateRepoRequest{
						Repo:        client.NewRepo(args[0]),
						Description: description,
					},
				)
				return err
			})
			return grpcutil.ScrubGRPC(err)
		}),
	}
	createRepo.Flags().StringVarP(&description, "description", "d", "", "A description of the repo.")
	commands = append(commands, cmdutil.CreateAlias(createRepo, "create repo"))

	updateRepo := &cobra.Command{
		Use:   "{{alias}} <repo>",
		Short: "Update a repo.",
		Long:  "Update a repo.",
		Run: cmdutil.RunFixedArgs(1, func(args []string) error {
			c, err := client.NewOnUserMachine("user")
			if err != nil {
				return err
			}
			defer c.Close()

			err = txncmds.WithActiveTransaction(c, func(c *client.APIClient) error {
				_, err = c.PfsAPIClient.CreateRepo(
					c.Ctx(),
					&pfs.CreateRepoRequest{
						Repo:        cmdutil.ParseRepo(args[0]),
						Description: description,
						Update:      true,
					},
				)
				return err
			})
			return grpcutil.ScrubGRPC(err)
		}),
	}
	updateRepo.Flags().StringVarP(&description, "description", "d", "", "A description of the repo.")
	shell.RegisterCompletionFunc(updateRepo, shell.RepoCompletion)
	commands = append(commands, cmdutil.CreateAlias(updateRepo, "update repo"))

	inspectRepo := &cobra.Command{
		Use:   "{{alias}} <repo>",
		Short: "Return info about a repo.",
		Long:  "Return info about a repo.",
		Run: cmdutil.RunFixedArgs(1, func(args []string) error {
			c, err := client.NewOnUserMachine("user")
			if err != nil {
				return err
			}
			defer c.Close()
			repoInfo, err := c.PfsAPIClient.InspectRepo(c.Ctx(), &pfs.InspectRepoRequest{Repo: cmdutil.ParseRepo(args[0])})
			if err != nil {
				return err
			}
			if repoInfo == nil {
				return errors.Errorf("repo %s not found", args[0])
			}
			if raw {
				return cmdutil.Encoder(output, os.Stdout).EncodeProto(repoInfo)
			} else if output != "" {
				return errors.New("cannot set --output (-o) without --raw")
			}
			ri := &pretty.PrintableRepoInfo{
				RepoInfo:       repoInfo,
				FullTimestamps: fullTimestamps,
			}
			return pretty.PrintDetailedRepoInfo(ri)
		}),
	}
	inspectRepo.Flags().AddFlagSet(outputFlags)
	inspectRepo.Flags().AddFlagSet(timestampFlags)
	shell.RegisterCompletionFunc(inspectRepo, shell.RepoCompletion)
	commands = append(commands, cmdutil.CreateAlias(inspectRepo, "inspect repo"))

	var all bool
	var repoType string
	listRepo := &cobra.Command{
		Short: "Return a list of repos.",
		Long:  "Return a list of repos. By default, only show user repos",
		Run: cmdutil.RunFixedArgs(0, func(args []string) error {
			if all && repoType != "" {
				return errors.Errorf("cannot set a repo type with --all")
			}
			c, err := client.NewOnUserMachine("user")
			if err != nil {
				return err
			}
			defer c.Close()

			if repoType == "" && !all {
				repoType = pfs.UserRepoType // default to user
			}
			repoInfos, err := c.ListRepoByType(repoType)
			if err != nil {
				return err
			}
			if raw {
				encoder := cmdutil.Encoder(output, os.Stdout)
				for _, repoInfo := range repoInfos {
					if err := encoder.EncodeProto(repoInfo); err != nil {
						return err
					}
				}
				return nil
			} else if output != "" {
				return errors.New("cannot set --output (-o) without --raw")
			}

			header := pretty.RepoHeader
			if (len(repoInfos) > 0) && (repoInfos[0].AuthInfo != nil) {
				header = pretty.RepoAuthHeader
			}
			writer := tabwriter.NewWriter(os.Stdout, header)
			for _, repoInfo := range repoInfos {
				pretty.PrintRepoInfo(writer, repoInfo, fullTimestamps)
			}
			return writer.Flush()
		}),
	}
	listRepo.Flags().AddFlagSet(outputFlags)
	listRepo.Flags().AddFlagSet(timestampFlags)
	listRepo.Flags().BoolVar(&all, "all", false, "include system repos of all types")
	listRepo.Flags().StringVar(&repoType, "type", "", "only include repos of the given type")
	commands = append(commands, cmdutil.CreateAlias(listRepo, "list repo"))

	var force bool
	deleteRepo := &cobra.Command{
		Use:   "{{alias}} <repo>",
		Short: "Delete a repo.",
		Long:  "Delete a repo.",
		Run: cmdutil.RunBoundedArgs(0, 1, func(args []string) error {
			c, err := client.NewOnUserMachine("user")
			if err != nil {
				return err
			}
			defer c.Close()

			request := &pfs.DeleteRepoRequest{
				Force: force,
			}
			if len(args) > 0 {
				if all {
					return errors.Errorf("cannot use the --all flag with an argument")
				}
				request.Repo = cmdutil.ParseRepo(args[0])
			} else if !all {
				return errors.Errorf("either a repo name or the --all flag needs to be provided")
			}

			err = txncmds.WithActiveTransaction(c, func(c *client.APIClient) error {
				if all {
					_, err = c.PfsAPIClient.DeleteAll(c.Ctx(), &types.Empty{})
				} else {
					_, err = c.PfsAPIClient.DeleteRepo(c.Ctx(), request)
				}
				return err
			})
			return grpcutil.ScrubGRPC(err)
		}),
	}
	deleteRepo.Flags().BoolVarP(&force, "force", "f", false, "remove the repo regardless of errors; use with care")
	deleteRepo.Flags().BoolVar(&all, "all", false, "remove all repos")
	shell.RegisterCompletionFunc(deleteRepo, shell.RepoCompletion)
	commands = append(commands, cmdutil.CreateAlias(deleteRepo, "delete repo"))

	commitDocs := &cobra.Command{
		Short: "Docs for commits.",
		Long: `Commits are atomic transactions on the content of a repo.

Creating a commit is a multistep process:
- start a new commit with 'start commit'
- write files to the commit via 'put file'
- finish the new commit with 'finish commit'

Commits that have been started but not finished are NOT durable storage.
Commits become reliable (and immutable) when they are finished.

Commits can be created with another commit as a parent.`,
	}
	commands = append(commands, cmdutil.CreateDocsAlias(commitDocs, "commit", " commit$"))

	var parent string
	startCommit := &cobra.Command{
		Use:   "{{alias}} <repo>@<branch-or-commit>",
		Short: "Start a new commit.",
		Long:  "Start a new commit with parent-commit as the parent, or start a commit on the given branch; if the branch does not exist, it will be created.",
		Example: `# Start a new commit in repo "test" that's not on any branch
$ {{alias}} test

# Start a commit in repo "test" on branch "master"
$ {{alias}} test@master

# Start a commit with "master" as the parent in repo "test", on a new branch "patch"; essentially a fork.
$ {{alias}} test@patch -p master

# Start a commit with XXX as the parent in repo "test", not on any branch
$ {{alias}} test -p XXX`,
		Run: cmdutil.RunFixedArgs(1, func(args []string) error {
			branch, err := cmdutil.ParseBranch(args[0])
			if err != nil {
				return err
			}
			c, err := newClient("user")
			if err != nil {
				return err
			}
			defer c.Close()

			var parentCommit *pfs.Commit
			if parent != "" {
				// We don't know if the parent is a commit ID, branch, or ancestry, so
				// construct a string to parse.
				parentCommit, err = cmdutil.ParseCommit(fmt.Sprintf("%s@%s", branch.Repo, parent))
				if err != nil {
					return err
				}
			}

			var commit *pfs.Commit
			err = txncmds.WithActiveTransaction(c, func(c *client.APIClient) error {
				var err error
				commit, err = c.PfsAPIClient.StartCommit(
					c.Ctx(),
					&pfs.StartCommitRequest{
						Branch:      branch,
						Parent:      parentCommit,
						Description: description,
					},
				)
				return err
			})
			if err == nil {
				fmt.Println(commit.ID)
			}
			return grpcutil.ScrubGRPC(err)
		}),
	}
	startCommit.Flags().StringVarP(&parent, "parent", "p", "", "The parent of the new commit, unneeded if branch is specified and you want to use the previous head of the branch as the parent.")
	startCommit.MarkFlagCustom("parent", "__pachctl_get_commit $(__parse_repo ${nouns[0]})")
	startCommit.Flags().StringVarP(&description, "message", "m", "", "A description of this commit's contents")
	startCommit.Flags().StringVar(&description, "description", "", "A description of this commit's contents (synonym for --message)")
	shell.RegisterCompletionFunc(startCommit, shell.BranchCompletion)
	commands = append(commands, cmdutil.CreateAlias(startCommit, "start commit"))

	finishCommit := &cobra.Command{
		Use:   "{{alias}} <repo>@<branch-or-commit>",
		Short: "Finish a started commit.",
		Long:  "Finish a started commit. Commit-id must be a writeable commit.",
		Run: cmdutil.RunFixedArgs(1, func(args []string) error {
			commit, err := cmdutil.ParseCommit(args[0])
			if err != nil {
				return err
			}
			c, err := newClient("user")
			if err != nil {
				return err
			}
			defer c.Close()

			err = txncmds.WithActiveTransaction(c, func(c *client.APIClient) error {
				_, err = c.PfsAPIClient.FinishCommit(
					c.Ctx(),
					&pfs.FinishCommitRequest{
						Commit:      commit,
						Description: description,
					},
				)
				return err
			})
			return grpcutil.ScrubGRPC(err)
		}),
	}
	finishCommit.Flags().StringVarP(&description, "message", "m", "", "A description of this commit's contents (overwrites any existing commit description)")
	finishCommit.Flags().StringVar(&description, "description", "", "A description of this commit's contents (synonym for --message)")
	shell.RegisterCompletionFunc(finishCommit, shell.BranchCompletion)
	commands = append(commands, cmdutil.CreateAlias(finishCommit, "finish commit"))

	inspectCommit := &cobra.Command{
		Use:   "{{alias}} <repo>@<branch-or-commit>",
		Short: "Return info about a commit.",
		Long:  "Return info about a commit.",
		Run: cmdutil.RunFixedArgs(1, func(args []string) error {
			commit, err := cmdutil.ParseCommit(args[0])
			if err != nil {
				return err
			}
			c, err := client.NewOnUserMachine("user")
			if err != nil {
				return err
			}
			defer c.Close()

			commitInfo, err := c.PfsAPIClient.InspectCommit(
				c.Ctx(),
				&pfs.InspectCommitRequest{
					Commit: commit,
					Wait:   pfs.CommitState_STARTED,
				})
			if err != nil {
				return grpcutil.ScrubGRPC(err)
			}
			if commitInfo == nil {
				return errors.Errorf("commit %s not found", commit.ID)
			}
			if raw {
				return cmdutil.Encoder(output, os.Stdout).EncodeProto(commitInfo)
			} else if output != "" {
				return errors.New("cannot set --output (-o) without --raw")
			}
			ci := &pretty.PrintableCommitInfo{
				CommitInfo:     commitInfo,
				FullTimestamps: fullTimestamps,
			}
			return pretty.PrintDetailedCommitInfo(os.Stdout, ci)
		}),
	}
	inspectCommit.Flags().AddFlagSet(outputFlags)
	inspectCommit.Flags().AddFlagSet(timestampFlags)
	shell.RegisterCompletionFunc(inspectCommit, shell.BranchCompletion)
	commands = append(commands, cmdutil.CreateAlias(inspectCommit, "inspect commit"))

	var from string
<<<<<<< HEAD
	var number int
	var originStr string
=======
	var number int64
>>>>>>> d6f4dfff
	listCommit := &cobra.Command{
		Use:   "{{alias}} <repo>[@<branch>]",
		Short: "Return all commits on a repo.",
		Long:  "Return all commits on a repo.",
		Example: `
# return commits in repo "foo"
$ {{alias}} foo

# return commits in repo "foo" on branch "master"
$ {{alias}} foo@master

# return the last 20 commits in repo "foo" on branch "master"
$ {{alias}} foo@master -n 20

# return commits in repo "foo" since commit XXX
$ {{alias}} foo@master --from XXX`,
		Run: cmdutil.RunFixedArgs(1, func(args []string) (retErr error) {
			c, err := client.NewOnUserMachine("user")
			if err != nil {
				return err
			}
			defer c.Close()

			branch, err := cmdutil.ParseBranch(args[0])
			if err != nil {
				return err
			}

			var fromCommit *pfs.Commit
			if from != "" {
				fromCommit = branch.Repo.NewCommit("", from)
			}

			var toCommit *pfs.Commit
			if branch.Name != "" {
				toCommit = branch.NewCommit("")
			}

			if all && originStr != "" {
				return errors.New("cannot specify both --all and --origin")
			}

			origin, err := parseOriginKind(originStr)
			if err != nil {
				return err
			}

			listClient, err := c.PfsAPIClient.ListCommit(c.Ctx(), &pfs.ListCommitRequest{
				Repo:       branch.Repo,
				From:       fromCommit,
				To:         toCommit,
				Number:     uint64(number),
				All:        all,
				OriginKind: origin,
			})
			if err != nil {
				return grpcutil.ScrubGRPC(err)
			}

			if raw {
				encoder := cmdutil.Encoder(output, os.Stdout)
<<<<<<< HEAD
				return clientsdk.ForEachCommit(listClient, func(ci *pfs.CommitInfo) error {
=======
				return c.ListCommitF(branch.Repo, toCommit, fromCommit, number, false, func(ci *pfs.CommitInfo) error {
>>>>>>> d6f4dfff
					return encoder.EncodeProto(ci)
				})
			} else if output != "" {
				return errors.New("cannot set --output (-o) without --raw")
			}
			writer := tabwriter.NewWriter(os.Stdout, pretty.CommitHeader)
<<<<<<< HEAD
			if err := clientsdk.ForEachCommit(listClient, func(ci *pfs.CommitInfo) error {
=======
			if err := c.ListCommitF(branch.Repo, toCommit, fromCommit, number, false, func(ci *pfs.CommitInfo) error {
>>>>>>> d6f4dfff
				pretty.PrintCommitInfo(writer, ci, fullTimestamps)
				return nil
			}); err != nil {
				return grpcutil.ScrubGRPC(err)
			}
			return writer.Flush()
		}),
	}
	listCommit.Flags().StringVarP(&from, "from", "f", "", "list all commits since this commit")
	listCommit.Flags().Int64VarP(&number, "number", "n", 0, "list only this many commits; if set to zero, list all commits")
	listCommit.MarkFlagCustom("from", "__pachctl_get_commit $(__parse_repo ${nouns[0]})")
	listCommit.Flags().BoolVar(&all, "all", false, "return all types of commits, including aliases")
	listCommit.Flags().StringVar(&originStr, "origin", "", "only return commits of a specific type")
	listCommit.Flags().AddFlagSet(outputFlags)
	listCommit.Flags().AddFlagSet(timestampFlags)
	shell.RegisterCompletionFunc(listCommit, shell.RepoCompletion)
	commands = append(commands, cmdutil.CreateAlias(listCommit, "list commit"))

	var branches cmdutil.RepeatedStringArg
	waitCommit := &cobra.Command{
		Use:   "{{alias}} <repo>@<branch-or-commit>",
		Short: "Wait for the specified commit to finish and return it.",
		Long:  "Wait for the specified commit to finish and return it.",
		Example: `
# wait for the commit foo@XXX to finish and return it
$ {{alias}} foo@XXX -b bar@baz`,
		Run: cmdutil.RunFixedArgs(1, func(args []string) (retErr error) {
			commit, err := cmdutil.ParseCommit(args[0])
			if err != nil {
				return err
			}

			c, err := client.NewOnUserMachine("user")
			if err != nil {
				return err
			}
			defer c.Close()

			commitInfo, err := c.WaitCommit(commit.Branch.Repo.Name, commit.Branch.Name, commit.ID)
			if err != nil {
				return err
			}

			if raw {
				return cmdutil.Encoder(output, os.Stdout).EncodeProto(commitInfo)
			} else if output != "" {
				return errors.New("cannot set --output (-o) without --raw")
			}

			ci := &pretty.PrintableCommitInfo{
				CommitInfo:     commitInfo,
				FullTimestamps: fullTimestamps,
			}
			return pretty.PrintDetailedCommitInfo(os.Stdout, ci)
		}),
	}
	waitCommit.Flags().AddFlagSet(outputFlags)
	waitCommit.Flags().AddFlagSet(timestampFlags)
	commands = append(commands, cmdutil.CreateAlias(waitCommit, "wait commit"))

	var newCommits bool
	subscribeCommit := &cobra.Command{
		Use:   "{{alias}} <repo>[@<branch>]",
		Short: "Print commits as they are created (finished).",
		Long:  "Print commits as they are created in the specified repo and branch.  By default, all existing commits on the specified branch are returned first.  A commit is only considered 'created' when it's been finished.",
		Example: `
# subscribe to commits in repo "test" on branch "master"
$ {{alias}} test@master

# subscribe to commits in repo "test" on branch "master", but only since commit XXX.
$ {{alias}} test@master --from XXX

# subscribe to commits in repo "test" on branch "master", but only for new commits created from now on.
$ {{alias}} test@master --new`,
		Run: cmdutil.RunFixedArgs(1, func(args []string) (retErr error) {
			branch, err := cmdutil.ParseBranch(args[0])
			if err != nil {
				return err
			}
			c, err := client.NewOnUserMachine("user")
			if err != nil {
				return err
			}
			defer c.Close()

			var fromCommit *pfs.Commit
			if newCommits && from != "" {
				return errors.Errorf("--new and --from cannot be used together")
			} else if newCommits || from != "" {
				fromCommit = branch.NewCommit(from)
			}

			if all && originStr != "" {
				return errors.New("cannot specify both --all and --origin")
			}

			origin, err := parseOriginKind(originStr)
			if err != nil {
				return err
			}

			subscribeClient, err := c.PfsAPIClient.SubscribeCommit(c.Ctx(), &pfs.SubscribeCommitRequest{
				Repo:       branch.Repo,
				Branch:     branch.Name,
				From:       fromCommit,
				State:      pfs.CommitState_STARTED,
				All:        all,
				OriginKind: origin,
			})
			if err != nil {
				return grpcutil.ScrubGRPC(err)
			}

			if raw {
				encoder := cmdutil.Encoder(output, os.Stdout)
				return clientsdk.ForEachSubscribeCommit(subscribeClient, func(ci *pfs.CommitInfo) error {
					return encoder.EncodeProto(ci)
				})
			} else if output != "" {
				return errors.New("cannot set --output (-o) without --raw")
			}

			w := tabwriter.NewWriter(os.Stdout, pretty.CommitHeader)
			defer func() {
				if err := w.Flush(); retErr == nil {
					retErr = err
				}
			}()
			if err := clientsdk.ForEachSubscribeCommit(subscribeClient, func(ci *pfs.CommitInfo) error {
				pretty.PrintCommitInfo(w, ci, fullTimestamps)
				return nil
			}); err != nil {
				return grpcutil.ScrubGRPC(err)
			}
			return err
		}),
	}
	subscribeCommit.Flags().StringVar(&from, "from", "", "subscribe to all commits since this commit")
	subscribeCommit.MarkFlagCustom("from", "__pachctl_get_commit $(__parse_repo ${nouns[0]})")
	subscribeCommit.Flags().BoolVar(&newCommits, "new", false, "subscribe to only new commits created from now on")
	subscribeCommit.Flags().BoolVar(&all, "all", false, "return all types of commits, including aliases")
	subscribeCommit.Flags().StringVar(&originStr, "origin", "", "only return commits of a specific type")
	subscribeCommit.Flags().AddFlagSet(outputFlags)
	subscribeCommit.Flags().AddFlagSet(timestampFlags)
	shell.RegisterCompletionFunc(subscribeCommit, shell.BranchCompletion)
	commands = append(commands, cmdutil.CreateAlias(subscribeCommit, "subscribe commit"))

	writeCommitTable := func(commitInfos []*pfs.CommitInfo) error {
		if raw {
			encoder := cmdutil.Encoder(output, os.Stdout)
			for _, commitInfo := range commitInfos {
				if err := encoder.EncodeProto(commitInfo); err != nil {
					return err
				}
			}
			return nil
		} else if output != "" {
			return errors.New("cannot set --output (-o) without --raw")
		}

		return pager.Page(noPager, os.Stdout, func(w io.Writer) error {
			writer := tabwriter.NewWriter(w, pretty.CommitHeader)
			for _, commitInfo := range commitInfos {
				pretty.PrintCommitInfo(writer, commitInfo, fullTimestamps)
			}
			return writer.Flush()
		})
	}

	waitCommitSet := &cobra.Command{
		Use:   "{{alias}} <commitset-id>",
		Short: "Wait for commits in a commitset to finish and return them.",
		Long:  "Wait for commits in a commitset to finish and return them.",
		Example: `
# return commits in the same commitset as foo@XXX
$ {{alias}} XXX

# return commits caused by foo@XXX leading to branch bar@baz
$ {{alias}} XXX -b bar@baz`,
		Run: cmdutil.RunFixedArgs(1, func(args []string) error {
			toBranches := []*pfs.Branch{}
			for _, arg := range branches {
				branch, err := cmdutil.ParseBranch(arg)
				if err != nil {
					return err
				}
				toBranches = append(toBranches, branch)
			}

			client, err := client.NewOnUserMachine("user")
			if err != nil {
				return err
			}
			defer client.Close()

			var commitInfos []*pfs.CommitInfo
			if len(toBranches) != 0 {
				for _, branch := range toBranches {
					ci, err := client.WaitCommit(branch.Repo.Name, branch.Name, args[0])
					if err != nil {
						return errors.Wrap(err, "error from InspectCommit")
					}
					commitInfos = append(commitInfos, ci)
				}
			} else {
				commitInfos, err = client.WaitCommitSetAll(args[0])
				if err != nil {
					return errors.Wrap(err, "error from InspectCommitSet")
				}
			}
			return writeCommitTable(commitInfos)
		}),
	}
	waitCommitSet.Flags().VarP(&branches, "branch", "b", "Wait only for commits in the specified set of branches")
	waitCommitSet.MarkFlagCustom("branch", "__pachctl_get_branch")
	waitCommitSet.Flags().AddFlagSet(outputFlags)
	waitCommitSet.Flags().AddFlagSet(timestampFlags)
	shell.RegisterCompletionFunc(waitCommitSet, shell.JobCompletion)
	commands = append(commands, cmdutil.CreateAlias(waitCommitSet, "wait commitset"))

	inspectCommitSet := &cobra.Command{
		Use:   "{{alias}} <job-id>",
		Short: "Return info about all the commits in a commitset.",
		Long:  "Return info about all the commits in a commitset.",
		Run: cmdutil.RunFixedArgs(1, func(args []string) error {
			client, err := client.NewOnUserMachine("user")
			if err != nil {
				return err
			}
			defer client.Close()

			commitInfos, err := client.InspectCommitSet(args[0])
			if err != nil {
				return errors.Wrap(err, "error from InspectCommitSet")
			}
			return writeCommitTable(commitInfos)
		}),
	}
	inspectCommitSet.Flags().AddFlagSet(outputFlags)
	inspectCommitSet.Flags().AddFlagSet(timestampFlags)
	shell.RegisterCompletionFunc(inspectCommitSet, shell.JobCompletion)
	commands = append(commands, cmdutil.CreateAlias(inspectCommitSet, "inspect commitset"))

	listCommitSet := &cobra.Command{
		Short: "Return info about commitsets.",
		Long:  "Return info about commitsets.",
		Example: `
# Return all commitsets
$ {{alias}}`,
		Run: cmdutil.RunFixedArgs(0, func(args []string) error {
			c, err := client.NewOnUserMachine("user")
			if err != nil {
				return err
			}
			defer c.Close()

			listCommitSetClient, err := c.PfsAPIClient.ListCommitSet(c.Ctx(), &pfs.ListCommitSetRequest{})
			if err != nil {
				return grpcutil.ScrubGRPC(err)
			}

			if raw {
				e := cmdutil.Encoder(output, os.Stdout)
				return clientsdk.ForEachCommitSet(listCommitSetClient, func(commitSetInfo *pfs.CommitSetInfo) error {
					return e.EncodeProto(commitSetInfo)
				})
			} else if output != "" {
				return errors.New("cannot set --output (-o) without --raw")
			}

			return pager.Page(noPager, os.Stdout, func(w io.Writer) error {
				writer := tabwriter.NewWriter(w, pretty.CommitSetHeader)
				if err := clientsdk.ForEachCommitSet(listCommitSetClient, func(commitSetInfo *pfs.CommitSetInfo) error {
					pretty.PrintCommitSetInfo(writer, commitSetInfo, fullTimestamps)
					return nil
				}); err != nil {
					return err
				}
				return writer.Flush()
			})
		}),
	}
	listCommitSet.Flags().AddFlagSet(outputFlags)
	listCommitSet.Flags().AddFlagSet(timestampFlags)
	listCommitSet.Flags().AddFlagSet(pagerFlags)
	commands = append(commands, cmdutil.CreateAlias(listCommitSet, "list commitset"))

	squashCommitSet := &cobra.Command{
		Use:   "{{alias}} <commitset>",
		Short: "Squash the commits of a commitset.",
		Long:  "Squash the commits of a commitset.  The data in the commits will remain in their child commits unless there are no children.",
		Run: cmdutil.RunFixedArgs(1, func(args []string) error {
			c, err := client.NewOnUserMachine("user")
			if err != nil {
				return err
			}
			defer c.Close()

			return txncmds.WithActiveTransaction(c, func(c *client.APIClient) error {
				return c.SquashCommitSet(args[0])
			})
		}),
	}
	shell.RegisterCompletionFunc(squashCommitSet, shell.BranchCompletion)
	commands = append(commands, cmdutil.CreateAlias(squashCommitSet, "squash commitset"))

	branchDocs := &cobra.Command{
		Short: "Docs for branches.",
		Long: `A branch in Pachyderm is an alias for a Commit ID.

The branch reference will "float" to always refer to the latest commit on the
branch, known as the HEAD commit. Not all commits must be on a branch and
multiple branches can refer to the same commit.

Any pachctl command that can take a Commit ID, can take a branch name instead.`,
	}
	commands = append(commands, cmdutil.CreateDocsAlias(branchDocs, "branch", " branch$"))

	var branchProvenance cmdutil.RepeatedStringArg
	var head string
	trigger := &pfs.Trigger{}
	createBranch := &cobra.Command{
		Use:   "{{alias}} <repo>@<branch-or-commit>",
		Short: "Create a new branch, or update an existing branch, on a repo.",
		Long:  "Create a new branch, or update an existing branch, on a repo, starting a commit on the branch will also create it, so there's often no need to call this.",
		Run: cmdutil.RunFixedArgs(1, func(args []string) error {
			branch, err := cmdutil.ParseBranch(args[0])
			if err != nil {
				return err
			}
			provenance, err := cmdutil.ParseBranches(branchProvenance)
			if err != nil {
				return err
			}
			if len(provenance) != 0 && trigger.Branch != "" {
				return errors.Errorf("cannot use provenance and triggers on the same branch")
			}
			if (trigger.CronSpec != "" || trigger.Size_ != "" || trigger.Commits != 0) && trigger.Branch == "" {
				return errors.Errorf("trigger condition specified without a branch to trigger on, specify a branch with --trigger")
			}
			if proto.Equal(trigger, &pfs.Trigger{}) {
				trigger = nil
			}
			var headCommit *pfs.Commit
			if head != "" {
				if strings.Contains(head, "@") {
					headCommit, err = cmdutil.ParseCommit(head)
					if err != nil {
						return err
					}
				} else {
					// treat head as the commitID or branch name
					headCommit = branch.Repo.NewCommit("", head)
				}
			}

			c, err := client.NewOnUserMachine("user")
			if err != nil {
				return err
			}
			defer c.Close()

			return txncmds.WithActiveTransaction(c, func(c *client.APIClient) error {
				_, err := c.PfsAPIClient.CreateBranch(
					c.Ctx(),
					&pfs.CreateBranchRequest{
						Head:       headCommit,
						Branch:     branch,
						Provenance: provenance,
						Trigger:    trigger,
					})
				return grpcutil.ScrubGRPC(err)
			})
		}),
	}
	createBranch.Flags().VarP(&branchProvenance, "provenance", "p", "The provenance for the branch. format: <repo>@<branch-or-commit>")
	createBranch.MarkFlagCustom("provenance", "__pachctl_get_repo_commit")
	createBranch.Flags().StringVarP(&head, "head", "", "", "The head of the newly created branch. Either pass the commit with format: <branch-or-commit>, or fully-qualified as <repo>@<branch>=<id>")
	createBranch.MarkFlagCustom("head", "__pachctl_get_commit $(__parse_repo ${nouns[0]})")
	createBranch.Flags().StringVarP(&trigger.Branch, "trigger", "t", "", "The branch to trigger this branch on.")
	createBranch.Flags().StringVar(&trigger.CronSpec, "trigger-cron", "", "The cron spec to use in triggering.")
	createBranch.Flags().StringVar(&trigger.Size_, "trigger-size", "", "The data size to use in triggering.")
	createBranch.Flags().Int64Var(&trigger.Commits, "trigger-commits", 0, "The number of commits to use in triggering.")
	createBranch.Flags().BoolVar(&trigger.All, "trigger-all", false, "Only trigger when all conditions are met, rather than when any are met.")
	commands = append(commands, cmdutil.CreateAlias(createBranch, "create branch"))

	inspectBranch := &cobra.Command{
		Use:   "{{alias}}  <repo>@<branch>",
		Short: "Return info about a branch.",
		Long:  "Return info about a branch.",
		Run: cmdutil.RunFixedArgs(1, func(args []string) error {
			c, err := client.NewOnUserMachine("user")
			if err != nil {
				return err
			}
			defer c.Close()
			branch, err := cmdutil.ParseBranch(args[0])
			if err != nil {
				return err
			}

			branchInfo, err := c.PfsAPIClient.InspectBranch(c.Ctx(), &pfs.InspectBranchRequest{Branch: branch})
			if err != nil {
				return grpcutil.ScrubGRPC(err)
			}
			if branchInfo == nil {
				return errors.Errorf("branch %s not found", args[0])
			}
			if raw {
				return cmdutil.Encoder(output, os.Stdout).EncodeProto(branchInfo)
			} else if output != "" {
				return errors.New("cannot set --output (-o) without --raw")
			}

			return pretty.PrintDetailedBranchInfo(branchInfo)
		}),
	}
	inspectBranch.Flags().AddFlagSet(outputFlags)
	inspectBranch.Flags().AddFlagSet(timestampFlags)
	shell.RegisterCompletionFunc(inspectBranch, shell.BranchCompletion)
	commands = append(commands, cmdutil.CreateAlias(inspectBranch, "inspect branch"))

	listBranch := &cobra.Command{
		Use:   "{{alias}} <repo>",
		Short: "Return all branches on a repo.",
		Long:  "Return all branches on a repo.",
		Run: cmdutil.RunFixedArgs(1, func(args []string) error {
			c, err := client.NewOnUserMachine("user")
			if err != nil {
				return err
			}
			defer c.Close()
			branchClient, err := c.PfsAPIClient.ListBranch(c.Ctx(), &pfs.ListBranchRequest{Repo: cmdutil.ParseRepo(args[0])})
			if err != nil {
				return grpcutil.ScrubGRPC(err)
			}

			if raw {
				encoder := cmdutil.Encoder(output, os.Stdout)
				err := clientsdk.ForEachBranchInfo(branchClient, func(branch *pfs.BranchInfo) error {
					return encoder.EncodeProto(branch)
				})
				return grpcutil.ScrubGRPC(err)
			} else if output != "" {
				return errors.New("cannot set --output (-o) without --raw")
			}

			writer := tabwriter.NewWriter(os.Stdout, pretty.BranchHeader)
			if err := clientsdk.ForEachBranchInfo(branchClient, func(branch *pfs.BranchInfo) error {
				pretty.PrintBranch(writer, branch)
				return nil
			}); err != nil {
				return grpcutil.ScrubGRPC(err)
			}
			return writer.Flush()
		}),
	}
	listBranch.Flags().AddFlagSet(outputFlags)
	shell.RegisterCompletionFunc(listBranch, shell.RepoCompletion)
	commands = append(commands, cmdutil.CreateAlias(listBranch, "list branch"))

	deleteBranch := &cobra.Command{
		Use:   "{{alias}} <repo>@<branch-or-commit>",
		Short: "Delete a branch",
		Long:  "Delete a branch, while leaving the commits intact",
		Run: cmdutil.RunFixedArgs(1, func(args []string) error {
			branch, err := cmdutil.ParseBranch(args[0])
			if err != nil {
				return err
			}
			c, err := client.NewOnUserMachine("user")
			if err != nil {
				return err
			}
			defer c.Close()

			return txncmds.WithActiveTransaction(c, func(c *client.APIClient) error {
				_, err := c.PfsAPIClient.DeleteBranch(c.Ctx(), &pfs.DeleteBranchRequest{Branch: branch, Force: force})
				return err
			})
		}),
	}
	deleteBranch.Flags().BoolVarP(&force, "force", "f", false, "remove the branch regardless of errors; use with care")
	shell.RegisterCompletionFunc(deleteBranch, shell.BranchCompletion)
	commands = append(commands, cmdutil.CreateAlias(deleteBranch, "delete branch"))

	fileDocs := &cobra.Command{
		Short: "Docs for files.",
		Long: `Files are the lowest level data objects in Pachyderm.

Files can be of any type (e.g. csv, binary, images, etc) or size and can be
written to started (but not finished) commits with 'put file'. Files can be read
from commits with 'get file'.`,
	}
	commands = append(commands, cmdutil.CreateDocsAlias(fileDocs, "file", " file$"))

	var filePaths []string
	var inputFile string
	var recursive bool
	var parallelism int
	var appendFile bool
	var compress bool
	var enableProgress bool
	var fullPath bool
	putFile := &cobra.Command{
		Use:   "{{alias}} <repo>@<branch-or-commit>[:<path/to/file>]",
		Short: "Put a file into the filesystem.",
		Long:  "Put a file into the filesystem.  This command supports a number of ways to insert data into PFS.",
		Example: `
# Put data from stdin as repo/branch/path:
$ echo "data" | {{alias}} repo@branch:/path

# Put data from stdin as repo/branch/path and start / finish a new commit on the branch.
$ echo "data" | {{alias}} -c repo@branch:/path

# Put a file from the local filesystem as repo/branch/path:
$ {{alias}} repo@branch:/path -f file

# Put a file from the local filesystem as repo/branch/file:
$ {{alias}} repo@branch -f file

# Put the contents of a directory as repo/branch/path/dir/file:
$ {{alias}} -r repo@branch:/path -f dir

# Put the contents of a directory as repo/branch/dir/file:
$ {{alias}} -r repo@branch -f dir

# Put the contents of a directory as repo/branch/file, i.e. put files at the top level:
$ {{alias}} -r repo@branch:/ -f dir

# Put the data from a URL as repo/branch/path:
$ {{alias}} repo@branch:/path -f http://host/path

# Put the data from a URL as repo/branch/path:
$ {{alias}} repo@branch -f http://host/path

# Put the data from an S3 bucket as repo/branch/s3_object:
$ {{alias}} repo@branch -r -f s3://my_bucket

# Put several files or URLs that are listed in file.
# Files and URLs should be newline delimited.
$ {{alias}} repo@branch -i file

# Put several files or URLs that are listed at URL.
# NOTE this URL can reference local files, so it could cause you to put sensitive
# files into your Pachyderm cluster.
$ {{alias}} repo@branch -i http://host/path`,
		Run: cmdutil.RunFixedArgs(1, func(args []string) (retErr error) {
			if !enableProgress {
				progress.Disable()
			}
			file, err := cmdutil.ParseFile(args[0])
			if err != nil {
				return err
			}
			opts := []client.Option{client.WithMaxConcurrentStreams(parallelism)}
			if compress {
				opts = append(opts, client.WithGZIPCompression())
			}
			c, err := newClient("user", opts...)
			if err != nil {
				return err
			}
			defer c.Close()
			defer progress.Wait()

			// TODO: Rethink put file parallelism for 2.0.
			// Doing parallel uploads at the file level for small files will be bad, but we still want a clear way to parallelize large file uploads.
			//limiter := limit.New(int(parallelism))
			var sources []string
			if inputFile != "" {
				// User has provided a file listing sources, one per line. Read sources
				var r io.Reader
				if inputFile == "-" {
					r = os.Stdin
				} else if url, err := url.Parse(inputFile); err == nil && url.Scheme != "" {
					resp, err := http.Get(url.String())
					if err != nil {
						return err
					}
					defer func() {
						if err := resp.Body.Close(); err != nil && retErr == nil {
							retErr = err
						}
					}()
					r = resp.Body
				} else {
					inputFile, err := os.Open(inputFile)
					if err != nil {
						return err
					}
					defer func() {
						if err := inputFile.Close(); err != nil && retErr == nil {
							retErr = err
						}
					}()
					r = inputFile
				}
				// scan line by line
				scanner := bufio.NewScanner(r)
				for scanner.Scan() {
					if filePath := scanner.Text(); filePath != "" {
						sources = append(sources, filePath)
					}
				}
			} else {
				// User has provided a single source
				sources = filePaths
			}

			return c.WithModifyFileClient(file.Commit, func(mf client.ModifyFile) error {
				for _, source := range sources {
					source := source
					if file.Path == "" {
						// The user has not specified a path so we use source as path.
						if source == "-" {
							return errors.Errorf("must specify filename when reading data from stdin")
						}
						target := source
						if !fullPath {
							target = filepath.Base(source)
						}
						if err := putFileHelper(mf, joinPaths("", target), source, recursive, appendFile); err != nil {
							return err
						}
					} else if len(sources) == 1 {
						// We have a single source and the user has specified a path,
						// we use the path and ignore source (in terms of naming the file).
						if err := putFileHelper(mf, file.Path, source, recursive, appendFile); err != nil {
							return err
						}
					} else {
						// We have multiple sources and the user has specified a path,
						// we use that path as a prefix for the filepaths.
						target := source
						if !fullPath {
							target = filepath.Base(source)
						}
						if err := putFileHelper(mf, joinPaths(file.Path, target), source, recursive, appendFile); err != nil {
							return err
						}
					}
				}
				return nil
			})
		}),
	}
	putFile.Flags().StringSliceVarP(&filePaths, "file", "f", []string{"-"}, "The file to be put, it can be a local file or a URL.")
	putFile.Flags().StringVarP(&inputFile, "input-file", "i", "", "Read filepaths or URLs from a file.  If - is used, paths are read from the standard input.")
	putFile.Flags().BoolVarP(&recursive, "recursive", "r", false, "Recursively put the files in a directory.")
	putFile.Flags().BoolVarP(&compress, "compress", "", false, "Compress data during upload. This parameter might help you upload your uncompressed data, such as CSV files, to Pachyderm faster. Use 'compress' with caution, because if your data is already compressed, this parameter might slow down the upload speed instead of increasing.")
	putFile.Flags().IntVarP(&parallelism, "parallelism", "p", DefaultParallelism, "The maximum number of files that can be uploaded in parallel.")
	putFile.Flags().BoolVarP(&appendFile, "append", "a", false, "Append to the existing content of the file, either from previous commits or previous calls to 'put file' within this commit.")
	putFile.Flags().BoolVar(&enableProgress, "progress", isatty.IsTerminal(os.Stdout.Fd()) || isatty.IsCygwinTerminal(os.Stdout.Fd()), "Print progress bars.")
	putFile.Flags().BoolVar(&fullPath, "full-path", false, "If true, use the entire path provided to -f as the target filename in PFS. By default only the base of the path is used.")
	shell.RegisterCompletionFunc(putFile,
		func(flag, text string, maxCompletions int64) ([]prompt.Suggest, shell.CacheFunc) {
			if flag == "-f" || flag == "--file" || flag == "-i" || flag == "input-file" {
				cs, cf := shell.FilesystemCompletion(flag, text, maxCompletions)
				return cs, shell.AndCacheFunc(cf, shell.SameFlag(flag))
			} else if flag == "" || flag == "-c" || flag == "--commit" || flag == "-o" || flag == "--append" {
				cs, cf := shell.FileCompletion(flag, text, maxCompletions)
				return cs, shell.AndCacheFunc(cf, shell.SameFlag(flag))
			}
			return nil, shell.SameFlag(flag)
		})
	commands = append(commands, cmdutil.CreateAlias(putFile, "put file"))

	copyFile := &cobra.Command{
		Use:   "{{alias}} <src-repo>@<src-branch-or-commit>:<src-path> <dst-repo>@<dst-branch-or-commit>:<dst-path>",
		Short: "Copy files between pfs paths.",
		Long:  "Copy files between pfs paths.",
		Run: cmdutil.RunFixedArgs(2, func(args []string) (retErr error) {
			srcFile, err := cmdutil.ParseFile(args[0])
			if err != nil {
				return err
			}
			destFile, err := cmdutil.ParseFile(args[1])
			if err != nil {
				return err
			}
			c, err := client.NewOnUserMachine("user", client.WithMaxConcurrentStreams(parallelism))
			if err != nil {
				return err
			}
			defer c.Close()

			var opts []client.CopyFileOption
			if appendFile {
				opts = append(opts, client.WithAppendCopyFile())
			}
			return c.CopyFile(
				destFile.Commit, destFile.Path,
				srcFile.Commit, srcFile.Path,
				opts...,
			)
		}),
	}
	copyFile.Flags().BoolVarP(&appendFile, "append", "a", false, "Append to the existing content of the file, either from previous commits or previous calls to 'put file' within this commit.")
	shell.RegisterCompletionFunc(copyFile, shell.FileCompletion)
	commands = append(commands, cmdutil.CreateAlias(copyFile, "copy file"))

	var outputPath string
	getFile := &cobra.Command{
		Use:   "{{alias}} <repo>@<branch-or-commit>:<path/in/pfs>",
		Short: "Return the contents of a file.",
		Long:  "Return the contents of a file.",
		Example: `
# get file "XXX" on branch "master" in repo "foo"
$ {{alias}} foo@master:XXX

# get file "XXX" in the parent of the current head of branch "master"
# in repo "foo"
$ {{alias}} foo@master^:XXX

# get file "XXX" in the grandparent of the current head of branch "master"
# in repo "foo"
$ {{alias}} foo@master^2:XXX

# get file "test[].txt" on branch "master" in repo "foo"
# the path is interpreted as a glob pattern: quote and protect regex characters
$ {{alias}} 'foo@master:/test\[\].txt'`,
		Run: cmdutil.RunFixedArgs(1, func(args []string) error {
			if !enableProgress {
				progress.Disable()
			}
			file, err := cmdutil.ParseFile(args[0])
			if err != nil {
				return err
			}
			c, err := newClient("user")
			if err != nil {
				return err
			}
			defer c.Close()
			defer progress.Wait()
			var w io.Writer
			// If an output path is given, print the output to stdout
			if outputPath == "" {
				w = os.Stdout
			} else {
				if url, err := url.Parse(outputPath); err == nil && url.Scheme != "" {
					return c.GetFileURL(file.Commit, file.Path, url.String())
				}
				fi, err := c.InspectFile(file.Commit, file.Path)
				if err != nil {
					return err
				}
				f, err := progress.Create(outputPath, int64(fi.SizeBytes))
				if err != nil {
					return err
				}
				defer f.Close()
				w = f
			}
			return c.GetFile(file.Commit, file.Path, w)
		}),
	}
	getFile.Flags().StringVarP(&outputPath, "output", "o", "", "The path where data will be downloaded.")
	getFile.Flags().BoolVar(&enableProgress, "progress", isatty.IsTerminal(os.Stdout.Fd()) || isatty.IsCygwinTerminal(os.Stdout.Fd()), "{true|false} Whether or not to print the progress bars.")
	shell.RegisterCompletionFunc(getFile, shell.FileCompletion)
	commands = append(commands, cmdutil.CreateAlias(getFile, "get file"))

	inspectFile := &cobra.Command{
		Use:   "{{alias}} <repo>@<branch-or-commit>:<path/in/pfs>",
		Short: "Return info about a file.",
		Long:  "Return info about a file.",
		Run: cmdutil.RunFixedArgs(1, func(args []string) error {
			file, err := cmdutil.ParseFile(args[0])
			if err != nil {
				return err
			}
			c, err := client.NewOnUserMachine("user")
			if err != nil {
				return err
			}
			defer c.Close()
			fileInfo, err := c.InspectFile(file.Commit, file.Path)
			if err != nil {
				return err
			}
			if fileInfo == nil {
				return errors.Errorf("file %s not found", file.Path)
			}
			if raw {
				return cmdutil.Encoder(output, os.Stdout).EncodeProto(fileInfo)
			} else if output != "" {
				return errors.New("cannot set --output (-o) without --raw")
			}
			return pretty.PrintDetailedFileInfo(fileInfo)
		}),
	}
	inspectFile.Flags().AddFlagSet(outputFlags)
	shell.RegisterCompletionFunc(inspectFile, shell.FileCompletion)
	commands = append(commands, cmdutil.CreateAlias(inspectFile, "inspect file"))

	var history string
	listFile := &cobra.Command{
		Use:   "{{alias}} <repo>@<branch-or-commit>[:<path/in/pfs>]",
		Short: "Return the files in a directory.",
		Long:  "Return the files in a directory.",
		Example: `
# list top-level files on branch "master" in repo "foo"
$ {{alias}} foo@master

# list files under directory "dir" on branch "master" in repo "foo"
$ {{alias}} foo@master:dir

# list top-level files in the parent commit of the current head of "master"
# in repo "foo"
$ {{alias}} foo@master^

# list top-level files in the grandparent of the current head of "master"
# in repo "foo"
$ {{alias}} foo@master^2

# list the last n versions of top-level files on branch "master" in repo "foo"
$ {{alias}} foo@master --history n

# list all versions of top-level files on branch "master" in repo "foo"
$ {{alias}} foo@master --history all

# list file under directory "dir[1]" on branch "master" in repo "foo"
# the path is interpreted as a glob pattern: quote and protect regex characters
$ {{alias}} 'foo@master:dir\[1\]'`,
		Run: cmdutil.RunFixedArgs(1, func(args []string) error {
			file, err := cmdutil.ParseFile(args[0])
			if err != nil {
				return err
			}
			history, err := cmdutil.ParseHistory(history)
			if err != nil {
				return errors.Wrapf(err, "error parsing history flag")
			}
			c, err := client.NewOnUserMachine("user")
			if err != nil {
				return err
			}
			defer c.Close()
			if raw {
				encoder := cmdutil.Encoder(output, os.Stdout)
				return c.ListFile(file.Commit, file.Path, func(fi *pfs.FileInfo) error {
					return encoder.EncodeProto(fi)
				})
			} else if output != "" {
				return errors.New("cannot set --output (-o) without --raw")
			}
			header := pretty.FileHeader
			if history != 0 {
				header = pretty.FileHeaderWithCommit
			}
			writer := tabwriter.NewWriter(os.Stdout, header)
			if err := c.ListFile(file.Commit, file.Path, func(fi *pfs.FileInfo) error {
				pretty.PrintFileInfo(writer, fi, fullTimestamps, history != 0)
				return nil
			}); err != nil {
				return err
			}
			return writer.Flush()
		}),
	}
	listFile.Flags().AddFlagSet(outputFlags)
	listFile.Flags().AddFlagSet(timestampFlags)
	listFile.Flags().StringVar(&history, "history", "none", "Return revision history for files.")
	shell.RegisterCompletionFunc(listFile, shell.FileCompletion)
	commands = append(commands, cmdutil.CreateAlias(listFile, "list file"))

	globFile := &cobra.Command{
		Use:   "{{alias}} <repo>@<branch-or-commit>:<pattern>",
		Short: "Return files that match a glob pattern in a commit.",
		Long:  "Return files that match a glob pattern in a commit (that is, match a glob pattern in a repo at the state represented by a commit). Glob patterns are documented [here](https://golang.org/pkg/path/filepath/#Match).",
		Example: `
# Return files in repo "foo" on branch "master" that start
# with the character "A".  Note how the double quotation marks around the
# parameter are necessary because otherwise your shell might interpret the "*".
$ {{alias}} "foo@master:A*"

# Return files in repo "foo" on branch "master" under directory "data".
$ {{alias}} "foo@master:data/*"`,
		Run: cmdutil.RunFixedArgs(1, func(args []string) error {
			file, err := cmdutil.ParseFile(args[0])
			if err != nil {
				return err
			}
			c, err := client.NewOnUserMachine("user")
			if err != nil {
				return err
			}
			defer c.Close()
			fileInfos, err := c.GlobFileAll(file.Commit, file.Path)
			if err != nil {
				return err
			}
			if raw {
				encoder := cmdutil.Encoder(output, os.Stdout)
				for _, fileInfo := range fileInfos {
					if err := encoder.EncodeProto(fileInfo); err != nil {
						return err
					}
				}
				return nil
			} else if output != "" {
				return errors.New("cannot set --output (-o) without --raw")
			}
			writer := tabwriter.NewWriter(os.Stdout, pretty.FileHeader)
			for _, fileInfo := range fileInfos {
				pretty.PrintFileInfo(writer, fileInfo, fullTimestamps, false)
			}
			return writer.Flush()
		}),
	}
	globFile.Flags().AddFlagSet(outputFlags)
	globFile.Flags().AddFlagSet(timestampFlags)
	shell.RegisterCompletionFunc(globFile, shell.FileCompletion)
	commands = append(commands, cmdutil.CreateAlias(globFile, "glob file"))

	var shallow bool
	var nameOnly bool
	var diffCmdArg string
	diffFile := &cobra.Command{
		Use:   "{{alias}} <new-repo>@<new-branch-or-commit>:<new-path> [<old-repo>@<old-branch-or-commit>:<old-path>]",
		Short: "Return a diff of two file trees in input repo. Diff of file trees in output repo coming soon.",
		Long:  "Return a diff of two file trees in input repo. Diff of file trees in output repo coming soon.",
		Example: `
# Return the diff of the file "path" of the input repo "foo" between the head of the
# "master" branch and its parent.
$ {{alias}} foo@master:path

# Return the diff between the master branches of input repos foo and bar at paths
# path1 and path2, respectively.
$ {{alias}} foo@master:path1 bar@master:path2`,
		Run: cmdutil.RunBoundedArgs(1, 2, func(args []string) error {
			newFile, err := cmdutil.ParseFile(args[0])
			if err != nil {
				return err
			}
			oldFile := &pfs.File{}
			if len(args) == 2 {
				oldFile, err = cmdutil.ParseFile(args[1])
				if err != nil {
					return err
				}
			}
			c, err := client.NewOnUserMachine("user")
			if err != nil {
				return err
			}
			defer c.Close()

			return pager.Page(noPager, os.Stdout, func(w io.Writer) (retErr error) {
				var writer *tabwriter.Writer
				if nameOnly {
					writer = tabwriter.NewWriter(w, pretty.DiffFileHeader)
					defer func() {
						if err := writer.Flush(); err != nil && retErr == nil {
							retErr = err
						}
					}()
				}

				newFiles, oldFiles, err := c.DiffFileAll(
					newFile.Commit, newFile.Path,
					oldFile.Commit, oldFile.Path,
					shallow,
				)
				if err != nil {
					return err
				}
				diffCmd := diffCommand(diffCmdArg)
				return forEachDiffFile(newFiles, oldFiles, func(nFI, oFI *pfs.FileInfo) error {
					if nameOnly {
						if nFI != nil {
							pretty.PrintDiffFileInfo(writer, true, nFI, fullTimestamps)
						}
						if oFI != nil {
							pretty.PrintDiffFileInfo(writer, false, oFI, fullTimestamps)
						}
						return nil
					}
					nPath, oPath := "/dev/null", "/dev/null"
					if nFI != nil {
						nPath, err = dlFile(c, nFI.File)
						if err != nil {
							return err
						}
						defer func() {
							if err := os.RemoveAll(nPath); err != nil && retErr == nil {
								retErr = err
							}
						}()
					}
					if oFI != nil {
						oPath, err = dlFile(c, oFI.File)
						defer func() {
							if err := os.RemoveAll(oPath); err != nil && retErr == nil {
								retErr = err
							}
						}()
					}
					cmd := exec.Command(diffCmd[0], append(diffCmd[1:], oPath, nPath)...)
					cmd.Stdout = w
					cmd.Stderr = os.Stderr
					// Diff returns exit code 1 when it finds differences
					// between the files, so we catch it.
					if err := cmd.Run(); err != nil && cmd.ProcessState.ExitCode() != 1 {
						return err
					}
					return nil
				})
			})
		}),
	}
	diffFile.Flags().BoolVarP(&shallow, "shallow", "s", false, "Don't descend into sub directories.")
	diffFile.Flags().BoolVar(&nameOnly, "name-only", false, "Show only the names of changed files.")
	diffFile.Flags().StringVar(&diffCmdArg, "diff-command", "", "Use a program other than git to diff files.")
	diffFile.Flags().AddFlagSet(timestampFlags)
	diffFile.Flags().AddFlagSet(pagerFlags)
	shell.RegisterCompletionFunc(diffFile, shell.FileCompletion)
	commands = append(commands, cmdutil.CreateAlias(diffFile, "diff file"))

	deleteFile := &cobra.Command{
		Use:   "{{alias}} <repo>@<branch-or-commit>:<path/in/pfs>",
		Short: "Delete a file.",
		Long:  "Delete a file.",
		Run: cmdutil.RunFixedArgs(1, func(args []string) error {
			file, err := cmdutil.ParseFile(args[0])
			if err != nil {
				return err
			}
			c, err := client.NewOnUserMachine("user")
			if err != nil {
				return err
			}
			defer c.Close()

			var opts []client.DeleteFileOption
			if recursive {
				opts = append(opts, client.WithRecursiveDeleteFile())
			}
			return c.DeleteFile(file.Commit, file.Path, opts...)
		}),
	}
	deleteFile.Flags().BoolVarP(&recursive, "recursive", "r", false, "Recursively delete the files in a directory.")
	shell.RegisterCompletionFunc(deleteFile, shell.FileCompletion)
	commands = append(commands, cmdutil.CreateAlias(deleteFile, "delete file"))

	objectDocs := &cobra.Command{
		Short: "Docs for objects.",
		Long: `Objects are content-addressed blobs of data that are directly stored in the backend object store.

Objects are a low-level resource and should not be accessed directly by most users.`,
	}
	commands = append(commands, cmdutil.CreateDocsAlias(objectDocs, "object", " object$"))

	var fix bool
	fsck := &cobra.Command{
		Use:   "{{alias}}",
		Short: "Run a file system consistency check on pfs.",
		Long:  "Run a file system consistency check on the pachyderm file system, ensuring the correct provenance relationships are satisfied.",
		Run: cmdutil.RunFixedArgs(0, func(args []string) error {
			c, err := client.NewOnUserMachine("user")
			if err != nil {
				return err
			}
			defer c.Close()
			errors := false
			if err = c.Fsck(fix, func(resp *pfs.FsckResponse) error {
				if resp.Error != "" {
					errors = true
					fmt.Printf("Error: %s\n", resp.Error)
				} else {
					fmt.Printf("Fix applied: %v", resp.Fix)
				}
				return nil
			}); err != nil {
				return err
			}
			if !errors {
				fmt.Println("No errors found.")
			}
			return nil
		}),
	}
	fsck.Flags().BoolVarP(&fix, "fix", "f", false, "Attempt to fix as many issues as possible.")
	commands = append(commands, cmdutil.CreateAlias(fsck, "fsck"))

	var seed int64
	runLoadTest := &cobra.Command{
		Use:     "{{alias}} <spec>",
		Short:   "Run a PFS load test.",
		Long:    "Run a PFS load test.",
		Example: pfsload.LoadSpecification,
		Run: cmdutil.RunFixedArgs(1, func(args []string) (retErr error) {
			c, err := client.NewOnUserMachine("user")
			if err != nil {
				return err
			}
			defer func() {
				if err := c.Close(); retErr == nil {
					retErr = err
				}
			}()
			spec, err := ioutil.ReadFile(args[0])
			if err != nil {
				return err
			}
			resp, err := c.RunPFSLoadTest(spec, seed)
			if err != nil {
				return err
			}
			return cmdutil.Encoder(output, os.Stdout).EncodeProto(resp)
		}),
	}
	runLoadTest.Flags().Int64VarP(&seed, "seed", "s", 0, "The seed to use for generating the load.")
	commands = append(commands, cmdutil.CreateAlias(runLoadTest, "run pfs-load-test"))

	// Add the mount commands (which aren't available on Windows, so they're in
	// their own file)
	commands = append(commands, mountCmds()...)

	return commands
}

func putFileHelper(mf client.ModifyFile, path, source string, recursive, appendFile bool) (retErr error) {
	// Resolve the path and convert to unix path in case we're on windows.
	path = filepath.ToSlash(filepath.Clean(path))
	var opts []client.PutFileOption
	if appendFile {
		opts = append(opts, client.WithAppendPutFile())
	}
	// try parsing the filename as a url, if it is one do a PutFileURL
	if url, err := url.Parse(source); err == nil && url.Scheme != "" {
		return mf.PutFileURL(path, url.String(), recursive, opts...)
	}
	if source == "-" {
		if recursive {
			return errors.New("cannot set -r and read from stdin (must also set -f or -i)")
		}
		stdin := progress.Stdin()
		defer stdin.Finish()
		return mf.PutFile(path, stdin, opts...)
	}
	// Resolve the source and convert to unix path in case we're on windows.
	source = filepath.ToSlash(filepath.Clean(source))
	if recursive {
		return filepath.Walk(source, func(filePath string, info os.FileInfo, err error) error {
			// file doesn't exist
			if info == nil {
				return errors.Errorf("%s doesn't exist", filePath)
			}
			if info.IsDir() {
				return nil
			}
			childDest := filepath.Join(path, strings.TrimPrefix(filePath, source))
			// don't do a second recursive 'put file', just put the one file at
			// filePath into childDest, and then this walk loop will go on to the
			// next one
			return putFileHelper(mf, childDest, filePath, false, appendFile)
		})
	}
	f, err := progress.Open(source)
	if err != nil {
		return err
	}
	defer func() {
		if err := f.Close(); retErr == nil {
			retErr = err
		}
	}()
	return mf.PutFile(path, f, opts...)
}

func joinPaths(prefix, filePath string) string {
	if url, err := url.Parse(filePath); err == nil && url.Scheme != "" {
		if url.Scheme == "pfs" {
			// pfs paths are of the form pfs://host/repo/branch/path we don't
			// want to prefix every file with host/repo so we remove those
			splitPath := strings.Split(strings.TrimPrefix(url.Path, "/"), "/")
			if len(splitPath) < 3 {
				return prefix
			}
			return filepath.Join(append([]string{prefix}, splitPath[2:]...)...)
		}
		return filepath.Join(prefix, strings.TrimPrefix(url.Path, "/"))
	}
	return filepath.Join(prefix, filePath)
}

func dlFile(pachClient *client.APIClient, f *pfs.File) (_ string, retErr error) {
	tempDir := filepath.Join(os.TempDir(), filepath.Dir(f.Path))
	if err := os.MkdirAll(tempDir, 0777); err != nil {
		return "", err
	}
	file, err := ioutil.TempFile(tempDir, filepath.Base(f.Path+"_"))
	if err != nil {
		return "", err
	}
	defer func() {
		if err := file.Close(); err != nil && retErr == nil {
			retErr = err
		}
	}()
	if err := pachClient.GetFile(f.Commit, f.Path, file); err != nil {
		return "", err
	}
	return file.Name(), nil
}

func diffCommand(cmdArg string) []string {
	if cmdArg != "" {
		return strings.Fields(cmdArg)
	}
	_, err := exec.LookPath("git")
	if err == nil {
		return []string{"git", "-c", "color.ui=always", "--no-pager", "diff", "--no-index"}
	}
	return []string{"diff"}
}

func forEachDiffFile(newFiles, oldFiles []*pfs.FileInfo, f func(newFile, oldFile *pfs.FileInfo) error) error {
	nI, oI := 0, 0
	for {
		if nI == len(newFiles) && oI == len(oldFiles) {
			return nil
		}
		var oFI *pfs.FileInfo
		var nFI *pfs.FileInfo
		switch {
		case oI == len(oldFiles) || (nI < len(newFiles) && newFiles[nI].File.Path < oldFiles[oI].File.Path):
			nFI = newFiles[nI]
			nI++
		case nI == len(newFiles) || (oI < len(oldFiles) && oldFiles[oI].File.Path < newFiles[nI].File.Path):
			oFI = oldFiles[oI]
			oI++
		case newFiles[nI].File.Path == oldFiles[oI].File.Path:
			nFI = newFiles[nI]
			nI++
			oFI = oldFiles[oI]
			oI++
		}
		if err := f(nFI, oFI); err != nil {
			if errors.Is(err, errutil.ErrBreak) {
				return nil
			}
			return err
		}
	}
}

func newClient(name string, options ...client.Option) (*client.APIClient, error) {
	if inWorkerStr, ok := os.LookupEnv("PACH_IN_WORKER"); ok {
		inWorker, err := strconv.ParseBool(inWorkerStr)
		if err != nil {
			return nil, errors.Wrap(err, "couldn't parse PACH_IN_WORKER")
		}
		if inWorker {
			return client.NewInWorker(options...)
		}
	}
	return client.NewOnUserMachine(name, options...)
}

func parseOriginKind(input string) (pfs.OriginKind, error) {
	if input == "" {
		return pfs.OriginKind_ORIGIN_KIND_UNKNOWN, nil
	}

	result := pfs.OriginKind(pfs.OriginKind_value[strings.ToUpper(input)])
	if result == pfs.OriginKind_ORIGIN_KIND_UNKNOWN {
		names := []string{}
		for name, value := range pfs.OriginKind_value {
			if pfs.OriginKind(value) != pfs.OriginKind_ORIGIN_KIND_UNKNOWN {
				names = append(names, name)
			}
		}
		return pfs.OriginKind_ORIGIN_KIND_UNKNOWN, errors.Errorf("unknown commit origin type '%s', must be one of: %s", input, strings.Join(names, ", "))
	}

	return result, nil
}<|MERGE_RESOLUTION|>--- conflicted
+++ resolved
@@ -402,12 +402,8 @@
 	commands = append(commands, cmdutil.CreateAlias(inspectCommit, "inspect commit"))
 
 	var from string
-<<<<<<< HEAD
-	var number int
+	var number int64
 	var originStr string
-=======
-	var number int64
->>>>>>> d6f4dfff
 	listCommit := &cobra.Command{
 		Use:   "{{alias}} <repo>[@<branch>]",
 		Short: "Return all commits on a repo.",
@@ -459,7 +455,7 @@
 				Repo:       branch.Repo,
 				From:       fromCommit,
 				To:         toCommit,
-				Number:     uint64(number),
+				Number:     number,
 				All:        all,
 				OriginKind: origin,
 			})
@@ -469,22 +465,14 @@
 
 			if raw {
 				encoder := cmdutil.Encoder(output, os.Stdout)
-<<<<<<< HEAD
 				return clientsdk.ForEachCommit(listClient, func(ci *pfs.CommitInfo) error {
-=======
-				return c.ListCommitF(branch.Repo, toCommit, fromCommit, number, false, func(ci *pfs.CommitInfo) error {
->>>>>>> d6f4dfff
 					return encoder.EncodeProto(ci)
 				})
 			} else if output != "" {
 				return errors.New("cannot set --output (-o) without --raw")
 			}
 			writer := tabwriter.NewWriter(os.Stdout, pretty.CommitHeader)
-<<<<<<< HEAD
 			if err := clientsdk.ForEachCommit(listClient, func(ci *pfs.CommitInfo) error {
-=======
-			if err := c.ListCommitF(branch.Repo, toCommit, fromCommit, number, false, func(ci *pfs.CommitInfo) error {
->>>>>>> d6f4dfff
 				pretty.PrintCommitInfo(writer, ci, fullTimestamps)
 				return nil
 			}); err != nil {
