--- conflicted
+++ resolved
@@ -480,16 +480,11 @@
 	})
 }
 
-<<<<<<< HEAD
 func TestOpenAndWriteFile(t *testing.T) {
-=======
-func TestDelimitJSON(t *testing.T) {
->>>>>>> b1601627
-	if testing.Short() {
-		t.Skip("Skipped because of short mode")
-	}
-	testFuse(t, func(c client.APIClient, mountpoint string) {
-<<<<<<< HEAD
+	if testing.Short() {
+		t.Skip("Skipped because of short mode")
+	}
+	testFuse(t, func(c client.APIClient, mountpoint string) {
 		require.NoError(t, c.CreateRepo("repo"))
 		commit1, err := c.StartCommit("repo", "", "")
 		require.NoError(t, err)
@@ -512,7 +507,13 @@
 		require.NoError(t, err)
 		require.Equal(t, fmt.Sprintf("%v%v", string(data1), string(data2)), string(result))
 	})
-=======
+}
+
+func TestDelimitJSON(t *testing.T) {
+	if testing.Short() {
+		t.Skip("Skipped because of short mode")
+	}
+	testFuse(t, func(c client.APIClient, mountpoint string) {
 		repo := "abba"
 		require.NoError(t, c.CreateRepo(repo))
 		commit, err := c.StartCommit(repo, "", "")
@@ -576,7 +577,6 @@
 		t.Skip("Skipped because of short mode")
 	}
 	testFuse(t, func(c client.APIClient, mountpoint string) {
-
 		repo := "test"
 		name := "foo.bin"
 		require.NoError(t, c.CreateRepo(repo))
@@ -632,8 +632,6 @@
 			require.EqualOneOf(t, blockLengths, buffer.Len())
 		}
 	})
-
->>>>>>> b1601627
 }
 
 func testFuse(
