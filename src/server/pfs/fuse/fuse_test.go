package fuse

import (
	"bytes"
	"crypto/sha256"
	iofs "io/fs"
	"io/ioutil"
	"os"
	"path/filepath"
	"strings"
	"testing"
	"time"

	"github.com/hanwen/go-fuse/v2/fs"
	"github.com/hanwen/go-fuse/v2/fuse"

	"github.com/pachyderm/pachyderm/v2/src/client"
	"github.com/pachyderm/pachyderm/v2/src/internal/dockertestenv"
	"github.com/pachyderm/pachyderm/v2/src/internal/errors"
	"github.com/pachyderm/pachyderm/v2/src/internal/require"
	"github.com/pachyderm/pachyderm/v2/src/internal/testpachd"
	"github.com/pachyderm/pachyderm/v2/src/internal/testutil/random"
	"github.com/pachyderm/pachyderm/v2/src/pfs"
)

const (
	MB = 1024 * 1024
	GB = 1024 * 1024 * 1024
)

func TestBasic(t *testing.T) {
	env := testpachd.NewRealEnv(t, dockertestenv.NewTestDBConfig(t))
	require.NoError(t, env.PachClient.CreateRepo("repo"))
	commit := client.NewCommit("repo", "master", "")
	err := env.PachClient.PutFile(commit, "dir/file1", strings.NewReader("foo"))
	require.NoError(t, err)
	err = env.PachClient.PutFile(commit, "dir/file2", strings.NewReader("foo"))
	require.NoError(t, err)
	withMount(t, env.PachClient, nil, func(mountPoint string) {
		repos, err := ioutil.ReadDir(mountPoint)
		require.NoError(t, err)
		require.Equal(t, 1, len(repos))
		require.Equal(t, "repo", filepath.Base(repos[0].Name()))

		files, err := ioutil.ReadDir(filepath.Join(mountPoint, "repo"))
		require.NoError(t, err)
		require.Equal(t, 1, len(files))
		require.Equal(t, "dir", filepath.Base(files[0].Name()))

		files, err = ioutil.ReadDir(filepath.Join(mountPoint, "repo", "dir"))
		require.NoError(t, err)
		require.Equal(t, 2, len(files))
		require.Equal(t, "file1", filepath.Base(files[0].Name()))
		require.Equal(t, "file2", filepath.Base(files[1].Name()))

		data, err := ioutil.ReadFile(filepath.Join(mountPoint, "repo", "dir", "file1"))
		require.NoError(t, err)
		require.Equal(t, "foo", string(data))
	})
}

func TestChunkSize(t *testing.T) {
	env := testpachd.NewRealEnv(t, dockertestenv.NewTestDBConfig(t))
	require.NoError(t, env.PachClient.CreateRepo("repo"))
	err := env.PachClient.PutFile(client.NewCommit("repo", "master", ""), "file", strings.NewReader(strings.Repeat("p", int(pfs.ChunkSize))))
	require.NoError(t, err)
	withMount(t, env.PachClient, nil, func(mountPoint string) {
		data, err := ioutil.ReadFile(filepath.Join(mountPoint, "repo", "file"))
		require.NoError(t, err)
		require.Equal(t, int(pfs.ChunkSize), len(data))
	})
}

func TestLargeFile(t *testing.T) {
	env := testpachd.NewRealEnv(t, dockertestenv.NewTestDBConfig(t))
	require.NoError(t, env.PachClient.CreateRepo("repo"))
	random.SeedRand(123)
	src := random.String(GB + 17)
	err := env.PachClient.PutFile(client.NewCommit("repo", "master", ""), "file", strings.NewReader(src))
	require.NoError(t, err)
	withMount(t, env.PachClient, nil, func(mountPoint string) {
		data, err := ioutil.ReadFile(filepath.Join(mountPoint, "repo", "file"))
		require.NoError(t, err)
		require.Equal(t, sha256.Sum256([]byte(src)), sha256.Sum256(data))
	})
}

func BenchmarkLargeFile(b *testing.B) {
	env := testpachd.NewRealEnv(b, dockertestenv.NewTestDBConfig(b))
	require.NoError(b, env.PachClient.CreateRepo("repo"))
	random.SeedRand(123)
	src := random.String(GB)
	err := env.PachClient.PutFile(client.NewCommit("repo", "master", ""), "file", strings.NewReader(src))
	require.NoError(b, err)
	b.ResetTimer()
	for i := 0; i < b.N; i++ {
		withMount(b, env.PachClient, nil, func(mountPoint string) {
			data, err := ioutil.ReadFile(filepath.Join(mountPoint, "repo", "file"))
			require.NoError(b, err)
			require.Equal(b, GB, len(data))
			b.SetBytes(GB)
		})
	}
}

func TestSeek(t *testing.T) {
	env := testpachd.NewRealEnv(t, dockertestenv.NewTestDBConfig(t))
	require.NoError(t, env.PachClient.CreateRepo("repo"))
	data := strings.Repeat("foo", MB)
	err := env.PachClient.PutFile(client.NewCommit("repo", "master", ""), "file", strings.NewReader(data))
	require.NoError(t, err)
	withMount(t, env.PachClient, nil, func(mountPoint string) {
		f, err := os.Open(filepath.Join(mountPoint, "repo", "file"))
		require.NoError(t, err)
		defer func() {
			require.NoError(t, f.Close())
		}()

		testSeek := func(offset int64) {
			_, err = f.Seek(offset, 0)
			require.NoError(t, err)
			d, err := ioutil.ReadAll(f)
			require.NoError(t, err)
			require.Equal(t, data[offset:], string(d))
		}

		testSeek(0)
		testSeek(MB)
		testSeek(2 * MB)
		testSeek(3 * MB)
	})
}

func TestHeadlessBranch(t *testing.T) {
	env := testpachd.NewRealEnv(t, dockertestenv.NewTestDBConfig(t))
	require.NoError(t, env.PachClient.CreateRepo("repo"))
	require.NoError(t, env.PachClient.CreateBranch("repo", "master", "", "", nil))
	withMount(t, env.PachClient, nil, func(mountPoint string) {
		fis, err := ioutil.ReadDir(filepath.Join(mountPoint, "repo"))
		require.NoError(t, err)
		// Headless branches display with 0 files.
		require.Equal(t, 0, len(fis))
	})
}

func TestReadOnly(t *testing.T) {
	env := testpachd.NewRealEnv(t, dockertestenv.NewTestDBConfig(t))
	require.NoError(t, env.PachClient.CreateRepo("repo"))
	withMount(t, env.PachClient, &Options{
		Fuse: &fs.Options{
			MountOptions: fuse.MountOptions{
				Debug: true,
			},
		},
	}, func(mountPoint string) {
		require.YesError(t, ioutil.WriteFile(filepath.Join(mountPoint, "repo", "foo"), []byte("foo\n"), 0644))
	})
}

func TestWrite(t *testing.T) {
	env := testpachd.NewRealEnv(t, dockertestenv.NewTestDBConfig(t))
	require.NoError(t, env.PachClient.CreateRepo("repo"))
	commit := client.NewCommit("repo", "master", "")
	// First, create a file
	withMount(t, env.PachClient, &Options{
		Fuse: &fs.Options{
			MountOptions: fuse.MountOptions{
				Debug: true,
			},
		},
		Write: true,
	}, func(mountPoint string) {
		require.NoError(t, os.MkdirAll(filepath.Join(mountPoint, "repo", "dir"), 0777))
		require.NoError(t, ioutil.WriteFile(filepath.Join(mountPoint, "repo", "dir", "foo"), []byte("foo\n"), 0644))
	})
	var b bytes.Buffer
	require.NoError(t, env.PachClient.GetFile(commit, "dir/foo", &b))
	require.Equal(t, "foo\n", b.String())

	// Now append to the file
	withMount(t, env.PachClient, &Options{
		Fuse: &fs.Options{
			MountOptions: fuse.MountOptions{
				Debug: true,
			},
		},
		Write: true,
	}, func(mountPoint string) {
		data, err := ioutil.ReadFile(filepath.Join(mountPoint, "repo", "dir", "foo"))
		require.NoError(t, err)
		require.Equal(t, "foo\n", string(data))
		f, err := os.OpenFile(filepath.Join(mountPoint, "repo", "dir", "foo"), os.O_WRONLY, 0600)
		require.NoError(t, err)
		defer func() {
			require.NoError(t, f.Close())
		}()
		_, err = f.Seek(0, 2)
		require.NoError(t, err)
		_, err = f.Write([]byte("foo\n"))
		require.NoError(t, err)
	})
	b.Reset()
	require.NoError(t, env.PachClient.GetFile(commit, "dir/foo", &b))
	require.Equal(t, "foo\nfoo\n", b.String())

	// Now overwrite that file
	withMount(t, env.PachClient, &Options{
		Fuse: &fs.Options{
			MountOptions: fuse.MountOptions{
				Debug: true,
			},
		},
		Write: true,
	}, func(mountPoint string) {
		require.NoError(t, os.Remove(filepath.Join(mountPoint, "repo", "dir", "foo")))
		require.NoError(t, ioutil.WriteFile(filepath.Join(mountPoint, "repo", "dir", "foo"), []byte("bar\n"), 0644))
	})
	b.Reset()
	require.NoError(t, env.PachClient.GetFile(commit, "dir/foo", &b))
	require.Equal(t, "bar\n", b.String())

	// Now link it to another location
	withMount(t, env.PachClient, &Options{
		Fuse: &fs.Options{
			MountOptions: fuse.MountOptions{
				Debug: true,
			},
		},
		Write: true,
	}, func(mountPoint string) {
		require.NoError(t, os.Link(filepath.Join(mountPoint, "repo", "dir", "foo"), filepath.Join(mountPoint, "repo", "dir", "bar")))
		require.NoError(t, os.Symlink(filepath.Join(mountPoint, "repo", "dir", "foo"), filepath.Join(mountPoint, "repo", "dir", "buzz")))
	})
	b.Reset()
	require.NoError(t, env.PachClient.GetFile(commit, "dir/bar", &b))
	require.Equal(t, "bar\n", b.String())
	b.Reset()
	require.NoError(t, env.PachClient.GetFile(commit, "dir/buzz", &b))
	require.Equal(t, "bar\n", b.String())

	// Now delete it
	withMount(t, env.PachClient, &Options{
		Fuse: &fs.Options{
			MountOptions: fuse.MountOptions{
				Debug: true,
			},
		},
		Write: true,
	}, func(mountPoint string) {
		require.NoError(t, os.Remove(filepath.Join(mountPoint, "repo", "dir", "foo")))
	})
	b.Reset()
	require.YesError(t, env.PachClient.GetFile(commit, "dir/foo", &b))

	// Try writing to two repos at once
	require.NoError(t, env.PachClient.CreateRepo("repo2"))
	withMount(t, env.PachClient, &Options{
		Fuse: &fs.Options{
			MountOptions: fuse.MountOptions{
				Debug: true,
			},
		},
		Write: true,
	}, func(mountPoint string) {
		require.NoError(t, ioutil.WriteFile(filepath.Join(mountPoint, "repo", "file"), []byte("foo\n"), 0644))
		require.NoError(t, ioutil.WriteFile(filepath.Join(mountPoint, "repo2", "file"), []byte("foo\n"), 0644))
	})
}

func TestRepoOpts(t *testing.T) {
	env := testpachd.NewRealEnv(t, dockertestenv.NewTestDBConfig(t))
	require.NoError(t, env.PachClient.CreateRepo("repo1"))
	require.NoError(t, env.PachClient.CreateRepo("repo2"))
	require.NoError(t, env.PachClient.CreateRepo("repo3"))
	file := client.NewFile("repo1", "master", "", "")
	err := env.PachClient.PutFile(file.Commit, "foo", strings.NewReader("foo\n"))
	require.NoError(t, err)
	withMount(t, env.PachClient, &Options{
		Fuse: &fs.Options{
			MountOptions: fuse.MountOptions{
				Debug: true,
			},
		},
		RepoOptions: map[string]*RepoOptions{
			"repo1": {Name: "repo1", File: file},
		},
	}, func(mountPoint string) {
		repos, err := ioutil.ReadDir(mountPoint)
		require.NoError(t, err)
		require.Equal(t, 1, len(repos))
		data, err := ioutil.ReadFile(filepath.Join(mountPoint, "repo1", "foo"))
		require.NoError(t, err)
		require.Equal(t, "foo\n", string(data))
		require.YesError(t, ioutil.WriteFile(filepath.Join(mountPoint, "repo1", "bar"), []byte("bar\n"), 0644))
	})
	withMount(t, env.PachClient, &Options{
		Write: true,
		Fuse: &fs.Options{
			MountOptions: fuse.MountOptions{
				Debug: true,
			},
		},
		RepoOptions: map[string]*RepoOptions{
			"repo1": {Name: "repo1", File: file, Write: true},
		},
	}, func(mountPoint string) {
		repos, err := ioutil.ReadDir(mountPoint)
		require.NoError(t, err)
		require.Equal(t, 1, len(repos))
		data, err := ioutil.ReadFile(filepath.Join(mountPoint, "repo1", "foo"))
		require.NoError(t, err)
		require.Equal(t, "foo\n", string(data))
		require.NoError(t, ioutil.WriteFile(filepath.Join(mountPoint, "repo1", "bar"), []byte("bar\n"), 0644))
	})
	stagingCommit := client.NewCommit("repo1", "staging", "")
	err = env.PachClient.PutFile(stagingCommit, "buzz", strings.NewReader("buzz\n"))
	require.NoError(t, err)
	withMount(t, env.PachClient, &Options{
		Write: true,
		Fuse: &fs.Options{
			MountOptions: fuse.MountOptions{
				Debug: true,
			},
		},
		RepoOptions: map[string]*RepoOptions{
			"repo1": {Name: "repo1", File: client.NewFile("repo1", "staging", "", ""), Write: true},
		},
	}, func(mountPoint string) {
		repos, err := ioutil.ReadDir(mountPoint)
		require.NoError(t, err)
		require.Equal(t, 1, len(repos))
		_, err = ioutil.ReadFile(filepath.Join(mountPoint, "repo1", "foo"))
		require.YesError(t, err)
		data, err := ioutil.ReadFile(filepath.Join(mountPoint, "repo1", "buzz"))
		require.NoError(t, err)
		require.Equal(t, "buzz\n", string(data))
		require.NoError(t, ioutil.WriteFile(filepath.Join(mountPoint, "repo1", "fizz"), []byte("fizz\n"), 0644))
	})
	var b bytes.Buffer
	require.NoError(t, env.PachClient.GetFile(stagingCommit, "fizz", &b))
	require.Equal(t, "fizz\n", b.String())
}

func TestOpenCommit(t *testing.T) {
	env := testpachd.NewRealEnv(t, dockertestenv.NewTestDBConfig(t))
	require.NoError(t, env.PachClient.CreateRepo("in"))
	require.NoError(t, env.PachClient.CreateRepo("out"))
	require.NoError(t, env.PachClient.CreateBranch("out", "master", "", "", []*pfs.Branch{client.NewBranch("in", "master")}))
	require.NoError(t, env.PachClient.FinishCommit("out", "master", ""))
	_, err := env.PachClient.StartCommit("in", "master")
	require.NoError(t, err)

	withMount(t, env.PachClient, &Options{
		Fuse: &fs.Options{
			MountOptions: fuse.MountOptions{
				Debug: true,
			},
		},
		Write: true,
	}, func(mountPoint string) {
		repos, err := ioutil.ReadDir(mountPoint)
		require.NoError(t, err)
		require.Equal(t, 2, len(repos))
		files, err := ioutil.ReadDir(filepath.Join(mountPoint, "in"))
		require.NoError(t, err)
		require.Equal(t, 0, len(files))
		files, err = ioutil.ReadDir(filepath.Join(mountPoint, "out"))
		require.NoError(t, err)
		require.Equal(t, 0, len(files))
	})
}

func TestMountCommit(t *testing.T) {
	env := testpachd.NewRealEnv(t, dockertestenv.NewTestDBConfig(t))
	require.NoError(t, env.PachClient.CreateRepo("repo"))
	txn, err := env.PachClient.StartTransaction()
	require.NoError(t, err)
	c := env.PachClient.WithTransaction(txn)
	c1, err := c.StartCommit("repo", "b1")
	require.NoError(t, err)
	c2, err := c.StartCommit("repo", "b2")
	require.NoError(t, err)
	_, err = env.PachClient.FinishTransaction(txn)
	require.NoError(t, err)

	err = env.PachClient.PutFile(c1, "foo", strings.NewReader("foo"))
	require.NoError(t, err)
	err = env.PachClient.PutFile(c2, "bar", strings.NewReader("bar"))
	require.NoError(t, err)
	withMount(t, env.PachClient, &Options{
		RepoOptions: map[string]*RepoOptions{
			"repo": &RepoOptions{
				Name: "repo",
				File: &pfs.File{Commit: c1},
			},
		},
	}, func(mountPoint string) {
		repos, err := ioutil.ReadDir(mountPoint)
		require.NoError(t, err)
		require.Equal(t, 1, len(repos))
		require.Equal(t, "repo", filepath.Base(repos[0].Name()))

		files, err := ioutil.ReadDir(filepath.Join(mountPoint, "repo"))
		require.NoError(t, err)
		require.Equal(t, 1, len(files))
		require.Equal(t, "foo", filepath.Base(files[0].Name()))

		data, err := ioutil.ReadFile(filepath.Join(mountPoint, "repo", "foo"))
		require.NoError(t, err)
		require.Equal(t, "foo", string(data))
	})

	withMount(t, env.PachClient, &Options{
		RepoOptions: map[string]*RepoOptions{
			"repo": &RepoOptions{
				Name: "repo",
				File: &pfs.File{Commit: c2},
			},
		},
	}, func(mountPoint string) {
		repos, err := ioutil.ReadDir(mountPoint)
		require.NoError(t, err)
		require.Equal(t, 1, len(repos))
		require.Equal(t, "repo", filepath.Base(repos[0].Name()))

		files, err := ioutil.ReadDir(filepath.Join(mountPoint, "repo"))
		require.NoError(t, err)
		require.Equal(t, 1, len(files))
		require.Equal(t, "bar", filepath.Base(files[0].Name()))

		data, err := ioutil.ReadFile(filepath.Join(mountPoint, "repo", "bar"))
		require.NoError(t, err)
		require.Equal(t, "bar", string(data))
	})
}

func TestMountFile(t *testing.T) {
	env := testpachd.NewRealEnv(t, dockertestenv.NewTestDBConfig(t))
	require.NoError(t, env.PachClient.CreateRepo("repo"))
	require.NoError(t, env.PachClient.PutFile(client.NewCommit("repo", "master", ""), "foo", strings.NewReader("foo")))
	require.NoError(t, env.PachClient.PutFile(client.NewCommit("repo", "master", ""), "bar", strings.NewReader("bar")))
	require.NoError(t, env.PachClient.PutFile(client.NewCommit("repo", "master", ""), "buzz", strings.NewReader("buzz")))
	withMount(t, env.PachClient, &Options{
		RepoOptions: map[string]*RepoOptions{
			"repo": &RepoOptions{
				Name: "repo",
				File: client.NewFile("repo", "master", "master^", "/foo"),
			},
		},
	}, func(mountPoint string) {
		repos, err := ioutil.ReadDir(mountPoint)
		require.NoError(t, err)
		require.Equal(t, 1, len(repos))
		require.Equal(t, "repo", filepath.Base(repos[0].Name()))

		files, err := ioutil.ReadDir(filepath.Join(mountPoint, "repo"))
		require.NoError(t, err)
		require.Equal(t, 1, len(files))
		require.Equal(t, "foo", filepath.Base(files[0].Name()))

		data, err := ioutil.ReadFile(filepath.Join(mountPoint, "repo", "foo"))
		require.NoError(t, err)
		require.Equal(t, "foo", string(data))
	})

	withMount(t, env.PachClient, &Options{
		RepoOptions: map[string]*RepoOptions{
			"repo": &RepoOptions{
				Name: "repo",
				File: client.NewFile("repo", "master", "", "/bar"),
			},
		},
	}, func(mountPoint string) {
		repos, err := ioutil.ReadDir(mountPoint)
		require.NoError(t, err)
		require.Equal(t, 1, len(repos))
		require.Equal(t, "repo", filepath.Base(repos[0].Name()))

		files, err := ioutil.ReadDir(filepath.Join(mountPoint, "repo"))
		require.NoError(t, err)
		require.Equal(t, 1, len(files))
		require.Equal(t, "bar", filepath.Base(files[0].Name()))

		data, err := ioutil.ReadFile(filepath.Join(mountPoint, "repo", "bar"))
		require.NoError(t, err)
		require.Equal(t, "bar", string(data))
	})
}

func TestMountDir(t *testing.T) {
	env := testpachd.NewRealEnv(t, dockertestenv.NewTestDBConfig(t))
	require.NoError(t, env.PachClient.CreateRepo("repo"))
	err := env.PachClient.WithModifyFileClient(client.NewCommit("repo", "master", ""), func(mf client.ModifyFile) error {
		if err := mf.PutFile("dir/foo", strings.NewReader("foo")); err != nil {
			return errors.EnsureStack(err)
		}
		if err := mf.PutFile("dir/bar", strings.NewReader("bar")); err != nil {
			return errors.EnsureStack(err)
		}
		return nil
	})
	require.NoError(t, err)
	withMount(t, env.PachClient, &Options{
		RepoOptions: map[string]*RepoOptions{
			"repo": &RepoOptions{
				Name: "repo",
				File: client.NewFile("repo", "master", "", "/dir/foo"),
			},
		},
	}, func(mountPoint string) {
		repos, err := ioutil.ReadDir(mountPoint)
		require.NoError(t, err)
		require.Equal(t, 1, len(repos))
		require.Equal(t, "repo", filepath.Base(repos[0].Name()))

		files, err := ioutil.ReadDir(filepath.Join(mountPoint, "repo"))
		require.NoError(t, err)
		require.Equal(t, 1, len(files))
		require.Equal(t, "dir", filepath.Base(files[0].Name()))

		files, err = ioutil.ReadDir(filepath.Join(mountPoint, "repo", "dir"))
		require.NoError(t, err)
		require.Equal(t, 1, len(files))
		require.Equal(t, "foo", filepath.Base(files[0].Name()))

		data, err := ioutil.ReadFile(filepath.Join(mountPoint, "repo", "dir", "foo"))
		require.NoError(t, err)
		require.Equal(t, "foo", string(data))
	})

	withMount(t, env.PachClient, &Options{
		RepoOptions: map[string]*RepoOptions{
			"repo": &RepoOptions{
				Name: "repo",
				File: client.NewFile("repo", "master", "", "/dir/bar"),
			},
		},
	}, func(mountPoint string) {
		repos, err := ioutil.ReadDir(mountPoint)
		require.NoError(t, err)
		require.Equal(t, 1, len(repos))
		require.Equal(t, "repo", filepath.Base(repos[0].Name()))

		files, err := ioutil.ReadDir(filepath.Join(mountPoint, "repo"))
		require.NoError(t, err)
		require.Equal(t, 1, len(files))
		require.Equal(t, "dir", filepath.Base(files[0].Name()))

		files, err = ioutil.ReadDir(filepath.Join(mountPoint, "repo", "dir"))
		require.NoError(t, err)
		require.Equal(t, 1, len(files))
		require.Equal(t, "bar", filepath.Base(files[0].Name()))

		data, err := ioutil.ReadFile(filepath.Join(mountPoint, "repo", "dir", "bar"))
		require.NoError(t, err)
		require.Equal(t, "bar", string(data))
	})

	withMount(t, env.PachClient, &Options{
		RepoOptions: map[string]*RepoOptions{
			"repo": &RepoOptions{
				Name: "repo",
				File: client.NewFile("repo", "master", "", "/dir"),
			},
		},
	}, func(mountPoint string) {
		repos, err := ioutil.ReadDir(mountPoint)
		require.NoError(t, err)
		require.Equal(t, 1, len(repos))
		require.Equal(t, "repo", filepath.Base(repos[0].Name()))

		files, err := ioutil.ReadDir(filepath.Join(mountPoint, "repo"))
		require.NoError(t, err)
		require.Equal(t, 1, len(files))
		require.Equal(t, "dir", filepath.Base(files[0].Name()))

		files, err = ioutil.ReadDir(filepath.Join(mountPoint, "repo", "dir"))
		require.NoError(t, err)
		require.Equal(t, 2, len(files))
		require.ElementsEqualUnderFn(t, []string{"foo", "bar"}, files, func(f interface{}) interface{} { return f.(iofs.FileInfo).Name() })

		data, err := ioutil.ReadFile(filepath.Join(mountPoint, "repo", "dir", "foo"))
		require.NoError(t, err)
		require.Equal(t, "foo", string(data))

		data, err = ioutil.ReadFile(filepath.Join(mountPoint, "repo", "dir", "bar"))
		require.NoError(t, err)
		require.Equal(t, "bar", string(data))
	})
}

<<<<<<< HEAD
func TestWriteBranchWithName(t *testing.T) {
	env := testpachd.NewRealEnv(t, dockertestenv.NewTestDBConfig(t))
	require.NoError(t, env.PachClient.CreateRepo("repo"))
	commit := client.NewCommit("repo", "branch", "")
	// First, create a file
	withMount(t, env.PachClient, &Options{
		Fuse: &fs.Options{
			MountOptions: fuse.MountOptions{
				Debug: true,
			},
		},
		RepoOptions: map[string]*RepoOptions{
			"name": &RepoOptions{
				Name:  "name",
				File:  client.NewFile("repo", "branch", "", "/dir"),
				Write: true,
			},
		},
		Write: true,
	}, func(mountPoint string) {
		require.NoError(t, ioutil.WriteFile(filepath.Join(mountPoint, "name", "foo"), []byte("foo\n"), 0644))
	})
	var b bytes.Buffer
	require.NoError(t, env.PachClient.GetFile(commit, "foo", &b))
	require.Equal(t, "foo\n", b.String())
}

=======
>>>>>>> ad84f866
func withMount(tb testing.TB, c *client.APIClient, opts *Options, f func(mountPoint string)) {
	dir := tb.TempDir()
	if opts == nil {
		opts = &Options{}
	}
	if opts.Unmount == nil {
		opts.Unmount = make(chan struct{})
	}
	unmounted := make(chan struct{})
	var mountErr error
	defer func() {
		close(opts.Unmount)
		<-unmounted
		require.NoError(tb, mountErr)
	}()
	defer func() {
		// recover because panics leave the mount in a weird state that makes
		// it hard to rerun the tests, mostly relevent when you're iterating on
		// these tests, or the code they test.
		if r := recover(); r != nil {
			tb.Fatal(r)
		}
	}()
	go func() {
		mountErr = Mount(c, dir, opts)
		close(unmounted)
	}()
	// Gotta give the fuse mount time to come up.
	time.Sleep(2 * time.Second)
	f(dir)
}<|MERGE_RESOLUTION|>--- conflicted
+++ resolved
@@ -589,7 +589,6 @@
 	})
 }
 
-<<<<<<< HEAD
 func TestWriteBranchWithName(t *testing.T) {
 	env := testpachd.NewRealEnv(t, dockertestenv.NewTestDBConfig(t))
 	require.NoError(t, env.PachClient.CreateRepo("repo"))
@@ -617,8 +616,225 @@
 	require.Equal(t, "foo\n", b.String())
 }
 
-=======
->>>>>>> ad84f866
+func TestMountCommit(t *testing.T) {
+	env := testpachd.NewRealEnv(t, dockertestenv.NewTestDBConfig(t))
+	require.NoError(t, env.PachClient.CreateRepo("repo"))
+	txn, err := env.PachClient.StartTransaction()
+	require.NoError(t, err)
+	c := env.PachClient.WithTransaction(txn)
+	c1, err := c.StartCommit("repo", "b1")
+	require.NoError(t, err)
+	c2, err := c.StartCommit("repo", "b2")
+	require.NoError(t, err)
+	_, err = env.PachClient.FinishTransaction(txn)
+	require.NoError(t, err)
+
+	err = env.PachClient.PutFile(c1, "foo", strings.NewReader("foo"))
+	require.NoError(t, err)
+	err = env.PachClient.PutFile(c2, "bar", strings.NewReader("bar"))
+	require.NoError(t, err)
+	withMount(t, env.PachClient, &Options{
+		RepoOptions: map[string]*RepoOptions{
+			"repo": &RepoOptions{
+				Name: "repo",
+				File: &pfs.File{Commit: c1},
+			},
+		},
+	}, func(mountPoint string) {
+		repos, err := ioutil.ReadDir(mountPoint)
+		require.NoError(t, err)
+		require.Equal(t, 1, len(repos))
+		require.Equal(t, "repo", filepath.Base(repos[0].Name()))
+
+		files, err := ioutil.ReadDir(filepath.Join(mountPoint, "repo"))
+		require.NoError(t, err)
+		require.Equal(t, 1, len(files))
+		require.Equal(t, "foo", filepath.Base(files[0].Name()))
+
+		data, err := ioutil.ReadFile(filepath.Join(mountPoint, "repo", "foo"))
+		require.NoError(t, err)
+		require.Equal(t, "foo", string(data))
+	})
+
+	withMount(t, env.PachClient, &Options{
+		RepoOptions: map[string]*RepoOptions{
+			"repo": &RepoOptions{
+				Name: "repo",
+				File: &pfs.File{Commit: c2},
+			},
+		},
+	}, func(mountPoint string) {
+		repos, err := ioutil.ReadDir(mountPoint)
+		require.NoError(t, err)
+		require.Equal(t, 1, len(repos))
+		require.Equal(t, "repo", filepath.Base(repos[0].Name()))
+
+		files, err := ioutil.ReadDir(filepath.Join(mountPoint, "repo"))
+		require.NoError(t, err)
+		require.Equal(t, 1, len(files))
+		require.Equal(t, "bar", filepath.Base(files[0].Name()))
+
+		data, err := ioutil.ReadFile(filepath.Join(mountPoint, "repo", "bar"))
+		require.NoError(t, err)
+		require.Equal(t, "bar", string(data))
+	})
+}
+
+func TestMountFile(t *testing.T) {
+	env := testpachd.NewRealEnv(t, dockertestenv.NewTestDBConfig(t))
+	require.NoError(t, env.PachClient.CreateRepo("repo"))
+	require.NoError(t, env.PachClient.PutFile(client.NewCommit("repo", "master", ""), "foo", strings.NewReader("foo")))
+	require.NoError(t, env.PachClient.PutFile(client.NewCommit("repo", "master", ""), "bar", strings.NewReader("bar")))
+	require.NoError(t, env.PachClient.PutFile(client.NewCommit("repo", "master", ""), "buzz", strings.NewReader("buzz")))
+	withMount(t, env.PachClient, &Options{
+		RepoOptions: map[string]*RepoOptions{
+			"repo": &RepoOptions{
+				Name: "repo",
+				File: client.NewFile("repo", "master", "master^", "/foo"),
+			},
+		},
+	}, func(mountPoint string) {
+		repos, err := ioutil.ReadDir(mountPoint)
+		require.NoError(t, err)
+		require.Equal(t, 1, len(repos))
+		require.Equal(t, "repo", filepath.Base(repos[0].Name()))
+
+		files, err := ioutil.ReadDir(filepath.Join(mountPoint, "repo"))
+		require.NoError(t, err)
+		require.Equal(t, 1, len(files))
+		require.Equal(t, "foo", filepath.Base(files[0].Name()))
+
+		data, err := ioutil.ReadFile(filepath.Join(mountPoint, "repo", "foo"))
+		require.NoError(t, err)
+		require.Equal(t, "foo", string(data))
+	})
+
+	withMount(t, env.PachClient, &Options{
+		RepoOptions: map[string]*RepoOptions{
+			"repo": &RepoOptions{
+				Name: "repo",
+				File: client.NewFile("repo", "master", "", "/bar"),
+			},
+		},
+	}, func(mountPoint string) {
+		repos, err := ioutil.ReadDir(mountPoint)
+		require.NoError(t, err)
+		require.Equal(t, 1, len(repos))
+		require.Equal(t, "repo", filepath.Base(repos[0].Name()))
+
+		files, err := ioutil.ReadDir(filepath.Join(mountPoint, "repo"))
+		require.NoError(t, err)
+		require.Equal(t, 1, len(files))
+		require.Equal(t, "bar", filepath.Base(files[0].Name()))
+
+		data, err := ioutil.ReadFile(filepath.Join(mountPoint, "repo", "bar"))
+		require.NoError(t, err)
+		require.Equal(t, "bar", string(data))
+	})
+}
+
+func TestMountDir(t *testing.T) {
+	env := testpachd.NewRealEnv(t, dockertestenv.NewTestDBConfig(t))
+	require.NoError(t, env.PachClient.CreateRepo("repo"))
+	err := env.PachClient.WithModifyFileClient(client.NewCommit("repo", "master", ""), func(mf client.ModifyFile) error {
+		if err := mf.PutFile("dir/foo", strings.NewReader("foo")); err != nil {
+			return errors.EnsureStack(err)
+		}
+		if err := mf.PutFile("dir/bar", strings.NewReader("bar")); err != nil {
+			return errors.EnsureStack(err)
+		}
+		return nil
+	})
+	require.NoError(t, err)
+	withMount(t, env.PachClient, &Options{
+		RepoOptions: map[string]*RepoOptions{
+			"repo": &RepoOptions{
+				Name: "repo",
+				File: client.NewFile("repo", "master", "", "/dir/foo"),
+			},
+		},
+	}, func(mountPoint string) {
+		repos, err := ioutil.ReadDir(mountPoint)
+		require.NoError(t, err)
+		require.Equal(t, 1, len(repos))
+		require.Equal(t, "repo", filepath.Base(repos[0].Name()))
+
+		files, err := ioutil.ReadDir(filepath.Join(mountPoint, "repo"))
+		require.NoError(t, err)
+		require.Equal(t, 1, len(files))
+		require.Equal(t, "dir", filepath.Base(files[0].Name()))
+
+		files, err = ioutil.ReadDir(filepath.Join(mountPoint, "repo", "dir"))
+		require.NoError(t, err)
+		require.Equal(t, 1, len(files))
+		require.Equal(t, "foo", filepath.Base(files[0].Name()))
+
+		data, err := ioutil.ReadFile(filepath.Join(mountPoint, "repo", "dir", "foo"))
+		require.NoError(t, err)
+		require.Equal(t, "foo", string(data))
+	})
+
+	withMount(t, env.PachClient, &Options{
+		RepoOptions: map[string]*RepoOptions{
+			"repo": &RepoOptions{
+				Name: "repo",
+				File: client.NewFile("repo", "master", "", "/dir/bar"),
+			},
+		},
+	}, func(mountPoint string) {
+		repos, err := ioutil.ReadDir(mountPoint)
+		require.NoError(t, err)
+		require.Equal(t, 1, len(repos))
+		require.Equal(t, "repo", filepath.Base(repos[0].Name()))
+
+		files, err := ioutil.ReadDir(filepath.Join(mountPoint, "repo"))
+		require.NoError(t, err)
+		require.Equal(t, 1, len(files))
+		require.Equal(t, "dir", filepath.Base(files[0].Name()))
+
+		files, err = ioutil.ReadDir(filepath.Join(mountPoint, "repo", "dir"))
+		require.NoError(t, err)
+		require.Equal(t, 1, len(files))
+		require.Equal(t, "bar", filepath.Base(files[0].Name()))
+
+		data, err := ioutil.ReadFile(filepath.Join(mountPoint, "repo", "dir", "bar"))
+		require.NoError(t, err)
+		require.Equal(t, "bar", string(data))
+	})
+
+	withMount(t, env.PachClient, &Options{
+		RepoOptions: map[string]*RepoOptions{
+			"repo": &RepoOptions{
+				Name: "repo",
+				File: client.NewFile("repo", "master", "", "/dir"),
+			},
+		},
+	}, func(mountPoint string) {
+		repos, err := ioutil.ReadDir(mountPoint)
+		require.NoError(t, err)
+		require.Equal(t, 1, len(repos))
+		require.Equal(t, "repo", filepath.Base(repos[0].Name()))
+
+		files, err := ioutil.ReadDir(filepath.Join(mountPoint, "repo"))
+		require.NoError(t, err)
+		require.Equal(t, 1, len(files))
+		require.Equal(t, "dir", filepath.Base(files[0].Name()))
+
+		files, err = ioutil.ReadDir(filepath.Join(mountPoint, "repo", "dir"))
+		require.NoError(t, err)
+		require.Equal(t, 2, len(files))
+		require.ElementsEqualUnderFn(t, []string{"foo", "bar"}, files, func(f interface{}) interface{} { return f.(iofs.FileInfo).Name() })
+
+		data, err := ioutil.ReadFile(filepath.Join(mountPoint, "repo", "dir", "foo"))
+		require.NoError(t, err)
+		require.Equal(t, "foo", string(data))
+
+		data, err = ioutil.ReadFile(filepath.Join(mountPoint, "repo", "dir", "bar"))
+		require.NoError(t, err)
+		require.Equal(t, "bar", string(data))
+	})
+}
+
 func withMount(tb testing.TB, c *client.APIClient, opts *Options, f func(mountPoint string)) {
 	dir := tb.TempDir()
 	if opts == nil {
