package server

import (
	"context"

	"github.com/pachyderm/pachyderm/v2/src/auth"
	"github.com/pachyderm/pachyderm/v2/src/internal/errors"
	"github.com/pachyderm/pachyderm/v2/src/internal/transactionenv/txncontext"
	"github.com/pachyderm/pachyderm/v2/src/pfs"
	authserver "github.com/pachyderm/pachyderm/v2/src/server/auth"
	pfsserver "github.com/pachyderm/pachyderm/v2/src/server/pfs"
	"google.golang.org/protobuf/types/known/emptypb"
)

// TODO: Block tmp repo writes.

type validatedAPIServer struct {
	*apiServer
	auth authserver.APIServer
}

func newValidatedAPIServer(embeddedServer *apiServer, auth authserver.APIServer) *validatedAPIServer {
	return &validatedAPIServer{
		apiServer: embeddedServer,
		auth:      auth,
	}
}

// DeleteRepoInTransaction is identical to DeleteRepo except that it can run
// inside an existing etcd STM transaction.  This is not an RPC.
<<<<<<< HEAD
func (a *validatedAPIServer) DeleteRepoInTransaction(txnCtx *txncontext.TransactionContext, request *pfs.DeleteRepoRequest) ([]*pfs.Repo, error) {
=======
func (a *validatedAPIServer) DeleteRepoInTransaction(ctx context.Context, txnCtx *txncontext.TransactionContext, request *pfs.DeleteRepoRequest) error {
>>>>>>> 78bd34cc
	if request.Repo == nil {
		return nil, errors.New("must specify repo")
	}
	return a.apiServer.DeleteRepoInTransaction(ctx, txnCtx, request)
}

// FinishCommitInTransaction is identical to FinishCommit except that it can run
// inside an existing postgres transaction.  This is not an RPC.
func (a *validatedAPIServer) FinishCommitInTransaction(txnCtx *txncontext.TransactionContext, request *pfs.FinishCommitRequest) error {
	userCommit := request.Commit
	// Validate arguments
	if err := checkCommit(userCommit); err != nil {
		return errors.Wrap(err, "check new file commit")
	}
	if err := a.auth.CheckRepoIsAuthorizedInTransaction(txnCtx, userCommit.Repo, auth.Permission_REPO_WRITE); err != nil {
		return errors.EnsureStack(err)
	}
	return a.apiServer.FinishCommitInTransaction(txnCtx, request)
}

// InspectFile implements the protobuf pfs.InspectFile RPC
func (a *validatedAPIServer) InspectFile(ctx context.Context, request *pfs.InspectFileRequest) (response *pfs.FileInfo, retErr error) {
	if err := validateFile(request.File); err != nil {
		return nil, err
	}
	if err := a.auth.CheckRepoIsAuthorized(ctx, request.File.Commit.Repo, auth.Permission_REPO_INSPECT_FILE); err != nil {
		return nil, errors.EnsureStack(err)
	}
	return a.apiServer.InspectFile(ctx, request)
}

// ListFile implements the protobuf pfs.ListFile RPC
func (a *validatedAPIServer) ListFile(request *pfs.ListFileRequest, server pfs.API_ListFileServer) (retErr error) {
	if err := validateFile(request.File); err != nil {
		return err
	}
	if err := a.auth.CheckRepoIsAuthorized(server.Context(), request.File.Commit.Repo, auth.Permission_REPO_LIST_FILE); err != nil {
		return errors.EnsureStack(err)
	}
	return a.apiServer.ListFile(request, server)
}

// GetFileSet implements the protobuf pfs.GetFileSet RPC
func (a *validatedAPIServer) GetFileSet(ctx context.Context, req *pfs.GetFileSetRequest) (resp *pfs.CreateFileSetResponse, retErr error) {
	if err := checkCommit(req.Commit); err != nil {
		return nil, err
	}
	return a.apiServer.GetFileSet(ctx, req)
}

// WalkFile implements the protobuf pfs.WalkFile RPC
func (a *validatedAPIServer) WalkFile(request *pfs.WalkFileRequest, server pfs.API_WalkFileServer) (retErr error) {
	file := request.File
	// Validate arguments
	if err := validateFile(file); err != nil {
		return err
	}
	if err := a.auth.CheckRepoIsAuthorized(server.Context(), file.Commit.Repo, auth.Permission_REPO_READ, auth.Permission_REPO_LIST_FILE); err != nil {
		return errors.EnsureStack(err)
	}
	return a.apiServer.WalkFile(request, server)
}

// GlobFile implements the protobuf pfs.GlobFile RPC
func (a *validatedAPIServer) GlobFile(request *pfs.GlobFileRequest, server pfs.API_GlobFileServer) (retErr error) {
	commit := request.Commit
	// Validate arguments
	if err := checkCommit(commit); err != nil {
		return err
	}
	if err := a.auth.CheckRepoIsAuthorized(server.Context(), commit.Repo, auth.Permission_REPO_READ, auth.Permission_REPO_LIST_FILE); err != nil {
		return errors.EnsureStack(err)
	}
	return a.apiServer.GlobFile(request, server)
}

func (a *validatedAPIServer) ClearCommit(ctx context.Context, req *pfs.ClearCommitRequest) (*emptypb.Empty, error) {
	if err := checkCommit(req.Commit); err != nil {
		return nil, err
	}
	if err := a.auth.CheckRepoIsAuthorized(ctx, req.Commit.Repo, auth.Permission_REPO_WRITE); err != nil {
		return nil, errors.EnsureStack(err)
	}
	return a.apiServer.ClearCommit(ctx, req)
}

func (a *validatedAPIServer) InspectCommit(ctx context.Context, req *pfs.InspectCommitRequest) (response *pfs.CommitInfo, retErr error) {
	if err := checkCommit(req.Commit); err != nil {
		return nil, err
	}
	return a.apiServer.InspectCommit(ctx, req)
}

func (a *validatedAPIServer) InspectCommitSet(request *pfs.InspectCommitSetRequest, server pfs.API_InspectCommitSetServer) error {
	if request.CommitSet == nil {
		return errors.New("commitset cannot be nil")
	}
	return a.apiServer.InspectCommitSet(request, server)
}

// ListCommit implements the protobuf pfs.ListCommit RPC
func (a *validatedAPIServer) ListCommit(req *pfs.ListCommitRequest, respServer pfs.API_ListCommitServer) (retErr error) {
	if req.To != nil {
		if err := checkCommit(req.To); err != nil {
			return err
		}
	}
	if req.From != nil {
		if err := checkCommit(req.From); err != nil {
			return err
		}
	}
	return a.apiServer.ListCommit(req, respServer)
}

func (a *validatedAPIServer) SquashCommitSet(ctx context.Context, request *pfs.SquashCommitSetRequest) (*emptypb.Empty, error) {
	if request.CommitSet == nil {
		return nil, errors.New("commitset cannot be nil")
	}
	return a.apiServer.SquashCommitSet(ctx, request)
}

func (a *validatedAPIServer) GetFile(request *pfs.GetFileRequest, server pfs.API_GetFileServer) error {
	if err := validateFile(request.File); err != nil {
		return err
	}
	return a.apiServer.GetFile(request, server)
}

func (a *validatedAPIServer) GetFileTAR(request *pfs.GetFileRequest, server pfs.API_GetFileTARServer) error {
	if err := validateFile(request.File); err != nil {
		return err
	}
	return a.apiServer.GetFileTAR(request, server)
}

func (a *validatedAPIServer) CreateBranchInTransaction(ctx context.Context, txnCtx *txncontext.TransactionContext, request *pfs.CreateBranchRequest) error {
	if request.Head != nil {
		if err := checkCommit(request.Head); err != nil {
			return err
		}
		if request.Branch.Repo.Name != request.Head.Repo.Name {
			return errors.New("branch and head commit must belong to the same repo")
		}
	}
	return a.apiServer.CreateBranchInTransaction(ctx, txnCtx, request)
}

func (a *validatedAPIServer) Egress(ctx context.Context, request *pfs.EgressRequest) (*pfs.EgressResponse, error) {
	if err := pfsserver.ValidateSQLDatabaseEgress(request.GetSqlDatabase()); err != nil {
		return nil, err
	}
	if err := checkCommit(request.Commit); err != nil {
		return nil, err
	}
	return a.apiServer.Egress(ctx, request)
}

func (a *validatedAPIServer) DiffFile(request *pfs.DiffFileRequest, server pfs.API_DiffFileServer) error {
	if request.NewFile == nil {
		return errors.New("file cannot be nil")
	}
	if err := checkCommit(request.NewFile.Commit); err != nil {
		return errors.Wrap(err, "check new file commit")
	}
	if request.OldFile != nil {
		if err := checkCommit(request.OldFile.Commit); err != nil {
			return errors.Wrap(err, "check old file commit")
		}
	}
	return a.apiServer.DiffFile(request, server)
}

func (a *validatedAPIServer) AddFileSet(ctx context.Context, req *pfs.AddFileSetRequest) (_ *emptypb.Empty, retErr error) {
	if err := checkCommit(req.Commit); err != nil {
		return nil, err
	}
	return a.apiServer.AddFileSet(ctx, req)
}

func (a *validatedAPIServer) SubscribeCommit(request *pfs.SubscribeCommitRequest, stream pfs.API_SubscribeCommitServer) (retErr error) {
	if request.From != nil {
		if err := checkCommit(request.From); err != nil {
			return err
		}
	}
	return a.apiServer.SubscribeCommit(request, stream)
}

func (a *validatedAPIServer) StartCommit(ctx context.Context, request *pfs.StartCommitRequest) (response *pfs.Commit, retErr error) {
	if request.Parent != nil {
		if err := checkCommit(request.Parent); err != nil {
			return nil, err
		}
	}
	return a.apiServer.StartCommit(ctx, request)
}

func (a *validatedAPIServer) FindCommits(request *pfs.FindCommitsRequest, srv pfs.API_FindCommitsServer) error {
	if request.Start != nil {
		if err := checkCommit(request.Start); err != nil {
			return err
		}
	}
	return a.apiServer.FindCommits(request, srv)
}

func validateFile(file *pfs.File) error {
	if file == nil {
		return errors.New("file cannot be nil")
	}
	return checkCommit(file.Commit)
}

// popualtes c.Repo using c.Branch.Repo if necessary
func checkCommit(c *pfs.Commit) error {
	if c == nil {
		return errors.New("commit cannot be nil")
	}
	c.Repo = c.AccessRepo()
	if c.Repo == nil {
		return errors.Errorf("commit must have a repo")
	}
	c.GetBranch().GetRepo().EnsureProject()
	c.GetRepo().EnsureProject()
	return nil
}<|MERGE_RESOLUTION|>--- conflicted
+++ resolved
@@ -28,11 +28,7 @@
 
 // DeleteRepoInTransaction is identical to DeleteRepo except that it can run
 // inside an existing etcd STM transaction.  This is not an RPC.
-<<<<<<< HEAD
 func (a *validatedAPIServer) DeleteRepoInTransaction(txnCtx *txncontext.TransactionContext, request *pfs.DeleteRepoRequest) ([]*pfs.Repo, error) {
-=======
-func (a *validatedAPIServer) DeleteRepoInTransaction(ctx context.Context, txnCtx *txncontext.TransactionContext, request *pfs.DeleteRepoRequest) error {
->>>>>>> 78bd34cc
 	if request.Repo == nil {
 		return nil, errors.New("must specify repo")
 	}
