//go:build unit_test

package testing

import (
	"archive/tar"
	"bytes"
	"context"
	"fmt"
	"io"
	"math/rand"
	"os"
	"path/filepath"
	"regexp"
	"runtime"
	"sort"
	"strconv"
	"strings"
	"sync"
	"sync/atomic"
	"testing"
	"time"

	units "github.com/docker/go-units"
	"github.com/gogo/protobuf/types"
	"github.com/jmoiron/sqlx"
	"github.com/stretchr/testify/assert"
	"golang.org/x/sync/errgroup"
	"google.golang.org/grpc/codes"
	"google.golang.org/grpc/status"

	"github.com/pachyderm/pachyderm/v2/src/auth"
	"github.com/pachyderm/pachyderm/v2/src/client"
	"github.com/pachyderm/pachyderm/v2/src/enterprise"
	"github.com/pachyderm/pachyderm/v2/src/pfs"
	pfsserver "github.com/pachyderm/pachyderm/v2/src/server/pfs"

	"github.com/pachyderm/pachyderm/v2/src/internal/ancestry"
	"github.com/pachyderm/pachyderm/v2/src/internal/backoff"
	"github.com/pachyderm/pachyderm/v2/src/internal/clientsdk"
	"github.com/pachyderm/pachyderm/v2/src/internal/config"
	"github.com/pachyderm/pachyderm/v2/src/internal/dbutil"
	"github.com/pachyderm/pachyderm/v2/src/internal/dockertestenv"
	"github.com/pachyderm/pachyderm/v2/src/internal/errors"
	"github.com/pachyderm/pachyderm/v2/src/internal/errutil"
	"github.com/pachyderm/pachyderm/v2/src/internal/obj"
	"github.com/pachyderm/pachyderm/v2/src/internal/pachsql"
	"github.com/pachyderm/pachyderm/v2/src/internal/pctx"
	"github.com/pachyderm/pachyderm/v2/src/internal/pfsdb"
	"github.com/pachyderm/pachyderm/v2/src/internal/require"
	"github.com/pachyderm/pachyderm/v2/src/internal/serviceenv"
	"github.com/pachyderm/pachyderm/v2/src/internal/tarutil"
	"github.com/pachyderm/pachyderm/v2/src/internal/testpachd/realenv"
	tu "github.com/pachyderm/pachyderm/v2/src/internal/testutil"
	"github.com/pachyderm/pachyderm/v2/src/internal/testutil/random"
	"github.com/pachyderm/pachyderm/v2/src/internal/uuid"
)

func CommitToID(commit interface{}) interface{} {
	return pfsdb.CommitKey(commit.(*pfs.Commit))
}

func CommitInfoToID(commit interface{}) interface{} {
	return pfsdb.CommitKey(commit.(*pfs.CommitInfo).Commit)
}

func RepoInfoToName(repoInfo interface{}) interface{} {
	return repoInfo.(*pfs.RepoInfo).Repo.Name
}

func FileInfoToPath(fileInfo interface{}) interface{} {
	return fileInfo.(*pfs.FileInfo).File.Path
}

func finishCommit(pachClient *client.APIClient, repo, branch, id string) error {
	return finishProjectCommit(pachClient, pfs.DefaultProjectName, repo, branch, id)
}

func finishProjectCommit(pachClient *client.APIClient, project, repo, branch, id string) error {
	if err := pachClient.FinishProjectCommit(project, repo, branch, id); err != nil {
		if !pfsserver.IsCommitFinishedErr(err) {
			return err
		}
	}
	_, err := pachClient.WaitProjectCommit(project, repo, branch, id)
	return err
}

func assertMasterHeads(t *testing.T, c *client.APIClient, repoToCommitIDs map[string]string) {
	for repo, id := range repoToCommitIDs {
		info, err := c.InspectProjectCommit(pfs.DefaultProjectName, repo, "master", "")
		require.NoError(t, err)
		if id != info.Commit.ID {
			fmt.Printf("for repo %q, expected: %q; actual: %q\n", repo, id, info.Commit.ID)
		}
		require.Equal(t, id, info.Commit.ID)
	}
}

type fileSetSpec map[string]tarutil.File

func (fs fileSetSpec) makeTarStream() io.Reader {
	buf := &bytes.Buffer{}
	if err := tarutil.WithWriter(buf, func(tw *tar.Writer) error {
		for _, file := range fs {
			if err := tarutil.WriteFile(tw, file); err != nil {
				panic(err)
			}
		}
		return nil
	}); err != nil {
		panic(err)
	}
	return buf
}

func finfosToPaths(finfos []*pfs.FileInfo) (paths []string) {
	for _, finfo := range finfos {
		paths = append(paths, finfo.File.Path)
	}
	return paths
}

func TestPFS(suite *testing.T) {
	suite.Parallel()

	suite.Run("WalkFileTest", func(t *testing.T) {
		t.Parallel()
		ctx := pctx.TestContext(t)
		env := realenv.NewRealEnv(ctx, t, dockertestenv.NewTestDBConfig(t))

		repo := "test"
		require.NoError(t, env.PachClient.CreateProjectRepo(pfs.DefaultProjectName, repo))

		commit1, err := env.PachClient.StartProjectCommit(pfs.DefaultProjectName, repo, "master")
		require.NoError(t, err)

		require.NoError(t, env.PachClient.PutFile(commit1, "/dir/dir1/file1.1", &bytes.Buffer{}))
		require.NoError(t, env.PachClient.PutFile(commit1, "/dir/dir1/file1.2", &bytes.Buffer{}))
		require.NoError(t, env.PachClient.PutFile(commit1, "/dir/dir2/file2.1", &bytes.Buffer{}))
		require.NoError(t, env.PachClient.PutFile(commit1, "/dir/dir2/file2.2", &bytes.Buffer{}))
		require.NoError(t, env.PachClient.PutFile(commit1, "/dir/dir3/file3.1", &bytes.Buffer{}))
		require.NoError(t, env.PachClient.PutFile(commit1, "/dir/dir3/file3.2", &bytes.Buffer{}))

		require.NoError(t, finishCommit(env.PachClient, repo, commit1.Branch.Name, commit1.ID))
		// should list all files including directories and root
		var fis []*pfs.FileInfo
		require.NoError(t, env.PachClient.WalkFile(commit1, "/", func(fi *pfs.FileInfo) error {
			fis = append(fis, fi)
			return nil
		}))
		require.Equal(t, 11, len(fis))

		request := &pfs.WalkFileRequest{File: commit1.NewFile("/dir"), Number: 4}
		walkFileClient, err := env.PachClient.PfsAPIClient.WalkFile(env.PachClient.Ctx(), request)
		require.NoError(t, err)
		fis, err = clientsdk.WalkFile(walkFileClient)
		require.NoError(t, err)
		require.Equal(t, 4, len(fis))
		require.ElementsEqual(t, []string{"/dir/", "/dir/dir1/", "/dir/dir1/file1.1", "/dir/dir1/file1.2"}, finfosToPaths(fis))

		lastFilePath := fis[3].File.Path
		request = &pfs.WalkFileRequest{File: commit1.NewFile("/dir"), PaginationMarker: commit1.NewFile(lastFilePath)}
		walkFileClient, err = env.PachClient.PfsAPIClient.WalkFile(env.PachClient.Ctx(), request)
		require.NoError(t, err)
		fis, err = clientsdk.WalkFile(walkFileClient)
		require.NoError(t, err)
		require.Equal(t, 7, len(fis))

		request = &pfs.WalkFileRequest{File: commit1.NewFile("/dir"), Number: 2, Reverse: true}
		walkFileClient, err = env.PachClient.PfsAPIClient.WalkFile(env.PachClient.Ctx(), request)
		require.NoError(t, err)
		fis, err = clientsdk.WalkFile(walkFileClient)
		require.NoError(t, err)
		require.Equal(t, 2, len(fis))
		require.ElementsEqual(t, []string{"/dir/dir3/file3.1", "/dir/dir3/file3.2"}, finfosToPaths(fis))
		require.Equal(t, true, fis[0].File.Path > fis[1].File.Path)

		request = &pfs.WalkFileRequest{File: commit1.NewFile("/dir"), Reverse: true}
		walkFileClient, err = env.PachClient.PfsAPIClient.WalkFile(env.PachClient.Ctx(), request)
		require.NoError(t, err)
		fis, err = clientsdk.WalkFile(walkFileClient)
		require.YesError(t, err)

		request = &pfs.WalkFileRequest{File: commit1.NewFile("/dir"), PaginationMarker: commit1.NewFile("/dir/dir1/file1.2"), Number: 3, Reverse: true}
		walkFileClient, err = env.PachClient.PfsAPIClient.WalkFile(env.PachClient.Ctx(), request)
		require.NoError(t, err)
		fis, err = clientsdk.WalkFile(walkFileClient)
		require.NoError(t, err)
		require.Equal(t, 3, len(fis))
		require.ElementsEqual(t, []string{"/dir/dir1/file1.1", "/dir/dir1/", "/dir/"}, finfosToPaths(fis))

	})

	suite.Run("ListFileTest", func(t *testing.T) {
		t.Parallel()
		ctx := pctx.TestContext(t)
		env := realenv.NewRealEnv(ctx, t, dockertestenv.NewTestDBConfig(t))

		repo := "test"
		require.NoError(t, env.PachClient.CreateProjectRepo(pfs.DefaultProjectName, repo))

		commit1, err := env.PachClient.StartProjectCommit(pfs.DefaultProjectName, repo, "master")
		require.NoError(t, err)

		require.NoError(t, env.PachClient.PutFile(commit1, "/dir1/file1.5", &bytes.Buffer{}))
		require.NoError(t, env.PachClient.PutFile(commit1, "/dir1/file1.2", &bytes.Buffer{}))
		require.NoError(t, env.PachClient.PutFile(commit1, "/dir1/file1.1", &bytes.Buffer{}))
		require.NoError(t, env.PachClient.PutFile(commit1, "/dir2/file2.1", &bytes.Buffer{}))
		require.NoError(t, env.PachClient.PutFile(commit1, "/dir2/file2.2", &bytes.Buffer{}))

		require.NoError(t, finishCommit(env.PachClient, repo, commit1.Branch.Name, commit1.ID))
		// should list a directory but not siblings
		var fis []*pfs.FileInfo
		require.NoError(t, env.PachClient.ListFile(commit1, "/dir1", func(fi *pfs.FileInfo) error {
			fis = append(fis, fi)
			return nil
		}))
		require.ElementsEqual(t, []string{"/dir1/file1.1", "/dir1/file1.2", "/dir1/file1.5"}, finfosToPaths(fis))
		// should list the root
		fis = nil
		require.NoError(t, env.PachClient.ListFile(commit1, "/", func(fi *pfs.FileInfo) error {
			fis = append(fis, fi)
			return nil
		}))
		require.ElementsEqual(t, []string{"/dir1/", "/dir2/"}, finfosToPaths(fis))

		request := &pfs.ListFileRequest{File: commit1.NewFile("/dir1"), PaginationMarker: commit1.NewFile("/dir1/file1.2")}
		listFileClient, err := env.PachClient.PfsAPIClient.ListFile(env.PachClient.Ctx(), request)
		require.NoError(t, err)
		fis, err = clientsdk.ListFile(listFileClient)
		require.NoError(t, err)
		require.Equal(t, 2, len(fis))
		require.ElementsEqual(t, []string{"/dir1/file1.2", "/dir1/file1.5"}, finfosToPaths(fis))

		request = &pfs.ListFileRequest{File: commit1.NewFile("/dir1"), PaginationMarker: commit1.NewFile("/dir1/file1.1"), Number: 2}
		listFileClient, err = env.PachClient.PfsAPIClient.ListFile(env.PachClient.Ctx(), request)
		require.NoError(t, err)
		fis, err = clientsdk.ListFile(listFileClient)
		require.NoError(t, err)
		require.Equal(t, 2, len(fis))
		require.ElementsEqual(t, []string{"/dir1/file1.1", "/dir1/file1.2"}, finfosToPaths(fis))

		request = &pfs.ListFileRequest{File: commit1.NewFile("/dir1"), Number: 1, Reverse: true}
		listFileClient, err = env.PachClient.PfsAPIClient.ListFile(env.PachClient.Ctx(), request)
		require.NoError(t, err)
		fis, err = clientsdk.ListFile(listFileClient)
		require.NoError(t, err)
		require.Equal(t, 1, len(fis))
		require.ElementsEqual(t, []string{"/dir1/file1.5"}, finfosToPaths(fis))

		request = &pfs.ListFileRequest{File: commit1.NewFile("/dir1"), Reverse: true}
		listFileClient, err = env.PachClient.PfsAPIClient.ListFile(env.PachClient.Ctx(), request)
		require.NoError(t, err)
		fis, err = clientsdk.ListFile(listFileClient)
		require.YesError(t, err)

		request = &pfs.ListFileRequest{File: commit1.NewFile("/dir1"), PaginationMarker: commit1.NewFile("/dir1/file1.1"), Number: 2, Reverse: true}
		listFileClient, err = env.PachClient.PfsAPIClient.ListFile(env.PachClient.Ctx(), request)
		require.NoError(t, err)
		fis, err = clientsdk.ListFile(listFileClient)
		require.NoError(t, err)
		require.Equal(t, 0, len(fis))

		request = &pfs.ListFileRequest{File: commit1.NewFile("/dir1"), PaginationMarker: commit1.NewFile("/dir1/file1.5"), Number: 2, Reverse: true}
		listFileClient, err = env.PachClient.PfsAPIClient.ListFile(env.PachClient.Ctx(), request)
		require.NoError(t, err)
		fis, err = clientsdk.ListFile(listFileClient)
		require.NoError(t, err)
		require.Equal(t, 2, len(fis))
		require.ElementsEqual(t, []string{"/dir1/file1.1", "/dir1/file1.2"}, finfosToPaths(fis))
		require.Equal(t, true, fis[0].File.Path > fis[1].File.Path)
	})

	suite.Run("ListCommitStartedTime", func(t *testing.T) {
		t.Parallel()
		ctx := pctx.TestContext(t)
		env := realenv.NewRealEnv(ctx, t, dockertestenv.NewTestDBConfig(t))
		err := env.PachClient.CreateProjectRepo(pfs.DefaultProjectName, "foo")
		require.NoError(t, err)
		// create three sequential commits
		commits := make([]*pfs.Commit, 3)
		for i := 0; i < 3; i++ {
			newCommit, err := env.PachClient.StartProjectCommit(pfs.DefaultProjectName, "foo", "master")
			require.NoError(t, err)
			err = env.PachClient.FinishProjectCommit(pfs.DefaultProjectName, "foo", "master", newCommit.ID)
			require.NoError(t, err)
			commits[i] = newCommit
		}
		listCommitsAndCheck := func(request *pfs.ListCommitRequest, expectedIDs []string) []*pfs.CommitInfo {
			listCommitClient, err := env.PachClient.PfsAPIClient.ListCommit(env.PachClient.Ctx(), request)
			require.NoError(t, err)
			cis, err := clientsdk.ListCommit(listCommitClient)
			require.NoError(t, err)
			require.Equal(t, len(expectedIDs), len(cis))
			for i, ci := range cis {
				require.Equal(t, expectedIDs[i], ci.Commit.ID)
			}
			return cis
		}
		// we should get the latest commit first
		cis := listCommitsAndCheck(&pfs.ListCommitRequest{
			Repo:   client.NewProjectRepo(pfs.DefaultProjectName, "foo"),
			Number: 1,
		}, []string{commits[2].ID})
		cis = listCommitsAndCheck(&pfs.ListCommitRequest{
			Repo:        client.NewProjectRepo(pfs.DefaultProjectName, "foo"),
			Number:      2,
			StartedTime: cis[0].Started,
		}, []string{commits[1].ID, commits[0].ID})
		// no commits should be returned if we set the started time to be the time of the oldest commit
		_ = listCommitsAndCheck(&pfs.ListCommitRequest{
			Repo:        client.NewProjectRepo(pfs.DefaultProjectName, "foo"),
			Number:      1,
			StartedTime: cis[1].Started,
		}, []string{})
		// we should get the oldest commit first if reverse is set to true
		_ = listCommitsAndCheck(&pfs.ListCommitRequest{
			Repo:    client.NewProjectRepo(pfs.DefaultProjectName, "foo"),
			Number:  1,
			Reverse: true,
		}, []string{commits[0].ID})
	})

	suite.Run("InvalidProject", func(t *testing.T) {
		t.Parallel()
		ctx := pctx.TestContext(t)
		env := realenv.NewRealEnv(ctx, t, dockertestenv.NewTestDBConfig(t))

		c := env.PachClient
		badFormatErr := "only alphanumeric characters"
		testCases := []struct {
			projectName string
			errMatch    string // "" means no error
		}{
			{tu.UniqueString("my-PROJECT_0123456789"), ""},
			{"lenny", ""},
			{tu.UniqueString("lenny123"), ""},
			{tu.UniqueString("lenny_123"), ""},
			{tu.UniqueString("lenny-123"), ""},
			// {tu.UniqueString("_project"), badFormatErr}, // Require CORE-1343
			// {tu.UniqueString("project-"), badFormatErr},
			{pfs.DefaultProjectName, "already exists"},
			{tu.UniqueString("/repo"), badFormatErr},
			{tu.UniqueString("lenny.123"), badFormatErr},
			{tu.UniqueString("lenny:"), badFormatErr},
			{tu.UniqueString("lenny,"), badFormatErr},
			{tu.UniqueString("lenny#"), badFormatErr},
			{tu.UniqueString("_lenny"), "must start with an alphanumeric character"},
			{tu.UniqueString("-lenny"), "must start with an alphanumeric character"},
			{tu.UniqueString("!project"), badFormatErr},
			{tu.UniqueString("\""), badFormatErr},
			{tu.UniqueString("\\"), badFormatErr},
			{tu.UniqueString("'"), badFormatErr},
			{tu.UniqueString("[]{}"), badFormatErr},
			{tu.UniqueString("|"), badFormatErr},
			{tu.UniqueString("new->project"), badFormatErr},
			{tu.UniqueString("project?"), badFormatErr},
			{tu.UniqueString("project:1"), badFormatErr},
			{tu.UniqueString("project;"), badFormatErr},
			{tu.UniqueString("project."), badFormatErr},
		}
		for _, tc := range testCases {
			t.Run(tc.projectName, func(t *testing.T) {
				err := c.CreateProject(tc.projectName)
				if tc.errMatch != "" {
					require.YesError(t, err)
					require.Matches(t, tc.errMatch, err.Error())
				} else {
					require.NoError(t, err)
				}
			})
		}
	})

	suite.Run("DefaultProject", func(t *testing.T) {
		t.Parallel()
		ctx := pctx.TestContext(t)
		env := realenv.NewRealEnv(ctx, t, dockertestenv.NewTestDBConfig(t))

		// the default project should already exist
		pp, err := env.PachClient.ListProject()
		require.NoError(t, err)
		var sawDefault bool
		for _, p := range pp {
			if p.Project.Name == pfs.DefaultProjectName {
				sawDefault = true
			}
		}
		require.True(t, sawDefault)
		// this should fail because the default project already exists
		require.YesError(t, env.PachClient.CreateProject(pfs.DefaultProjectName))
		// but this should succeed
		var desc = "A different description."
		require.NoError(t, env.PachClient.UpdateProject(pfs.DefaultProjectName, desc))
		// and it should have taken effect
		pp, err = env.PachClient.ListProject()
		require.NoError(t, err)
		for _, p := range pp {
			if p.Project.Name == pfs.DefaultProjectName {
				require.Equal(t, desc, p.Description)
			}
		}
		// deleting the default project is allowed, too
		require.NoError(t, env.PachClient.DeleteProject(pfs.DefaultProjectName, false))
		// and now there should be no default project
		sawDefault = false
		pp, err = env.PachClient.ListProject()
		require.NoError(t, err)
		for _, p := range pp {
			if p.Project.Name == pfs.DefaultProjectName {
				sawDefault = true
			}
		}
		require.False(t, sawDefault)
		// redeleting should be an error
		require.YesError(t, env.PachClient.DeleteProject(pfs.DefaultProjectName, false))
		// force-deleting should error too (FIXME: confirm)
		require.YesError(t, env.PachClient.DeleteProject(pfs.DefaultProjectName, true))
	})

	suite.Run("InvalidRepo", func(t *testing.T) {
		t.Parallel()
		ctx := pctx.TestContext(t)
		env := realenv.NewRealEnv(ctx, t, dockertestenv.NewTestDBConfig(t))

		require.YesError(t, env.PachClient.CreateProjectRepo(pfs.DefaultProjectName, "/repo"))

		require.NoError(t, env.PachClient.CreateProjectRepo(pfs.DefaultProjectName, "lenny"))
		require.NoError(t, env.PachClient.CreateProjectRepo(pfs.DefaultProjectName, "lenny123"))
		require.NoError(t, env.PachClient.CreateProjectRepo(pfs.DefaultProjectName, "lenny_123"))
		require.NoError(t, env.PachClient.CreateProjectRepo(pfs.DefaultProjectName, "lenny-123"))

		require.YesError(t, env.PachClient.CreateProjectRepo(pfs.DefaultProjectName, "lenny.123"))
		require.YesError(t, env.PachClient.CreateProjectRepo(pfs.DefaultProjectName, "lenny:"))
		require.YesError(t, env.PachClient.CreateProjectRepo(pfs.DefaultProjectName, "lenny,"))
		require.YesError(t, env.PachClient.CreateProjectRepo(pfs.DefaultProjectName, "lenny#"))
	})

	suite.Run("CreateSameRepoInParallel", func(t *testing.T) {
		t.Parallel()
		ctx := pctx.TestContext(t)
		env := realenv.NewRealEnv(ctx, t, dockertestenv.NewTestDBConfig(t))

		numGoros := 1000
		errCh := make(chan error)
		for i := 0; i < numGoros; i++ {
			go func() {
				errCh <- env.PachClient.CreateProjectRepo(pfs.DefaultProjectName, "repo")
			}()
		}
		successCount := 0
		totalCount := 0
		for err := range errCh {
			totalCount++
			if err == nil {
				successCount++
			}
			if totalCount == numGoros {
				break
			}
		}
		// When creating the same repo, precisiely one attempt should succeed
		require.Equal(t, 1, successCount)
	})

	suite.Run("CreateDifferentRepoInParallel", func(t *testing.T) {
		t.Parallel()
		ctx := pctx.TestContext(t)
		env := realenv.NewRealEnv(ctx, t, dockertestenv.NewTestDBConfig(t))

		numGoros := 1000
		errCh := make(chan error)
		for i := 0; i < numGoros; i++ {
			i := i
			go func() {
				errCh <- env.PachClient.CreateProjectRepo(pfs.DefaultProjectName, fmt.Sprintf("repo%d", i))
			}()
		}
		successCount := 0
		totalCount := 0
		for err := range errCh {
			totalCount++
			if err == nil {
				successCount++
			}
			if totalCount == numGoros {
				break
			}
		}
		require.Equal(t, numGoros, successCount)
	})

	suite.Run("CreateRepoNonExistentProject", func(t *testing.T) {
		t.Parallel()
		ctx := pctx.TestContext(t)
		env := realenv.NewRealEnv(ctx, t, dockertestenv.NewTestDBConfig(t))

		require.YesError(t, env.PachClient.CreateProjectRepo("foo", "bar"))
		require.NoError(t, env.PachClient.CreateProject("foo"))
		require.NoError(t, env.PachClient.CreateProjectRepo("foo", "bar"))
	})

	suite.Run("CreateRepoDeleteRepoRace", func(t *testing.T) {
		t.Skip()
		t.Parallel()
<<<<<<< HEAD
		env := realenv.NewRealEnv(t, dockertestenv.NewTestDBConfig(t))
=======
		ctx := pctx.TestContext(t)
		env := realenv.NewRealEnv(ctx, t, dockertestenv.NewTestDBConfig(t))

>>>>>>> 179e8b0d
		for i := 0; i < 100; i++ {
			require.NoError(t, env.PachClient.CreateProjectRepo(pfs.DefaultProjectName, "foo"))
			require.NoError(t, env.PachClient.CreateProjectRepo(pfs.DefaultProjectName, "bar"))
			errCh := make(chan error)
			go func() {
				errCh <- env.PachClient.DeleteProjectRepo(pfs.DefaultProjectName, "foo", false)
			}()
			go func() {
				errCh <- env.PachClient.CreateProjectBranch(pfs.DefaultProjectName, "bar", "master", "", "", []*pfs.Branch{client.NewProjectBranch(pfs.DefaultProjectName, "foo", "master")})
			}()
			err1 := <-errCh
			err2 := <-errCh
			// these two operations should never race in such a way that they
			// both succeed, leaving us with a repo bar that has a nonexistent
			// provenance foo
			require.True(t, err1 != nil || err2 != nil)
			require.NoError(t, env.PachClient.DeleteProjectRepo(pfs.DefaultProjectName, "bar", true))
			require.NoError(t, env.PachClient.DeleteProjectRepo(pfs.DefaultProjectName, "foo", true))
		}
	})

	suite.Run("CreateRepoWithSameNameAndAuthInDifferentProjects", func(t *testing.T) {
		t.Parallel()
		ctx := pctx.TestContext(t)
		env := realenv.NewRealEnv(ctx, t, dockertestenv.NewTestDBConfig(t))
		// activate auth
		peerPort := strconv.Itoa(int(env.ServiceEnv.Config().PeerPort))
		tu.ActivateLicense(t, env.PachClient, peerPort)
		_, err := env.PachClient.Enterprise.Activate(env.PachClient.Ctx(),
			&enterprise.ActivateRequest{
				LicenseServer: "grpc://localhost:" + peerPort,
				Id:            "localhost",
				Secret:        "localhost",
			})
		require.NoError(t, err, "activate client should work")
		_, err = env.AuthServer.Activate(env.PachClient.Ctx(), &auth.ActivateRequest{RootToken: tu.RootToken})
		require.NoError(t, err, "activate server should work")
		env.PachClient.SetAuthToken(tu.RootToken)
		require.NoError(t, config.WritePachTokenToConfig(tu.RootToken, false))
		client := env.PachClient.WithCtx(context.Background())
		_, err = client.PfsAPIClient.ActivateAuth(client.Ctx(), &pfs.ActivateAuthRequest{})
		require.NoError(t, err)

		// create two projects
		project1 := tu.UniqueString("project")
		project2 := tu.UniqueString("project")
		require.NoError(t, client.CreateProject(project1))
		require.NoError(t, client.CreateProject(project2))

		// create repo with same name across both projects
		repo := tu.UniqueString("repo")
		require.NoError(t, client.CreateProjectRepo(project1, repo))
		require.NoError(t, client.CreateProjectRepo(project2, repo))

		// inspect whether the repos are actually from different projects
		repoInfo1, err := client.InspectProjectRepo(project1, repo)
		require.NoError(t, err)
		require.Equal(t, project1, repoInfo1.Repo.Project.Name)
		repoInfo2, err := client.InspectProjectRepo(project2, repo)
		require.NoError(t, err)
		require.Equal(t, project2, repoInfo2.Repo.Project.Name)

		// delete both repos
		require.NoError(t, client.DeleteProjectRepo(project1, repo, true))
		require.NoError(t, client.DeleteProjectRepo(project2, repo, true))
	})

	suite.Run("Branch", func(t *testing.T) {
		t.Parallel()
		ctx := pctx.TestContext(t)
		env := realenv.NewRealEnv(ctx, t, dockertestenv.NewTestDBConfig(t))

		repo := "repo"
		require.NoError(t, env.PachClient.CreateProjectRepo(pfs.DefaultProjectName, repo))
		_, err := env.PachClient.StartProjectCommit(pfs.DefaultProjectName, repo, "master")
		require.NoError(t, err)
		require.NoError(t, finishCommit(env.PachClient, repo, "master", ""))
		commitInfo, err := env.PachClient.InspectProjectCommit(pfs.DefaultProjectName, repo, "master", "")
		require.NoError(t, err)
		require.Nil(t, commitInfo.ParentCommit)

		_, err = env.PachClient.StartProjectCommit(pfs.DefaultProjectName, repo, "master")
		require.NoError(t, err)
		require.NoError(t, finishCommit(env.PachClient, repo, "master", ""))
		commitInfo, err = env.PachClient.InspectProjectCommit(pfs.DefaultProjectName, repo, "master", "")
		require.NoError(t, err)
		require.NotNil(t, commitInfo.ParentCommit)
	})

	suite.Run("ToggleBranchProvenance", func(t *testing.T) {
		t.Parallel()
		ctx := pctx.TestContext(t)
		env := realenv.NewRealEnv(ctx, t, dockertestenv.NewTestDBConfig(t))

		require.NoError(t, env.PachClient.CreateProjectRepo(pfs.DefaultProjectName, "in"))
		require.NoError(t, env.PachClient.CreateProjectRepo(pfs.DefaultProjectName, "out"))
		require.NoError(t, env.PachClient.CreateProjectBranch(pfs.DefaultProjectName, "out", "master", "", "", []*pfs.Branch{client.NewProjectBranch(pfs.DefaultProjectName, "in", "master")}))
		require.NoError(t, finishCommit(env.PachClient, "out", "master", ""))
		outRepo := client.NewProjectRepo(pfs.DefaultProjectName, "out")
		cis, err := env.PachClient.ListCommit(outRepo, outRepo.NewCommit("master", ""), nil, 0)
		require.NoError(t, err)
		require.Equal(t, 1, len(cis))

		// Create initial input commit, and make sure we get an output commit
		require.NoError(t, env.PachClient.PutFile(client.NewProjectCommit(pfs.DefaultProjectName, "in", "master", ""), "1", strings.NewReader("1")))
		cis, err = env.PachClient.ListCommit(outRepo, outRepo.NewCommit("master", ""), nil, 0)
		require.NoError(t, err)
		require.Equal(t, 2, len(cis))
		require.NoError(t, finishCommit(env.PachClient, "out", "master", ""))
		// make sure the output commit and input commit have the same ID
		inCommitInfo, err := env.PachClient.InspectProjectCommit(pfs.DefaultProjectName, "in", "master", "")
		require.NoError(t, err)
		outCommitInfo, err := env.PachClient.InspectProjectCommit(pfs.DefaultProjectName, "out", "master", "")
		require.NoError(t, err)
		require.Equal(t, inCommitInfo.Commit.ID, outCommitInfo.Commit.ID)

		// Toggle out@master provenance off
		require.NoError(t, env.PachClient.CreateProjectBranch(pfs.DefaultProjectName, "out", "master", "master", "", nil))
		inRepo := client.NewProjectRepo(pfs.DefaultProjectName, "in")
		cis, err = env.PachClient.ListCommit(inRepo, inRepo.NewCommit("master", ""), nil, 0)
		require.NoError(t, err)
		require.Equal(t, 2, len(cis))

		// Create new input commit & make sure no new output commit is created
		require.NoError(t, env.PachClient.PutFile(client.NewProjectCommit(pfs.DefaultProjectName, "in", "master", ""), "2", strings.NewReader("2")))
		cis, err = env.PachClient.ListCommit(outRepo, outRepo.NewCommit("master", ""), nil, 0)
		require.NoError(t, err)
		require.Equal(t, 2, len(cis))
		// make sure output commit still matches the old input commit
		inCommitInfo, err = env.PachClient.InspectProjectCommit(pfs.DefaultProjectName, "in", "", "master~1") // old input commit
		require.NoError(t, err)
		outCommitInfo, err = env.PachClient.InspectProjectCommit(pfs.DefaultProjectName, "out", "master", "")
		require.NoError(t, err)
		require.Equal(t, inCommitInfo.Commit.ID, outCommitInfo.Commit.ID)

		// Toggle out@master provenance back on, creating a new output commit
		require.NoError(t, env.PachClient.CreateProjectBranch(pfs.DefaultProjectName, "out", "master", "", "", []*pfs.Branch{
			client.NewProjectBranch(pfs.DefaultProjectName, "in", "master"),
		}))
		cis, err = env.PachClient.ListCommit(outRepo, outRepo.NewCommit("master", ""), nil, 0)
		require.NoError(t, err)
		require.Equal(t, 3, len(cis))

		inRepo = client.NewProjectRepo(pfs.DefaultProjectName, "in")
		cis, err = env.PachClient.ListCommit(inRepo, inRepo.NewCommit("master", ""), nil, 0)
		require.NoError(t, err)
		require.Equal(t, 3, len(cis))

		// make sure new output commit has the same ID as the new input commit
		outCommitInfo, err = env.PachClient.InspectProjectCommit(pfs.DefaultProjectName, "out", "master", "")
		require.NoError(t, err)
		inCommitInfo, err = env.PachClient.InspectProjectCommit(pfs.DefaultProjectName, "in", "", outCommitInfo.Commit.ID)
		require.NoError(t, err)
		require.NotEqual(t, inCommitInfo.Commit.ID, outCommitInfo.Commit.ID)
		inMasterCommitInfo, err := env.PachClient.InspectProjectCommit(pfs.DefaultProjectName, "in", "master", "")
		require.NoError(t, err)
		require.Equal(t, inCommitInfo.Commit.ID, inMasterCommitInfo.Commit.ID)
	})

	suite.Run("RecreateBranchProvenance", func(t *testing.T) {
		t.Parallel()
<<<<<<< HEAD
		env := realenv.NewRealEnv(t, dockertestenv.NewTestDBConfig(t))
=======
		ctx := pctx.TestContext(t)
		env := realenv.NewRealEnv(ctx, t, dockertestenv.NewTestDBConfig(t))

>>>>>>> 179e8b0d
		require.NoError(t, env.PachClient.CreateProjectRepo(pfs.DefaultProjectName, "in"))
		require.NoError(t, env.PachClient.CreateProjectRepo(pfs.DefaultProjectName, "out"))
		require.NoError(t, env.PachClient.CreateProjectBranch(pfs.DefaultProjectName, "out", "master", "", "", []*pfs.Branch{client.NewProjectBranch(pfs.DefaultProjectName, "in", "master")}))
		require.NoError(t, finishCommit(env.PachClient, "out", "master", ""))
		require.NoError(t, env.PachClient.PutFile(client.NewProjectCommit(pfs.DefaultProjectName, "in", "master", ""), "foo", strings.NewReader("foo")))
		outRepo := client.NewProjectRepo(pfs.DefaultProjectName, "out")
		cis, err := env.PachClient.ListCommit(outRepo, nil, nil, 0)
		require.NoError(t, err)
		require.Equal(t, 2, len(cis))
		commit1 := cis[0].Commit
		require.NoError(t, env.PachClient.DeleteProjectBranch(pfs.DefaultProjectName, "out", "master", false))
		require.NoError(t, finishCommit(env.PachClient, "out", "", commit1.ID))
		cis, err = env.PachClient.ListCommit(outRepo, nil, nil, 0)
		require.NoError(t, err)
		require.Equal(t, 2, len(cis))
		require.NoError(t, env.PachClient.CreateProjectBranch(pfs.DefaultProjectName, "out", "master", "", commit1.ID, []*pfs.Branch{client.NewProjectBranch(pfs.DefaultProjectName, "in", "master")}))
		cis, err = env.PachClient.ListCommit(outRepo, nil, nil, 0)
		require.NoError(t, err)
		require.Equal(t, 3, len(cis))
		require.Equal(t, commit1, cis[1].Commit)
	})

	// TODO(acohen4): should we allow moving a branch with provenance? Probably not since this would break Branch/Head invariant
	suite.Run("RewindBranch", func(t *testing.T) {
		t.Skip()
		t.Parallel()
		ctx := pctx.TestContext(t)
		env := realenv.NewRealEnv(ctx, t, dockertestenv.NewTestDBConfig(t))

		require.NoError(t, env.PachClient.CreateProjectRepo(pfs.DefaultProjectName, "a"))
		require.NoError(t, env.PachClient.CreateProjectRepo(pfs.DefaultProjectName, "b"))
		require.NoError(t, env.PachClient.CreateProjectRepo(pfs.DefaultProjectName, "c"))
		provB := []*pfs.Branch{client.NewProjectBranch(pfs.DefaultProjectName, "a", "master")}
		require.NoError(t, env.PachClient.CreateProjectBranch(pfs.DefaultProjectName, "b", "master", "", "", provB))
		provC := []*pfs.Branch{client.NewProjectBranch(pfs.DefaultProjectName, "b", "master")}
		require.NoError(t, env.PachClient.CreateProjectBranch(pfs.DefaultProjectName, "c", "master", "", "", provC))

		commit1, err := env.PachClient.StartProjectCommit(pfs.DefaultProjectName, "a", "master")
		require.NoError(t, err)
		require.NoError(t, env.PachClient.PutFile(commit1, "file", strings.NewReader("1")))
		require.NoError(t, finishCommit(env.PachClient, commit1.Branch.Repo.Name, commit1.Branch.Name, commit1.ID))
		commit2, err := env.PachClient.StartProjectCommit(pfs.DefaultProjectName, "a", "master")
		require.NoError(t, err)
		require.NoError(t, env.PachClient.PutFile(commit2, "file", strings.NewReader("2")))
		require.NoError(t, finishCommit(env.PachClient, commit2.Branch.Repo.Name, commit1.Branch.Name, commit2.ID))
		commit3, err := env.PachClient.StartProjectCommit(pfs.DefaultProjectName, "a", "master")
		require.NoError(t, err)
		require.NoError(t, env.PachClient.PutFile(commit3, "file", strings.NewReader("3")))
		require.NoError(t, finishCommit(env.PachClient, commit3.Branch.Repo.Name, commit1.Branch.Name, commit3.ID))

		checkRepoCommits := func(repos []string, commits []*pfs.Commit) {
			ids := []string{}
			for _, c := range commits {
				ids = append(ids, c.ID)
			}
			for _, repo := range repos {
				listCommitClient, err := env.PachClient.PfsAPIClient.ListCommit(env.PachClient.Ctx(), &pfs.ListCommitRequest{
					Repo: client.NewProjectRepo(pfs.DefaultProjectName, repo),
					All:  true,
				})
				require.NoError(t, err)
				cis, err := clientsdk.ListCommit(listCommitClient)
				require.NoError(t, err)
				// There will be some empty commits on each branch from creation, ignore
				// those and just check that the latest commits match.
				require.True(t, len(ids) <= len(cis))
				for i, id := range ids {
					require.Equal(t, id, cis[i].Commit.ID)
				}
			}
		}

		checkRepoCommits([]string{"a", "b", "c"}, []*pfs.Commit{commit3, commit2, commit1})

		// Rewinding branch b.master to commit2 can reuse the old commit
		require.NoError(t, env.PachClient.CreateProjectBranch(pfs.DefaultProjectName, "b", "master", "master", commit2.ID, provB))
		ci, err := env.PachClient.InspectProjectCommit(pfs.DefaultProjectName, "b", "master", "")
		require.NoError(t, err)
		require.Equal(t, ci.Commit.ID, commit2.ID)

		checkRepoCommits([]string{"a", "b"}, []*pfs.Commit{commit3, commit2, commit1})

		ci, err = env.PachClient.InspectProjectCommit(pfs.DefaultProjectName, "c", "master", "")
		require.NoError(t, err)
		checkRepoCommits([]string{"c"}, []*pfs.Commit{ci.Commit, commit3, commit2, commit1})

		// The commit4 data in "a" should be the same as what we wrote into commit2 (as that's the source data in "b")
		aHead := client.NewProjectCommit(pfs.DefaultProjectName, "a", "master", "")
		var b bytes.Buffer
		require.NoError(t, env.PachClient.GetFile(aHead, "file", &b))
		require.Equal(t, "2", b.String())

		// Now rewind branch b.master to commit1 and force using a new commit by going through an explicit transaction
		_, err = env.PachClient.ExecuteInTransaction(func(c *client.APIClient) error {
			return c.CreateProjectBranch(pfs.DefaultProjectName, "b", "master", "master", commit1.ID, provB)
		})
		require.NoError(t, err)
		ci, err = env.PachClient.InspectProjectCommit(pfs.DefaultProjectName, "b", "master", "")
		require.NoError(t, err)
		commit4 := ci.Commit
		require.NotEqual(t, commit4.ID, commit1.ID)

		checkRepoCommits([]string{"a", "b", "c"}, []*pfs.Commit{commit4, commit3, commit2, commit1})

		// The commit4 data in "a" should be from commit1
		b.Reset()
		require.NoError(t, env.PachClient.GetFile(aHead, "file", &b))
		require.Equal(t, "1", b.String())
	})

	suite.Run("RewindInput", func(t *testing.T) {
		t.Parallel()
		ctx := pctx.TestContext(t)
		env := realenv.NewRealEnv(ctx, t, dockertestenv.NewTestDBConfig(t))
		c := env.PachClient
		require.NoError(t, c.CreateProjectRepo(pfs.DefaultProjectName, "A"))
		require.NoError(t, c.CreateProjectRepo(pfs.DefaultProjectName, "B"))
		require.NoError(t, c.CreateProjectRepo(pfs.DefaultProjectName, "C"))
		require.NoError(t, c.CreateProjectRepo(pfs.DefaultProjectName, "Z"))
		// A ─▶ B ─▶ Z
		//           ▲
		//      C ───╯
		txnInfo, err := c.ExecuteInTransaction(func(tx *client.APIClient) error {
			if err := tx.CreateProjectBranch(pfs.DefaultProjectName, "A", "master", "", "", nil); err != nil {
				return err
			}
			if err := tx.CreateProjectBranch(pfs.DefaultProjectName, "B", "master", "", "",
				[]*pfs.Branch{client.NewProjectBranch(pfs.DefaultProjectName, "A", "master")}); err != nil {
				return err
			}
			if err := tx.CreateProjectBranch(pfs.DefaultProjectName, "C", "master", "", "", nil); err != nil {
				return err
			}
			return tx.CreateProjectBranch(pfs.DefaultProjectName, "Z", "master", "", "", []*pfs.Branch{
				client.NewProjectBranch(pfs.DefaultProjectName, "B", "master"),
				client.NewProjectBranch(pfs.DefaultProjectName, "C", "master"),
			})
		})
		require.NoError(t, err)
		firstID := txnInfo.Transaction.ID
		expectedMasterCommits := map[string]string{
			"A": firstID,
			"B": firstID,
			"C": firstID,
			"Z": firstID,
		}
		assertMasterHeads(t, c, expectedMasterCommits)
		// make two commits by putting files in A
		require.NoError(t, c.PutFile(client.NewProjectCommit(pfs.DefaultProjectName, "A", "master", ""), "one", strings.NewReader("foo")))
		info, err := c.InspectProjectCommit(pfs.DefaultProjectName, "A", "master", "")
		require.NoError(t, err)
		secondID := info.Commit.ID
		require.NoError(t, c.PutFile(client.NewProjectCommit(pfs.DefaultProjectName, "A", "master", ""), "two", strings.NewReader("bar")))
		// rewind once, everything should be back to firstCommit
		require.NoError(t, c.CreateProjectBranch(pfs.DefaultProjectName, "A", "master", "master", secondID, nil))
		info, err = c.InspectProjectCommit(pfs.DefaultProjectName, "B", "master", "")
		require.NoError(t, err)
		fourthID := info.Commit.ID
		expectedMasterCommits["A"] = secondID
		expectedMasterCommits["B"] = fourthID
		expectedMasterCommits["Z"] = fourthID
		assertMasterHeads(t, c, expectedMasterCommits)
		// add a file to C
		require.NoError(t, c.PutFile(client.NewProjectCommit(pfs.DefaultProjectName, "C", "master", ""), "file", strings.NewReader("baz")))
		info, err = c.InspectProjectCommit(pfs.DefaultProjectName, "C", "master", "")
		require.NoError(t, err)
		expectedMasterCommits["C"] = info.Commit.ID
		expectedMasterCommits["Z"] = info.Commit.ID
		assertMasterHeads(t, c, expectedMasterCommits)
		// rewind A back to the start
		require.NoError(t, c.CreateProjectBranch(pfs.DefaultProjectName, "A", "master", "master", firstID, nil))
		info, err = c.InspectProjectCommit(pfs.DefaultProjectName, "B", "master", "")
		require.NoError(t, err)
		expectedMasterCommits["A"] = firstID
		expectedMasterCommits["B"] = info.Commit.ID
		expectedMasterCommits["Z"] = info.Commit.ID
		assertMasterHeads(t, c, expectedMasterCommits)
	})

	suite.Run("RewindProvenanceChange", func(t *testing.T) {
		t.Parallel()
		ctx := pctx.TestContext(t)
		env := realenv.NewRealEnv(ctx, t, dockertestenv.NewTestDBConfig(t))
		c := env.PachClient
		require.NoError(t, c.CreateProjectRepo(pfs.DefaultProjectName, "A"))
		require.NoError(t, c.CreateProjectRepo(pfs.DefaultProjectName, "B"))
		require.NoError(t, c.CreateProjectRepo(pfs.DefaultProjectName, "C"))
		require.NoError(t, c.CreateProjectBranch(pfs.DefaultProjectName, "A", "master", "", "", nil))
		require.NoError(t, c.CreateProjectBranch(pfs.DefaultProjectName, "B", "master", "", "", nil))
		require.NoError(t, c.CreateProjectBranch(pfs.DefaultProjectName, "C", "master", "", "", []*pfs.Branch{
			client.NewProjectBranch(pfs.DefaultProjectName, "A", "master")}))
		_, err := c.InspectProjectCommit(pfs.DefaultProjectName, "A", "master", "")
		require.NoError(t, err)
		_, err = c.InspectProjectCommit(pfs.DefaultProjectName, "C", "master", "")
		require.NoError(t, err)
		require.NoError(t, c.PutFile(client.NewProjectCommit(pfs.DefaultProjectName, "A", "master", ""), "foo", strings.NewReader("bar")))
		oldHead, err := c.InspectProjectCommit(pfs.DefaultProjectName, "A", "master", "")
		require.NoError(t, err)
		_, err = c.InspectProjectCommit(pfs.DefaultProjectName, "C", "master", "")
		require.NoError(t, err)
		expectedMasterCommits := map[string]string{
			"A": oldHead.Commit.ID,
			"C": oldHead.Commit.ID,
		}
		assertMasterHeads(t, c, expectedMasterCommits)
		// add B to C's provenance
		require.NoError(t, c.CreateProjectBranch(pfs.DefaultProjectName, "C", "master", "", "", []*pfs.Branch{
			client.NewProjectBranch(pfs.DefaultProjectName, "A", "master"),
			client.NewProjectBranch(pfs.DefaultProjectName, "B", "master"),
		}))
		cHead, err := c.InspectProjectCommit(pfs.DefaultProjectName, "C", "master", "")
		require.NoError(t, err)
		expectedMasterCommits["C"] = cHead.Commit.ID
		assertMasterHeads(t, c, expectedMasterCommits)
		// add a file to B and record C's new head
		require.NoError(t, c.PutFile(client.NewProjectCommit(pfs.DefaultProjectName, "B", "master", ""), "foo", strings.NewReader("bar")))
		cHead, err = c.InspectProjectCommit(pfs.DefaultProjectName, "C", "master", "")
		require.NoError(t, err)
		expectedMasterCommits["B"] = cHead.Commit.ID
		expectedMasterCommits["C"] = cHead.Commit.ID
		assertMasterHeads(t, c, expectedMasterCommits)
		// rewind A to before the provenance change
		require.NoError(t, c.CreateProjectBranch(pfs.DefaultProjectName, "A", "master", "master", oldHead.ParentCommit.ID, nil))
		// this must create a new commit set, since the old one isn't consistent with current provenance
		aHead, err := c.InspectProjectBranch(pfs.DefaultProjectName, "A", "master")
		require.NoError(t, err)
		require.Equal(t, aHead.Head.ID, oldHead.ParentCommit.ID)
		cHeadOld := cHead
		cHead, err = c.InspectProjectCommit(pfs.DefaultProjectName, "C", "master", "")
		require.NoError(t, err)
		// there's no clear relationship between C's new state and any old one, so the new commit's parent should be the previous head
		require.NoError(t, err)
		require.NotNil(t, cHead.ParentCommit)
		require.NotEqual(t, cHeadOld.Commit.ID, cHead.Commit.ID)
		require.Equal(t, cHeadOld.Commit.ID, cHead.ParentCommit.ID)
	})

	suite.Run("CreateAndInspectRepo", func(t *testing.T) {
		t.Parallel()
		ctx := pctx.TestContext(t)
		env := realenv.NewRealEnv(ctx, t, dockertestenv.NewTestDBConfig(t))

		repo := "repo"
		require.NoError(t, env.PachClient.CreateProjectRepo(pfs.DefaultProjectName, repo))

		repoInfo, err := env.PachClient.InspectProjectRepo(pfs.DefaultProjectName, repo)
		require.NoError(t, err)
		require.Equal(t, repo, repoInfo.Repo.Name)
		require.NotNil(t, repoInfo.Created)
		require.Equal(t, 0, int(repoInfo.Details.SizeBytes))

		require.YesError(t, env.PachClient.CreateProjectRepo(pfs.DefaultProjectName, repo))
		_, err = env.PachClient.InspectProjectRepo(pfs.DefaultProjectName, "nonexistent")
		require.YesError(t, err)

		_, err = env.PachClient.PfsAPIClient.CreateRepo(context.Background(), &pfs.CreateRepoRequest{
			Repo: client.NewProjectRepo(pfs.DefaultProjectName, "somerepo1"),
		})
		require.NoError(t, err)
	})

	suite.Run("CreateRepoWithoutProject", func(t *testing.T) {
		t.Parallel()
		ctx := pctx.TestContext(t)
		env := realenv.NewRealEnv(ctx, t, dockertestenv.NewTestDBConfig(t))

		repo := "repo123"
		_, err := env.PachClient.PfsAPIClient.CreateRepo(context.Background(), &pfs.CreateRepoRequest{
			Repo: &pfs.Repo{Name: repo},
		})
		require.NoError(t, err)

		repoInfo, err := env.PachClient.InspectProjectRepo(pfs.DefaultProjectName, repo)
		require.NoError(t, err)
		require.Equal(t, repo, repoInfo.Repo.Name)
		require.NotNil(t, repoInfo.Created)
		require.Equal(t, 0, int(repoInfo.Details.SizeBytes))
	})

	suite.Run("CreateRepoWithEmptyProject", func(t *testing.T) {
		t.Parallel()
		ctx := pctx.TestContext(t)
		env := realenv.NewRealEnv(ctx, t, dockertestenv.NewTestDBConfig(t))

		repo := "repo123"
		_, err := env.PachClient.PfsAPIClient.CreateRepo(context.Background(), &pfs.CreateRepoRequest{
			Repo: &pfs.Repo{Project: &pfs.Project{}, Name: repo},
		})
		require.NoError(t, err)

		repoInfo, err := env.PachClient.InspectProjectRepo(pfs.DefaultProjectName, repo)
		require.NoError(t, err)
		require.Equal(t, repo, repoInfo.Repo.Name)
		require.NotNil(t, repoInfo.Created)
		require.Equal(t, 0, int(repoInfo.Details.SizeBytes))
	})

	suite.Run("ListRepo", func(t *testing.T) {
		t.Parallel()
		ctx := pctx.TestContext(t)
		env := realenv.NewRealEnv(ctx, t, dockertestenv.NewTestDBConfig(t))

		numRepos := 10
		var repoNames []string
		for i := 0; i < numRepos; i++ {
			repo := fmt.Sprintf("repo%d", i)
			require.NoError(t, env.PachClient.CreateProjectRepo(pfs.DefaultProjectName, repo))
			repoNames = append(repoNames, repo)
		}

		repoInfos, err := env.PachClient.ListRepo()
		require.NoError(t, err)
		require.ElementsEqualUnderFn(t, repoNames, repoInfos, RepoInfoToName)
	})

	// Make sure that artifacts of deleted repos do not resurface
	suite.Run("CreateDeletedRepo", func(t *testing.T) {
		t.Parallel()
		ctx := pctx.TestContext(t)
		env := realenv.NewRealEnv(ctx, t, dockertestenv.NewTestDBConfig(t))

		repo := "repo"
		require.NoError(t, env.PachClient.CreateProjectRepo(pfs.DefaultProjectName, repo))
		repoProto := client.NewProjectRepo(pfs.DefaultProjectName, repo)

		systemRepo := client.NewSystemProjectRepo(pfs.DefaultProjectName, repo, pfs.MetaRepoType)
		_, err := env.PachClient.PfsAPIClient.CreateRepo(env.PachClient.Ctx(), &pfs.CreateRepoRequest{
			Repo: systemRepo,
		})
		require.NoError(t, err)

		commit, err := env.PachClient.StartProjectCommit(pfs.DefaultProjectName, repo, "master")
		require.NoError(t, err)
		require.NoError(t, env.PachClient.PutFile(commit, "foo", strings.NewReader("foo")))
		require.NoError(t, finishCommit(env.PachClient, repo, commit.Branch.Name, commit.ID))

		_, err = env.PachClient.PfsAPIClient.StartCommit(env.PachClient.Ctx(), &pfs.StartCommitRequest{
			Branch: systemRepo.NewBranch("master"),
		})
		require.NoError(t, err)

		commitInfos, err := env.PachClient.ListCommit(repoProto, nil, nil, 0)
		require.NoError(t, err)
		require.Equal(t, 1, len(commitInfos))

		commitInfos, err = env.PachClient.ListCommit(systemRepo, nil, nil, 0)
		require.NoError(t, err)
		require.Equal(t, 1, len(commitInfos))

		require.NoError(t, env.PachClient.DeleteProjectRepo(pfs.DefaultProjectName, repo, false))
		require.NoError(t, env.PachClient.CreateProjectRepo(pfs.DefaultProjectName, repo))

		commitInfos, err = env.PachClient.ListCommit(repoProto, nil, nil, 0)
		require.NoError(t, err)
		require.Equal(t, 0, len(commitInfos))

		branchInfos, err := env.PachClient.ListProjectBranch(pfs.DefaultProjectName, repo)
		require.NoError(t, err)
		require.Equal(t, 0, len(branchInfos))

		repoInfos, err := env.PachClient.ListRepoByType("")
		require.NoError(t, err)
		require.Equal(t, 1, len(repoInfos))

	})

	// Make sure that commits of deleted repos do not resurface
	suite.Run("ListCommitLimit", func(t *testing.T) {
		t.Parallel()
		ctx := pctx.TestContext(t)
		env := realenv.NewRealEnv(ctx, t, dockertestenv.NewTestDBConfig(t))

		repo := "repo"
		commit := client.NewProjectCommit(pfs.DefaultProjectName, repo, "master", "")
		require.NoError(t, env.PachClient.CreateProjectRepo(pfs.DefaultProjectName, repo))
		require.NoError(t, env.PachClient.PutFile(commit, "foo", strings.NewReader("foo")))
		require.NoError(t, env.PachClient.PutFile(commit, "bar", strings.NewReader("bar")))
		commitInfos, err := env.PachClient.ListCommit(commit.Branch.Repo, nil, nil, 1)
		require.NoError(t, err)
		require.Equal(t, 1, len(commitInfos))
	})

	// The DAG looks like this before the update:
	// prov1 prov2
	//   \    /
	//    repo
	//   /    \
	// d1      d2
	//
	// Looks like this after the update:
	//
	// prov2 prov3
	//   \    /
	//    repo
	//   /    \
	// d1      d2
	suite.Run("UpdateProvenance", func(t *testing.T) {
		t.Parallel()
		ctx := pctx.TestContext(t)
		env := realenv.NewRealEnv(ctx, t, dockertestenv.NewTestDBConfig(t))

		prov1 := "prov1"
		require.NoError(t, env.PachClient.CreateProjectRepo(pfs.DefaultProjectName, prov1))
		prov2 := "prov2"
		require.NoError(t, env.PachClient.CreateProjectRepo(pfs.DefaultProjectName, prov2))
		prov3 := "prov3"
		require.NoError(t, env.PachClient.CreateProjectRepo(pfs.DefaultProjectName, prov3))

		repo := "repo"
		require.NoError(t, env.PachClient.CreateProjectRepo(pfs.DefaultProjectName, repo))
		require.NoError(t, env.PachClient.CreateProjectBranch(pfs.DefaultProjectName, repo, "master", "", "", []*pfs.Branch{client.NewProjectBranch(pfs.DefaultProjectName, prov1, "master"), client.NewProjectBranch(pfs.DefaultProjectName, prov2, "master")}))

		downstream1 := "downstream1"
		require.NoError(t, env.PachClient.CreateProjectRepo(pfs.DefaultProjectName, downstream1))
		require.NoError(t, env.PachClient.CreateProjectBranch(pfs.DefaultProjectName, downstream1, "master", "", "", []*pfs.Branch{client.NewProjectBranch(pfs.DefaultProjectName, repo, "master")}))

		downstream2 := "downstream2"
		require.NoError(t, env.PachClient.CreateProjectRepo(pfs.DefaultProjectName, downstream2))
		require.NoError(t, env.PachClient.CreateProjectBranch(pfs.DefaultProjectName, downstream2, "master", "", "", []*pfs.Branch{client.NewProjectBranch(pfs.DefaultProjectName, repo, "master")}))

		// Without the Update flag it should fail
		require.YesError(t, env.PachClient.CreateProjectRepo(pfs.DefaultProjectName, repo))

		_, err := env.PachClient.PfsAPIClient.CreateRepo(context.Background(), &pfs.CreateRepoRequest{
			Repo:   client.NewProjectRepo(pfs.DefaultProjectName, repo),
			Update: true,
		})
		require.NoError(t, err)

		require.NoError(t, env.PachClient.CreateProjectBranch(pfs.DefaultProjectName, repo, "master", "", "", []*pfs.Branch{client.NewProjectBranch(pfs.DefaultProjectName, prov2, "master"), client.NewProjectBranch(pfs.DefaultProjectName, prov3, "master")}))

		// We should be able to delete prov1 since it's no longer the provenance
		// of other repos.
		require.NoError(t, env.PachClient.DeleteProjectRepo(pfs.DefaultProjectName, prov1, false))

		// We shouldn't be able to delete prov3 since it's now a provenance
		// of other repos.
		require.YesError(t, env.PachClient.DeleteProjectRepo(pfs.DefaultProjectName, prov3, false))
	})

	suite.Run("PutFileIntoOpenCommit", func(t *testing.T) {
		t.Parallel()
		ctx := pctx.TestContext(t)
		env := realenv.NewRealEnv(ctx, t, dockertestenv.NewTestDBConfig(t))

		repo := "test"
		require.NoError(t, env.PachClient.CreateProjectRepo(pfs.DefaultProjectName, repo))

		commit1, err := env.PachClient.StartProjectCommit(pfs.DefaultProjectName, repo, "master")
		require.NoError(t, err)
		require.NoError(t, env.PachClient.PutFile(commit1, "foo", strings.NewReader("foo\n")))
		require.NoError(t, finishCommit(env.PachClient, repo, commit1.Branch.Name, commit1.ID))

		require.YesError(t, env.PachClient.PutFile(commit1, "foo", strings.NewReader("foo\n")))

		commit2, err := env.PachClient.StartProjectCommit(pfs.DefaultProjectName, repo, "master")
		require.NoError(t, err)
		require.NoError(t, env.PachClient.PutFile(commit2, "foo", strings.NewReader("foo\n")))
		require.NoError(t, finishCommit(env.PachClient, repo, "master", ""))

		require.YesError(t, env.PachClient.PutFile(commit2, "foo", strings.NewReader("foo\n")))
	})

	suite.Run("PutFileDirectoryTraversal", func(t *testing.T) {
		t.Parallel()
		ctx := pctx.TestContext(t)
		env := realenv.NewRealEnv(ctx, t, dockertestenv.NewTestDBConfig(t))

		require.NoError(t, env.PachClient.CreateProjectRepo(pfs.DefaultProjectName, "repo"))

		_, err := env.PachClient.StartProjectCommit(pfs.DefaultProjectName, "repo", "master")
		require.NoError(t, err)
		masterCommit := client.NewProjectCommit(pfs.DefaultProjectName, "repo", "master", "")

		mfc, err := env.PachClient.NewModifyFileClient(masterCommit)
		require.NoError(t, err)
		require.NoError(t, mfc.PutFile("../foo", strings.NewReader("foo\n")))
		require.YesError(t, mfc.Close())

		fis, err := env.PachClient.ListFileAll(masterCommit, "")
		require.NoError(t, err)
		require.Equal(t, 0, len(fis))

		mfc, err = env.PachClient.NewModifyFileClient(masterCommit)
		require.NoError(t, err)
		require.NoError(t, mfc.PutFile("foo/../../bar", strings.NewReader("foo\n")))
		require.YesError(t, mfc.Close())

		mfc, err = env.PachClient.NewModifyFileClient(masterCommit)
		require.NoError(t, err)
		require.NoError(t, mfc.PutFile("foo/../bar", strings.NewReader("foo\n")))
		require.YesError(t, mfc.Close())

		fis, err = env.PachClient.ListFileAll(masterCommit, "")
		require.NoError(t, err)
		require.Equal(t, 0, len(fis))
	})

	suite.Run("CreateInvalidBranchName", func(t *testing.T) {
		t.Parallel()
		ctx := pctx.TestContext(t)
		env := realenv.NewRealEnv(ctx, t, dockertestenv.NewTestDBConfig(t))

		repo := "test"
		require.NoError(t, env.PachClient.CreateProjectRepo(pfs.DefaultProjectName, repo))

		// Create a branch that's the same length as a commit ID
		_, err := env.PachClient.StartProjectCommit(pfs.DefaultProjectName, repo, uuid.NewWithoutDashes())
		require.YesError(t, err)
	})

	suite.Run("CreateBranchHeadOnOtherRepo", func(t *testing.T) {
		t.Parallel()
		ctx := pctx.TestContext(t)
		env := realenv.NewRealEnv(ctx, t, dockertestenv.NewTestDBConfig(t))

		// create two repos, and create a branch on one that tries to point on another's existing branch
		repo := "test"
		require.NoError(t, env.PachClient.CreateProjectRepo(pfs.DefaultProjectName, repo))
		_, err := env.PachClient.StartProjectCommit(pfs.DefaultProjectName, repo, "master")
		require.NoError(t, err)
		masterCommit := client.NewProjectCommit(pfs.DefaultProjectName, repo, "master", "")

		otherRepo := "other"
		require.NoError(t, env.PachClient.CreateProjectRepo(pfs.DefaultProjectName, otherRepo))
		_, err = env.PachClient.StartProjectCommit(pfs.DefaultProjectName, otherRepo, "master")
		require.NoError(t, err)
		otherMasterCommit := client.NewProjectCommit(pfs.DefaultProjectName, otherRepo, "master", "")

		mfc, err := env.PachClient.NewModifyFileClient(masterCommit)
		require.NoError(t, err)
		require.NoError(t, mfc.PutFile("/foo", strings.NewReader("foo\n")))
		require.NoError(t, mfc.Close())

		mfc, err = env.PachClient.NewModifyFileClient(otherMasterCommit)
		require.NoError(t, err)
		require.NoError(t, mfc.PutFile("/bar", strings.NewReader("bar\n")))
		require.NoError(t, mfc.Close())

		// Create a branch on one repo that points to a branch on another repo
		_, err = env.PachClient.PfsAPIClient.CreateBranch(
			env.PachClient.Ctx(),
			&pfs.CreateBranchRequest{
				Branch: client.NewProjectBranch(pfs.DefaultProjectName, repo, "test"),
				Head:   client.NewProjectCommit(pfs.DefaultProjectName, otherRepo, "master", ""),
			},
		)
		require.YesError(t, err)
		require.True(t, strings.Contains(err.Error(), "branch and head commit must belong to the same repo"))
	})

	suite.Run("DeleteProject", func(t *testing.T) {
		t.Parallel()
		ctx := pctx.TestContext(t)
		env := realenv.NewRealEnv(ctx, t, dockertestenv.NewTestDBConfig(t))

		_, err := env.PachClient.PfsAPIClient.CreateProject(ctx, &pfs.CreateProjectRequest{Project: &pfs.Project{Name: "test"}})
		require.NoError(t, err)
		_, err = env.PachClient.PfsAPIClient.DeleteProject(ctx, &pfs.DeleteProjectRequest{Project: &pfs.Project{Name: "test"}})
		require.NoError(t, err)
	})

	suite.Run("DeleteProjectWithRepos", func(t *testing.T) {
		t.Parallel()
		ctx := pctx.TestContext(t)
		env := realenv.NewRealEnv(ctx, t, dockertestenv.NewTestDBConfig(t))

		_, err := env.PachClient.PfsAPIClient.CreateProject(ctx, &pfs.CreateProjectRequest{Project: &pfs.Project{Name: "test"}})
		require.NoError(t, err)
		_, err = env.PachClient.PfsAPIClient.CreateRepo(ctx, &pfs.CreateRepoRequest{Repo: &pfs.Repo{Project: &pfs.Project{Name: "default"}, Name: "test"}})
		require.NoError(t, err)
		_, err = env.PachClient.PfsAPIClient.CreateRepo(ctx, &pfs.CreateRepoRequest{Repo: &pfs.Repo{Project: &pfs.Project{Name: "test"}, Name: "test"}})
		require.NoError(t, err)
		_, err = env.PachClient.PfsAPIClient.DeleteProject(ctx, &pfs.DeleteProjectRequest{Project: &pfs.Project{Name: "test"}})
		require.YesError(t, err)

		repoInfos, err := env.PachClient.ListRepo()
		require.NoError(t, err)
		require.Len(t, repoInfos, 2) // should still have both repos

		_, err = env.PachClient.PfsAPIClient.DeleteProject(ctx,
			&pfs.DeleteProjectRequest{
				Project: &pfs.Project{Name: "test"},
				Force:   true,
			})
		require.NoError(t, err)

		repoInfos, err = env.PachClient.ListRepo()
		require.NoError(t, err)
		require.Len(t, repoInfos, 1) // should only have one, in the default project
		for _, repoInfo := range repoInfos {
			require.Equal(t, repoInfo.GetRepo().GetProject().GetName(), "default")
		}
	})

	suite.Run("DeleteRepo", func(t *testing.T) {
		t.Parallel()
		ctx := pctx.TestContext(t)
		env := realenv.NewRealEnv(ctx, t, dockertestenv.NewTestDBConfig(t))

		numRepos := 10
		repoNames := make(map[string]bool)
		for i := 0; i < numRepos; i++ {
			repo := fmt.Sprintf("repo%d", i)
			require.NoError(t, env.PachClient.CreateProjectRepo(pfs.DefaultProjectName, repo))
			repoNames[repo] = true
		}

		reposToRemove := 5
		for i := 0; i < reposToRemove; i++ {
			// Pick one random element from repoNames
			for repoName := range repoNames {
				require.NoError(t, env.PachClient.DeleteProjectRepo(pfs.DefaultProjectName, repoName, false))
				delete(repoNames, repoName)
				break
			}
		}

		repoInfos, err := env.PachClient.ListRepo()
		require.NoError(t, err)

		for _, repoInfo := range repoInfos {
			require.True(t, repoNames[repoInfo.Repo.Name])
		}

		require.Equal(t, len(repoInfos), numRepos-reposToRemove)
	})

	suite.Run("DeleteRepoProvenance", func(t *testing.T) {
		t.Parallel()
		ctx := pctx.TestContext(t)
		env := realenv.NewRealEnv(ctx, t, dockertestenv.NewTestDBConfig(t))

		// Create two repos, one as another's provenance
		require.NoError(t, env.PachClient.CreateProjectRepo(pfs.DefaultProjectName, "A"))
		require.NoError(t, env.PachClient.CreateProjectRepo(pfs.DefaultProjectName, "B"))
		require.NoError(t, env.PachClient.CreateProjectBranch(pfs.DefaultProjectName, "B", "master", "", "", []*pfs.Branch{client.NewProjectBranch(pfs.DefaultProjectName, "A", "master")}))

		commit, err := env.PachClient.StartProjectCommit(pfs.DefaultProjectName, "A", "master")
		require.NoError(t, err)
		require.NoError(t, finishCommit(env.PachClient, "A", commit.Branch.Name, commit.ID))

		// Delete the provenance repo; that should fail.
		require.YesError(t, env.PachClient.DeleteProjectRepo(pfs.DefaultProjectName, "A", false))

		// Delete the leaf repo, then the provenance repo; that should succeed
		require.NoError(t, env.PachClient.DeleteProjectRepo(pfs.DefaultProjectName, "B", false))

		// Should be in a consistent state after B is deleted
		require.NoError(t, env.PachClient.FsckFastExit())

		require.NoError(t, env.PachClient.DeleteProjectRepo(pfs.DefaultProjectName, "A", false))

		repoInfos, err := env.PachClient.ListRepo()
		require.NoError(t, err)
		require.Equal(t, 0, len(repoInfos))

		// Create two repos again
		require.NoError(t, env.PachClient.CreateProjectRepo(pfs.DefaultProjectName, "A"))
		require.NoError(t, env.PachClient.CreateProjectRepo(pfs.DefaultProjectName, "B"))
		require.NoError(t, env.PachClient.CreateProjectBranch(pfs.DefaultProjectName, "B", "master", "", "", []*pfs.Branch{client.NewProjectBranch(pfs.DefaultProjectName, "A", "master")}))

		// Force delete should succeed
		require.NoError(t, env.PachClient.DeleteProjectRepo(pfs.DefaultProjectName, "A", true))

		repoInfos, err = env.PachClient.ListRepo()
		require.NoError(t, err)
		require.Equal(t, 1, len(repoInfos))

		// Everything should be consistent
		require.NoError(t, env.PachClient.FsckFastExit())
	})

	suite.Run("DeleteRepos", func(t *testing.T) {
		t.Parallel()
		var (
			ctx                  = pctx.TestContext(t)
			env                  = realenv.NewRealEnv(ctx, t, dockertestenv.NewTestDBConfig(t))
			projectName          = tu.UniqueString("project")
			untouchedProjectName = tu.UniqueString("project")
			reposToDelete        = make(map[string]bool)
			untouchedRepos       []*pfs.Repo
		)
		_, err := env.PachClient.PfsAPIClient.CreateProject(ctx, &pfs.CreateProjectRequest{Project: &pfs.Project{Name: projectName}})
		require.NoError(t, err)
		_, err = env.PachClient.PfsAPIClient.CreateProject(ctx, &pfs.CreateProjectRequest{Project: &pfs.Project{Name: untouchedProjectName}})
		require.NoError(t, err)

		numRepos := 12
		for i := 0; i < numRepos; i++ {
			repoName := fmt.Sprintf("repo%d", i)
			repoToDelete := &pfs.Repo{
				Project: &pfs.Project{Name: projectName},
				Name:    repoName,
				Type:    pfs.UserRepoType,
			}
			_, err := env.PachClient.PfsAPIClient.CreateRepo(ctx, &pfs.CreateRepoRequest{Repo: repoToDelete})
			require.NoError(t, err)
			reposToDelete[repoToDelete.String()] = true

			untouchedRepo := &pfs.Repo{
				Project: &pfs.Project{Name: untouchedProjectName},
				Name:    repoName,
				Type:    pfs.UserRepoType,
			}
			_, err = env.PachClient.PfsAPIClient.CreateRepo(ctx, &pfs.CreateRepoRequest{Repo: untouchedRepo})
			require.NoError(t, err)
			untouchedRepos = append(untouchedRepos, untouchedRepo)
		}

		// DeleteRepos with no projects should not return an error.
		_, err = env.PachClient.PfsAPIClient.DeleteRepos(ctx, &pfs.DeleteReposRequest{})
		require.NoError(t, err)

		// DeleteRepos with a non-nil, zero-length list of projects should also not error.
		_, err = env.PachClient.PfsAPIClient.DeleteRepos(ctx, &pfs.DeleteReposRequest{Projects: make([]*pfs.Project, 0)})
		require.NoError(t, err)

		// DeleteRepos with an invalid project should not error because
		// there will simply be no repos to delete.
		resp, err := env.PachClient.PfsAPIClient.DeleteRepos(ctx, &pfs.DeleteReposRequest{Projects: []*pfs.Project{{Name: tu.UniqueString("noexist")}}})
		require.NoError(t, err)
		require.Len(t, resp.Repos, 0)

		// DeleteRepos should delete all repos in the given project and none in other projects.
		resp, err = env.PachClient.PfsAPIClient.DeleteRepos(ctx, &pfs.DeleteReposRequest{Projects: []*pfs.Project{{Name: projectName}}})
		require.NoError(t, err)
		require.Len(t, resp.Repos, len(reposToDelete))
		for _, repo := range resp.Repos {
			if !reposToDelete[repo.String()] {
				t.Errorf("deleted repo %v, which should not have been", repo)
			}
		}
		repoStream, err := env.PachClient.PfsAPIClient.ListRepo(ctx, &pfs.ListRepoRequest{Projects: []*pfs.Project{{Name: untouchedProjectName}}})
		require.NoError(t, err)
		var repos = make(map[string]bool)
		for {
			repoInfo, err := repoStream.Recv()
			if err == io.EOF {
				break
			}
			require.NoError(t, err)
			if repoInfo.Repo.Project.Name != untouchedProjectName {
				t.Errorf("ListProject({Projects: []string{%s}}) return repo in project %v", untouchedProjectName, repoInfo.Repo.Project)
			}
			repos[repoInfo.Repo.String()] = true
		}
		for _, repo := range untouchedRepos {
			if !repos[repo.String()] {
				t.Errorf("repo %v not found in repos %v", repo.String(), repos)
			}
		}

		// DeleteRepos with all set should delete every single repo.
		resp, err = env.PachClient.PfsAPIClient.DeleteRepos(ctx, &pfs.DeleteReposRequest{All: true})
		require.NoError(t, err)
		require.Len(t, resp.Repos, len(untouchedRepos))

		repoStream, err = env.PachClient.PfsAPIClient.ListRepo(ctx, &pfs.ListRepoRequest{})
		require.NoError(t, err)
		var count int
		for {
			_, err := repoStream.Recv()
			if err == io.EOF {
				break
			}
			require.NoError(t, err)
			count++
		}
		require.Equal(t, count, 0)
	})

	suite.Run("InspectCommit", func(t *testing.T) {
		t.Parallel()
		ctx := pctx.TestContext(t)
		env := realenv.NewRealEnv(ctx, t, dockertestenv.NewTestDBConfig(t))

		repo := "test"
		require.NoError(t, env.PachClient.CreateProjectRepo(pfs.DefaultProjectName, repo))

		started := time.Now()
		commit, err := env.PachClient.StartProjectCommit(pfs.DefaultProjectName, repo, "master")
		require.NoError(t, err)

		fileContent := "foo\n"
		require.NoError(t, env.PachClient.PutFile(commit, "foo", strings.NewReader(fileContent)))

		commitInfo, err := env.PachClient.InspectProjectCommit(pfs.DefaultProjectName, repo, commit.Branch.Name, commit.ID)
		require.NoError(t, err)

		tStarted, err := types.TimestampFromProto(commitInfo.Started)
		require.NoError(t, err)

		require.Equal(t, commit, commitInfo.Commit)
		require.Nil(t, commitInfo.Finished)
		require.Equal(t, &pfs.CommitInfo_Details{}, commitInfo.Details) // no details for an unfinished commit
		require.True(t, started.Before(tStarted))
		require.Nil(t, commitInfo.Finished)

		finished := time.Now()
		require.NoError(t, finishCommit(env.PachClient, repo, commit.Branch.Name, commit.ID))

		commitInfo, err = env.PachClient.WaitProjectCommit(pfs.DefaultProjectName, repo, commit.Branch.Name, commit.ID)
		require.NoError(t, err)

		tStarted, err = types.TimestampFromProto(commitInfo.Started)
		require.NoError(t, err)

		tFinished, err := types.TimestampFromProto(commitInfo.Finished)
		require.NoError(t, err)

		require.Equal(t, commit, commitInfo.Commit)
		require.NotNil(t, commitInfo.Finished)
		require.Equal(t, len(fileContent), int(commitInfo.Details.SizeBytes))
		require.True(t, started.Before(tStarted))
		require.True(t, finished.Before(tFinished))
	})

	suite.Run("InspectCommitWait", func(t *testing.T) {
		t.Parallel()
		ctx := pctx.TestContext(t)
		env := realenv.NewRealEnv(ctx, t, dockertestenv.NewTestDBConfig(t))

		repo := "test"
		require.NoError(t, env.PachClient.CreateProjectRepo(pfs.DefaultProjectName, repo))
		commit, err := env.PachClient.StartProjectCommit(pfs.DefaultProjectName, repo, "master")
		require.NoError(t, err)

		var eg errgroup.Group
		eg.Go(func() error {
			time.Sleep(2 * time.Second)
			return finishCommit(env.PachClient, repo, commit.Branch.Name, commit.ID)
		})

		commitInfo, err := env.PachClient.WaitProjectCommit(pfs.DefaultProjectName, commit.Branch.Repo.Name, commit.Branch.Name, commit.ID)
		require.NoError(t, err)
		require.NotNil(t, commitInfo.Finished)

		require.NoError(t, eg.Wait())
	})

	suite.Run("DropCommitSet", func(t *testing.T) {
		t.Parallel()
		ctx := pctx.TestContext(t)
		env := realenv.NewRealEnv(ctx, t, dockertestenv.NewTestDBConfig(t))

		project := tu.UniqueString("prj")
		require.NoError(t, env.PachClient.CreateProject(project))
		repo := tu.UniqueString("test")
		require.NoError(t, env.PachClient.CreateProjectRepo(project, repo))

		commit1, err := env.PachClient.StartProjectCommit(project, repo, "master")
		require.NoError(t, err)

		fileContent := "foo\n"
		require.NoError(t, env.PachClient.PutFile(commit1, "foo", strings.NewReader(fileContent)))

		require.NoError(t, finishProjectCommit(env.PachClient, project, repo, "master", ""))

		commit2, err := env.PachClient.StartProjectCommit(project, repo, "master")
		require.NoError(t, err)

		// Squashing should fail because the commit has no children
		err = env.PachClient.SquashCommitSet(commit2.ID)
		require.YesError(t, err)
		require.True(t, pfsserver.IsSquashWithoutChildrenErr(err))

		require.NoError(t, env.PachClient.DropCommitSet(commit2.ID))

		_, err = env.PachClient.InspectProjectCommit(project, repo, commit2.Branch.Name, commit2.ID)
		require.YesError(t, err)

		// Check that the head has been set to the parent
		commitInfo, err := env.PachClient.InspectProjectCommit(project, repo, "master", "")
		require.NoError(t, err)
		require.Equal(t, commit1.ID, commitInfo.Commit.ID)

		// Check that the branch still exists
		branchInfos, err := env.PachClient.ListProjectBranch(project, repo)
		require.NoError(t, err)
		require.Equal(t, 1, len(branchInfos))
	})

	suite.Run("DropCommitSetOnlyCommitInBranch", func(t *testing.T) {
		t.Parallel()
		ctx := pctx.TestContext(t)
		env := realenv.NewRealEnv(ctx, t, dockertestenv.NewTestDBConfig(t))

		repo := "test"
		require.NoError(t, env.PachClient.CreateProjectRepo(pfs.DefaultProjectName, repo))
		repoProto := client.NewProjectRepo(pfs.DefaultProjectName, repo)

		commit, err := env.PachClient.StartProjectCommit(pfs.DefaultProjectName, repo, "master")
		require.NoError(t, err)
		require.NoError(t, env.PachClient.PutFile(commit, "foo", strings.NewReader("foo\n")))

		commitInfos, err := env.PachClient.ListCommit(repoProto, repoProto.NewCommit("master", ""), nil, 0)
		require.NoError(t, err)
		require.Equal(t, 1, len(commitInfos))
		require.Equal(t, commit, commitInfos[0].Commit)

		require.NoError(t, env.PachClient.DropCommitSet(commit.ID))

		// The branch has not been deleted, though its head has been replaced with an empty commit
		branchInfos, err := env.PachClient.ListProjectBranch(pfs.DefaultProjectName, repo)
		require.NoError(t, err)
		require.Equal(t, 1, len(branchInfos))
		commitInfos, err = env.PachClient.ListCommit(repoProto, repoProto.NewCommit("master", ""), nil, 0)
		require.NoError(t, err)
		require.Equal(t, 1, len(commitInfos))
		require.Equal(t, branchInfos[0].Head, commitInfos[0].Commit)

		commitInfo, err := env.PachClient.InspectProjectCommit(pfs.DefaultProjectName, repo, "master", "")
		require.NoError(t, err)
		require.Equal(t, int64(0), commitInfo.Details.SizeBytes)

		// Check that repo size is back to 0
		repoInfo, err := env.PachClient.InspectProjectRepo(pfs.DefaultProjectName, repo)
		require.NoError(t, err)
		require.Equal(t, int64(0), repoInfo.Details.SizeBytes)
	})

	suite.Run("DropCommitSetFinished", func(t *testing.T) {
		t.Parallel()
		ctx := pctx.TestContext(t)
		env := realenv.NewRealEnv(ctx, t, dockertestenv.NewTestDBConfig(t))

		repo := "test"
		require.NoError(t, env.PachClient.CreateProjectRepo(pfs.DefaultProjectName, repo))
		repoProto := client.NewProjectRepo(pfs.DefaultProjectName, repo)

		commit, err := env.PachClient.StartProjectCommit(pfs.DefaultProjectName, repo, "master")
		require.NoError(t, err)
		require.NoError(t, env.PachClient.PutFile(commit, "foo", strings.NewReader("foo\n")))
		require.NoError(t, finishCommit(env.PachClient, repo, commit.Branch.Name, commit.ID))

		commitInfos, err := env.PachClient.ListCommit(repoProto, repoProto.NewCommit("master", ""), nil, 0)
		require.NoError(t, err)
		require.Equal(t, 1, len(commitInfos))
		require.Equal(t, commit, commitInfos[0].Commit)
		require.Equal(t, int64(4), commitInfos[0].Details.SizeBytes)

		require.NoError(t, env.PachClient.DropCommitSet(commit.ID))

		// The branch has not been deleted, though it only has an empty commit
		branchInfos, err := env.PachClient.ListProjectBranch(pfs.DefaultProjectName, repo)
		require.NoError(t, err)
		require.Equal(t, 1, len(branchInfos))
		commitInfos, err = env.PachClient.ListCommit(repoProto, repoProto.NewCommit("master", ""), nil, 0)
		require.NoError(t, err)
		require.Equal(t, 1, len(commitInfos))
		require.Equal(t, branchInfos[0].Head, commitInfos[0].Commit)
		require.NotEqual(t, commit, commitInfos[0].Commit)

		// Check that repo size is back to 0
		repoInfo, err := env.PachClient.InspectProjectRepo(pfs.DefaultProjectName, repo)
		require.NoError(t, err)
		require.Equal(t, 0, int(repoInfo.Details.SizeBytes))
	})

	suite.Run("BasicFile", func(t *testing.T) {
		t.Parallel()
		ctx := pctx.TestContext(t)
		env := realenv.NewRealEnv(ctx, t, dockertestenv.NewTestDBConfig(t))

		repo := "repo"
		require.NoError(t, env.PachClient.CreateProjectRepo(pfs.DefaultProjectName, repo))

		commit, err := env.PachClient.StartProjectCommit(pfs.DefaultProjectName, repo, "master")
		require.NoError(t, err)

		file := "file"
		data := "data"
		require.NoError(t, env.PachClient.PutFile(commit, file, strings.NewReader(data)))

		require.NoError(t, finishCommit(env.PachClient, repo, commit.Branch.Name, commit.ID))

		var b bytes.Buffer
		require.NoError(t, env.PachClient.GetFile(commit, "file", &b))
		require.Equal(t, data, b.String())
	})

	suite.Run("SimpleFile", func(t *testing.T) {
		t.Parallel()
		ctx := pctx.TestContext(t)
		env := realenv.NewRealEnv(ctx, t, dockertestenv.NewTestDBConfig(t))

		repo := "test"
		require.NoError(t, env.PachClient.CreateProjectRepo(pfs.DefaultProjectName, repo))

		commit1, err := env.PachClient.StartProjectCommit(pfs.DefaultProjectName, repo, "master")
		require.NoError(t, err)
		require.NoError(t, env.PachClient.PutFile(commit1, "foo", strings.NewReader("foo\n"), client.WithAppendPutFile()))
		require.NoError(t, finishCommit(env.PachClient, repo, commit1.Branch.Name, commit1.ID))

		var buffer bytes.Buffer
		require.NoError(t, env.PachClient.GetFile(commit1, "foo", &buffer))
		require.Equal(t, "foo\n", buffer.String())

		commit2, err := env.PachClient.StartProjectCommit(pfs.DefaultProjectName, repo, "master")
		require.NoError(t, err)
		require.NoError(t, env.PachClient.PutFile(commit2, "foo", strings.NewReader("foo\n"), client.WithAppendPutFile()))
		err = finishCommit(env.PachClient, repo, commit2.Branch.Name, commit2.ID)
		require.NoError(t, err)

		buffer.Reset()
		require.NoError(t, env.PachClient.GetFile(commit1, "foo", &buffer))
		require.Equal(t, "foo\n", buffer.String())
		buffer.Reset()
		require.NoError(t, env.PachClient.GetFile(commit2, "foo", &buffer))
		require.Equal(t, "foo\nfoo\n", buffer.String())
	})

	suite.Run("StartCommitWithUnfinishedParent", func(t *testing.T) {
		t.Parallel()
		ctx := pctx.TestContext(t)
		env := realenv.NewRealEnv(ctx, t, dockertestenv.NewTestDBConfig(t))

		repo := "test"
		require.NoError(t, env.PachClient.CreateProjectRepo(pfs.DefaultProjectName, repo))

		commit1, err := env.PachClient.StartProjectCommit(pfs.DefaultProjectName, repo, "master")
		require.NoError(t, err)
		_, err = env.PachClient.StartProjectCommit(pfs.DefaultProjectName, repo, "master")
		// fails because the parent commit has not been finished
		require.YesError(t, err)

		require.NoError(t, finishCommit(env.PachClient, repo, commit1.Branch.Name, commit1.ID))
		_, err = env.PachClient.StartProjectCommit(pfs.DefaultProjectName, repo, "master")
		require.NoError(t, err)
	})

	suite.Run("ProvenanceWithinSingleRepoDisallowed", func(t *testing.T) {
		t.Parallel()
		ctx := pctx.TestContext(t)
		env := realenv.NewRealEnv(ctx, t, dockertestenv.NewTestDBConfig(t))

		repo := "repo"
		require.NoError(t, env.PachClient.CreateProjectRepo(pfs.DefaultProjectName, repo))

		// TODO: implement in terms of branch provenance
		// test: repo -> repo
		// test: a -> b -> a
	})

	suite.Run("AncestrySyntax", func(t *testing.T) {
		t.Parallel()
		ctx := pctx.TestContext(t)
		env := realenv.NewRealEnv(ctx, t, dockertestenv.NewTestDBConfig(t))

		repo := "test"
		require.NoError(t, env.PachClient.CreateProjectRepo(pfs.DefaultProjectName, repo))

		commit1, err := env.PachClient.StartProjectCommit(pfs.DefaultProjectName, repo, "master")
		require.NoError(t, err)
		require.NoError(t, env.PachClient.PutFile(commit1, "file", strings.NewReader("1")))
		require.NoError(t, finishCommit(env.PachClient, repo, commit1.Branch.Name, commit1.ID))

		commit2, err := env.PachClient.StartProjectCommit(pfs.DefaultProjectName, repo, "master")
		require.NoError(t, err)
		require.NoError(t, env.PachClient.PutFile(commit2, "file", strings.NewReader("2")))
		require.NoError(t, finishCommit(env.PachClient, repo, commit2.Branch.Name, commit2.ID))

		commit3, err := env.PachClient.StartProjectCommit(pfs.DefaultProjectName, repo, "master")
		require.NoError(t, err)
		require.NoError(t, env.PachClient.PutFile(commit3, "file", strings.NewReader("3")))
		require.NoError(t, finishCommit(env.PachClient, repo, commit3.Branch.Name, commit3.ID))

		commitInfo, err := env.PachClient.InspectProjectCommit(pfs.DefaultProjectName, repo, "", "master^")
		require.NoError(t, err)
		require.Equal(t, commit2, commitInfo.Commit)

		commitInfo, err = env.PachClient.InspectProjectCommit(pfs.DefaultProjectName, repo, "", "master~")
		require.NoError(t, err)
		require.Equal(t, commit2, commitInfo.Commit)

		commitInfo, err = env.PachClient.InspectProjectCommit(pfs.DefaultProjectName, repo, "", "master^1")
		require.NoError(t, err)
		require.Equal(t, commit2, commitInfo.Commit)

		commitInfo, err = env.PachClient.InspectProjectCommit(pfs.DefaultProjectName, repo, "", "master~1")
		require.NoError(t, err)
		require.Equal(t, commit2, commitInfo.Commit)

		commitInfo, err = env.PachClient.InspectProjectCommit(pfs.DefaultProjectName, repo, "", "master^^")
		require.NoError(t, err)
		require.Equal(t, commit1, commitInfo.Commit)

		commitInfo, err = env.PachClient.InspectProjectCommit(pfs.DefaultProjectName, repo, "", "master~~")
		require.NoError(t, err)
		require.Equal(t, commit1, commitInfo.Commit)

		commitInfo, err = env.PachClient.InspectProjectCommit(pfs.DefaultProjectName, repo, "", "master^2")
		require.NoError(t, err)
		require.Equal(t, commit1, commitInfo.Commit)

		commitInfo, err = env.PachClient.InspectProjectCommit(pfs.DefaultProjectName, repo, "", "master~2")
		require.NoError(t, err)
		require.Equal(t, commit1, commitInfo.Commit)

		commitInfo, err = env.PachClient.InspectProjectCommit(pfs.DefaultProjectName, repo, "", "master.1")
		require.NoError(t, err)
		require.Equal(t, commit1, commitInfo.Commit)

		commitInfo, err = env.PachClient.InspectProjectCommit(pfs.DefaultProjectName, repo, "", "master.2")
		require.NoError(t, err)
		require.Equal(t, commit2, commitInfo.Commit)

		commitInfo, err = env.PachClient.InspectProjectCommit(pfs.DefaultProjectName, repo, "", "master.3")
		require.NoError(t, err)
		require.Equal(t, commit3, commitInfo.Commit)

		_, err = env.PachClient.InspectProjectCommit(pfs.DefaultProjectName, repo, "", "master^^^")
		require.YesError(t, err)

		_, err = env.PachClient.InspectProjectCommit(pfs.DefaultProjectName, repo, "", "master~~~")
		require.YesError(t, err)

		_, err = env.PachClient.InspectProjectCommit(pfs.DefaultProjectName, repo, "", "master^3")
		require.YesError(t, err)

		_, err = env.PachClient.InspectProjectCommit(pfs.DefaultProjectName, repo, "", "master~3")
		require.YesError(t, err)

		for i := 1; i <= 2; i++ {
			_, err := env.PachClient.InspectFile(client.NewProjectCommit(pfs.DefaultProjectName, repo, "", fmt.Sprintf("%v^%v", commit3.ID, 3-i)), "file")
			require.NoError(t, err)
		}

		var buffer bytes.Buffer
		require.NoError(t, env.PachClient.GetFile(client.NewProjectCommit(pfs.DefaultProjectName, repo, "", ancestry.Add("master", 0)), "file", &buffer))
		require.Equal(t, "3", buffer.String())
		buffer.Reset()
		require.NoError(t, env.PachClient.GetFile(client.NewProjectCommit(pfs.DefaultProjectName, repo, "", ancestry.Add("master", 1)), "file", &buffer))
		require.Equal(t, "2", buffer.String())
		buffer.Reset()
		require.NoError(t, env.PachClient.GetFile(client.NewProjectCommit(pfs.DefaultProjectName, repo, "", ancestry.Add("master", 2)), "file", &buffer))
		require.Equal(t, "1", buffer.String())
		buffer.Reset()
		require.NoError(t, env.PachClient.GetFile(client.NewProjectCommit(pfs.DefaultProjectName, repo, "", ancestry.Add("master", -1)), "file", &buffer))
		require.Equal(t, "1", buffer.String())
		buffer.Reset()
		require.NoError(t, env.PachClient.GetFile(client.NewProjectCommit(pfs.DefaultProjectName, repo, "", ancestry.Add("master", -2)), "file", &buffer))
		require.Equal(t, "2", buffer.String())
		buffer.Reset()
		require.NoError(t, env.PachClient.GetFile(client.NewProjectCommit(pfs.DefaultProjectName, repo, "", ancestry.Add("master", -3)), "file", &buffer))
		require.Equal(t, "3", buffer.String())

		// Adding a bunch of commits to the head of the branch shouldn't change the forward references.
		// (It will change backward references.)
		for i := 0; i < 10; i++ {
			require.NoError(t, env.PachClient.PutFile(client.NewProjectCommit(pfs.DefaultProjectName, repo, "master", ""), "file", strings.NewReader(fmt.Sprintf("%d", i+4))))
		}
		commitInfo, err = env.PachClient.InspectProjectCommit(pfs.DefaultProjectName, repo, "", "master.1")
		require.NoError(t, err)
		require.Equal(t, commit1, commitInfo.Commit)

		commitInfo, err = env.PachClient.InspectProjectCommit(pfs.DefaultProjectName, repo, "", "master.2")
		require.NoError(t, err)
		require.Equal(t, commit2, commitInfo.Commit)

		commitInfo, err = env.PachClient.InspectProjectCommit(pfs.DefaultProjectName, repo, "", "master.3")
		require.NoError(t, err)
		require.Equal(t, commit3, commitInfo.Commit)
	})

	// Provenance implements the following DAG
	//  A ─▶ B ─▶ C ─▶ D
	//            ▲
	//  E ────────╯

	suite.Run("Provenance", func(t *testing.T) {
		t.Parallel()
<<<<<<< HEAD
		env := realenv.NewRealEnv(t, dockertestenv.NewTestDBConfig(t))
=======
		ctx := pctx.TestContext(t)
		env := realenv.NewRealEnv(ctx, t, dockertestenv.NewTestDBConfig(t))

>>>>>>> 179e8b0d
		require.NoError(t, env.PachClient.CreateProjectRepo(pfs.DefaultProjectName, "A"))
		require.NoError(t, env.PachClient.CreateProjectRepo(pfs.DefaultProjectName, "B"))
		require.NoError(t, env.PachClient.CreateProjectRepo(pfs.DefaultProjectName, "C"))
		require.NoError(t, env.PachClient.CreateProjectRepo(pfs.DefaultProjectName, "D"))
		require.NoError(t, env.PachClient.CreateProjectRepo(pfs.DefaultProjectName, "E"))
		require.NoError(t, env.PachClient.CreateProjectBranch(pfs.DefaultProjectName, "B", "master", "", "", []*pfs.Branch{client.NewProjectBranch(pfs.DefaultProjectName, "A", "master")}))
		require.NoError(t, env.PachClient.CreateProjectBranch(pfs.DefaultProjectName, "C", "master", "", "", []*pfs.Branch{client.NewProjectBranch(pfs.DefaultProjectName, "B", "master"), client.NewProjectBranch(pfs.DefaultProjectName, "E", "master")}))
		require.NoError(t, env.PachClient.CreateProjectBranch(pfs.DefaultProjectName, "D", "master", "", "", []*pfs.Branch{client.NewProjectBranch(pfs.DefaultProjectName, "C", "master")}))

		branchInfo, err := env.PachClient.InspectProjectBranch(pfs.DefaultProjectName, "B", "master")
		require.NoError(t, err)
		require.Equal(t, 1, len(branchInfo.Provenance))
		branchInfo, err = env.PachClient.InspectProjectBranch(pfs.DefaultProjectName, "C", "master")
		require.NoError(t, err)
		require.Equal(t, 3, len(branchInfo.Provenance))
		branchInfo, err = env.PachClient.InspectProjectBranch(pfs.DefaultProjectName, "D", "master")
		require.NoError(t, err)
		require.Equal(t, 4, len(branchInfo.Provenance))

		ACommit, err := env.PachClient.StartProjectCommit(pfs.DefaultProjectName, "A", "master")
		require.NoError(t, err)
		require.NoError(t, finishCommit(env.PachClient, "A", ACommit.Branch.Name, ACommit.ID))

		commitInfo, err := env.PachClient.InspectProjectCommit(pfs.DefaultProjectName, "B", "master", "")
		require.NoError(t, err)
		require.Equal(t, ACommit.ID, commitInfo.Commit.ID)

		commitInfo, err = env.PachClient.InspectProjectCommit(pfs.DefaultProjectName, "C", "master", "")
		require.NoError(t, err)
		require.Equal(t, ACommit.ID, commitInfo.Commit.ID)

		commitInfo, err = env.PachClient.InspectProjectCommit(pfs.DefaultProjectName, "D", "master", "")
		require.NoError(t, err)
		require.Equal(t, ACommit.ID, commitInfo.Commit.ID)

		ECommit, err := env.PachClient.StartProjectCommit(pfs.DefaultProjectName, "E", "master")
		require.NoError(t, err)
		require.NoError(t, finishCommit(env.PachClient, "E", ECommit.Branch.Name, ECommit.ID))

		commitInfo, err = env.PachClient.InspectProjectCommit(pfs.DefaultProjectName, "B", "master", "")
		require.NoError(t, err)
		aliasCommitInfo, err := env.PachClient.InspectProjectCommit(pfs.DefaultProjectName, "B", "", ECommit.ID)
		require.NoError(t, err)
		require.Equal(t, aliasCommitInfo.Commit.ID, commitInfo.Commit.ID)

		commitInfo, err = env.PachClient.InspectProjectCommit(pfs.DefaultProjectName, "C", "master", "")
		require.NoError(t, err)
		aliasCommitInfo, err = env.PachClient.InspectProjectCommit(pfs.DefaultProjectName, "C", "", ECommit.ID)
		require.NoError(t, err)
		require.Equal(t, aliasCommitInfo.Commit.ID, commitInfo.Commit.ID)

		commitInfo, err = env.PachClient.InspectProjectCommit(pfs.DefaultProjectName, "D", "master", "")
		require.NoError(t, err)
		_, err = env.PachClient.InspectProjectCommit(pfs.DefaultProjectName, "D", "", ECommit.ID)
		require.NoError(t, err)
		require.Equal(t, ECommit.ID, commitInfo.Commit.ID)
	})

	suite.Run("CommitBranch", func(t *testing.T) {
		t.Skip("TODO(acohen4): FIXME - Rethink this one")
		t.Parallel()
<<<<<<< HEAD
		env := realenv.NewRealEnv(t, dockertestenv.NewTestDBConfig(t))
=======
		ctx := pctx.TestContext(t)
		env := realenv.NewRealEnv(ctx, t, dockertestenv.NewTestDBConfig(t))

>>>>>>> 179e8b0d
		require.NoError(t, env.PachClient.CreateProjectRepo(pfs.DefaultProjectName, "input"))
		require.NoError(t, env.PachClient.CreateProjectRepo(pfs.DefaultProjectName, "output"))
		// Make two branches provenant on the master branch
		require.NoError(t, env.PachClient.CreateProjectBranch(pfs.DefaultProjectName, "output", "A", "", "", []*pfs.Branch{client.NewProjectBranch(pfs.DefaultProjectName, "input", "master")}))
		require.NoError(t, env.PachClient.CreateProjectBranch(pfs.DefaultProjectName, "output", "B", "", "", []*pfs.Branch{client.NewProjectBranch(pfs.DefaultProjectName, "input", "master")}))
		// Now make a commit on the master branch, which should trigger a downstream commit on each of the two branches
		masterCommit, err := env.PachClient.StartProjectCommit(pfs.DefaultProjectName, "input", "master")
		require.NoError(t, err)
		require.NoError(t, finishCommit(env.PachClient, "input", masterCommit.Branch.Name, masterCommit.ID))
		// Check that the commit in branch A has the information and provenance we expect
		commitInfo, err := env.PachClient.InspectProjectCommit(pfs.DefaultProjectName, "output", "A", "")
		require.NoError(t, err)
		require.Equal(t, masterCommit.ID, commitInfo.Commit.ID)
		// Check that the commit in branch B has the information and provenance we expect
		commitInfo, err = env.PachClient.InspectProjectCommit(pfs.DefaultProjectName, "output", "B", "")
		require.NoError(t, err)
		require.Equal(t, masterCommit.ID, commitInfo.Commit.ID)
	})

	suite.Run("CommitOnTwoBranchesProvenance", func(t *testing.T) {
		t.Skip("TODO(acohen4): FIXME - Rethink this one")
		t.Parallel()
<<<<<<< HEAD
		env := realenv.NewRealEnv(t, dockertestenv.NewTestDBConfig(t))
=======
		ctx := pctx.TestContext(t)
		env := realenv.NewRealEnv(ctx, t, dockertestenv.NewTestDBConfig(t))

>>>>>>> 179e8b0d
		require.NoError(t, env.PachClient.CreateProjectRepo(pfs.DefaultProjectName, "input"))
		require.NoError(t, env.PachClient.CreateProjectRepo(pfs.DefaultProjectName, "output"))
		// create two commits on input@master
		parentCommit, err := env.PachClient.StartProjectCommit(pfs.DefaultProjectName, "input", "master")
		require.NoError(t, err)
		require.NoError(t, finishCommit(env.PachClient, "input", parentCommit.Branch.Name, parentCommit.ID))
		masterCommit, err := env.PachClient.StartProjectCommit(pfs.DefaultProjectName, "input", "master")
		require.NoError(t, err)
		require.NoError(t, finishCommit(env.PachClient, "input", masterCommit.Branch.Name, masterCommit.ID))
		// Make two branches pointing to the commit on the master branch
		require.NoError(t, env.PachClient.CreateProjectBranch(pfs.DefaultProjectName, "input", "A", masterCommit.Branch.Name, masterCommit.ID, nil))
		require.NoError(t, env.PachClient.CreateProjectBranch(pfs.DefaultProjectName, "input", "B", masterCommit.Branch.Name, masterCommit.ID, nil))
		// Now create a branch provenant on both branches A and B
		require.NoError(t, env.PachClient.CreateProjectBranch(pfs.DefaultProjectName, "output", "C", "", "", []*pfs.Branch{client.NewProjectBranch(pfs.DefaultProjectName, "input", "A"), client.NewProjectBranch(pfs.DefaultProjectName, "input", "B")}))
		// The head commit of the C branch should have a different ID than the new heads
		// of branches A and B, but should include them in its CommitProvenance
		cHead, err := env.PachClient.InspectProjectCommit(pfs.DefaultProjectName, "output", "C", "")
		require.NoError(t, err)
		aHead, err := env.PachClient.InspectProjectCommit(pfs.DefaultProjectName, "input", "A", "")
		require.NoError(t, err)
		bHead, err := env.PachClient.InspectProjectCommit(pfs.DefaultProjectName, "input", "B", "")
		require.NoError(t, err)
		// Chains on A & B should look the same
		require.Equal(t, aHead.Commit.ID, bHead.Commit.ID)
		// Chain of C should only have one commit, differing from A & B
		require.NotEqual(t, cHead.Commit.ID, bHead.Commit.ID)
		require.Equal(t, 1, len(cHead.CommitProvenance))
		require.Equal(t, aHead.Commit.ID, cHead.CommitProvenance[0].ID)
		// We should be able to squash the parent commits of A and B Head
		require.NoError(t, env.PachClient.SquashCommitSet(aHead.ParentCommit.ID))
		aHead, err = env.PachClient.InspectProjectCommit(pfs.DefaultProjectName, "input", "A", "")
		require.NoError(t, err)
		require.Nil(t, aHead.ParentCommit)
		bHead, err = env.PachClient.InspectProjectCommit(pfs.DefaultProjectName, "input", "B", "")
		require.NoError(t, err)
		require.Nil(t, bHead.ParentCommit)
		// Now, dropping the head of A and B and C should leave each of them with just an empty head commit
		// TODO(acohen4): fix this too
		// _, err = env.PFSServer.DropCommitSets(context.TODO(), &pfs.DropCommitSetsRequest{
		// 	CommitSets: []*pfs.CommitSet{
		// 		{
		// 			ID: aHead.Commit.ID,
		// 		},
		// 		{
		// 			ID: cHead.Commit.ID,
		// 		},
		// 	},
		// })
		require.NoError(t, err)
		cHeadNew, err := env.PachClient.InspectProjectCommit(pfs.DefaultProjectName, "output", "C", "")
		require.NoError(t, err)
		aHeadNew, err := env.PachClient.InspectProjectCommit(pfs.DefaultProjectName, "input", "A", "")
		require.NoError(t, err)
		bHeadNew, err := env.PachClient.InspectProjectCommit(pfs.DefaultProjectName, "input", "B", "")
		require.NoError(t, err)
		// check C.Head's commit provenance
		require.Equal(t, 1, len(cHeadNew.CommitProvenance))
		require.Equal(t, "input", cHeadNew.CommitProvenance[0].Repo.Name)
		require.Equal(t, aHeadNew.Commit.ID, cHeadNew.CommitProvenance[0].ID)
		// check that the head commits of A, B, & C have the same ID
		require.Equal(t, aHeadNew.Commit.ID, cHeadNew.Commit.ID)
		require.Equal(t, bHeadNew.Commit.ID, cHeadNew.Commit.ID)
		require.NotEqual(t, cHead.Commit.ID, cHeadNew.Commit.ID)
		// It should also be ok to make new commits on branches A and B
		aCommit, err := env.PachClient.StartProjectCommit(pfs.DefaultProjectName, "input", "A")
		require.NoError(t, err)
		require.NoError(t, finishCommit(env.PachClient, "input", aCommit.Branch.Name, aCommit.ID))
		bCommit, err := env.PachClient.StartProjectCommit(pfs.DefaultProjectName, "input", "B")
		require.NoError(t, err)
		require.NoError(t, finishCommit(env.PachClient, "input", bCommit.Branch.Name, bCommit.ID))
	})

	// For the "V" shaped DAG:
	//     A   B
	//     |   |
	//      \ /
	//       C
	// When commit x propagates from A to C, verify that queries to B@x resolve to the B commit
	// that was used in C@x.
	suite.Run("ResolveAlias", func(t *testing.T) {
		t.Parallel()
		env := realenv.NewRealEnv(t, dockertestenv.NewTestDBConfig(t))
		c := env.PachClient
		require.NoError(t, c.CreateProjectRepo(pfs.DefaultProjectName, "A"))
		require.NoError(t, c.CreateProjectRepo(pfs.DefaultProjectName, "B"))
		require.NoError(t, c.CreateProjectRepo(pfs.DefaultProjectName, "C"))
		require.NoError(t, env.PachClient.CreateProjectBranch(pfs.DefaultProjectName, "C", "master", "", "",
			[]*pfs.Branch{
				client.NewProjectBranch(pfs.DefaultProjectName, "A", "master"),
				client.NewProjectBranch(pfs.DefaultProjectName, "B", "master")},
		))
		ci, err := c.InspectProjectCommit(pfs.DefaultProjectName, "A", "master", "")
		require.NoError(t, err)
		// create another commit on A that will propagate to C
		commit1, err := c.StartProjectCommit(pfs.DefaultProjectName, "A", "master")
		require.NoError(t, err)
		require.NoError(t, c.PutFile(commit1, "file", strings.NewReader("foo")))
		require.NoError(t, c.FinishProjectCommit(pfs.DefaultProjectName, "A", commit1.Branch.Name, commit1.ID))
		// Assert that referencing "B" at the latest commit ID gives us the latest "B" commit
		cis, err := c.InspectCommitSet(commit1.ID)
		require.NoError(t, err)
		require.Equal(t, 3, len(cis))
		resolvedAliasCommit, err := c.InspectProjectCommit(pfs.DefaultProjectName, "B", "", commit1.ID)
		require.NoError(t, err)
		require.Equal(t, ci.Commit.ID, resolvedAliasCommit.Commit.ID)

	})

	// TODO(acohen4): write test
	suite.Run("BigSquash", func(t *testing.T) {
		t.Parallel()
		env := realenv.NewRealEnv(t, dockertestenv.NewTestDBConfig(t))
		c := env.PachClient
		require.NoError(t, c.CreateProjectRepo(pfs.DefaultProjectName, "A"))
	})

	suite.Run("Branch1", func(t *testing.T) {
		t.Parallel()
		ctx := pctx.TestContext(t)
		env := realenv.NewRealEnv(ctx, t, dockertestenv.NewTestDBConfig(t))

		repo := "test"
		require.NoError(t, env.PachClient.CreateProjectRepo(pfs.DefaultProjectName, repo))
		masterCommit := client.NewProjectCommit(pfs.DefaultProjectName, repo, "master", "")
		commit, err := env.PachClient.StartProjectCommit(pfs.DefaultProjectName, repo, "master")
		require.NoError(t, err)
		require.NoError(t, env.PachClient.PutFile(masterCommit, "foo", strings.NewReader("foo\n"), client.WithAppendPutFile()))
		require.NoError(t, finishCommit(env.PachClient, repo, "master", ""))
		var buffer bytes.Buffer
		require.NoError(t, env.PachClient.GetFile(masterCommit, "foo", &buffer))
		require.Equal(t, "foo\n", buffer.String())
		branchInfos, err := env.PachClient.ListProjectBranch(pfs.DefaultProjectName, repo)
		require.NoError(t, err)
		require.Equal(t, 1, len(branchInfos))
		require.Equal(t, "master", branchInfos[0].Branch.Name)

		_, err = env.PachClient.StartProjectCommit(pfs.DefaultProjectName, repo, "master")
		require.NoError(t, err)
		require.NoError(t, env.PachClient.PutFile(masterCommit, "foo", strings.NewReader("foo\n"), client.WithAppendPutFile()))
		require.NoError(t, finishCommit(env.PachClient, repo, "master", ""))
		buffer = bytes.Buffer{}
		require.NoError(t, env.PachClient.GetFile(masterCommit, "foo", &buffer))
		require.Equal(t, "foo\nfoo\n", buffer.String())
		branchInfos, err = env.PachClient.ListProjectBranch(pfs.DefaultProjectName, repo)
		require.NoError(t, err)
		require.Equal(t, 1, len(branchInfos))
		require.Equal(t, "master", branchInfos[0].Branch.Name)

		// Check that moving the commit to other branches uses the same CommitSet ID and extends the existing CommitSet
		commitInfos, err := env.PachClient.InspectCommitSet(commit.ID)
		require.NoError(t, err)
		require.Equal(t, 1, len(commitInfos))

		require.NoError(t, env.PachClient.CreateProjectBranch(pfs.DefaultProjectName, repo, "master2", commit.Branch.Name, commit.ID, nil))

		commitInfos, err = env.PachClient.InspectCommitSet(commit.ID)
		require.NoError(t, err)
		require.Equal(t, 1, len(commitInfos))

		require.NoError(t, env.PachClient.CreateProjectBranch(pfs.DefaultProjectName, repo, "master3", commit.Branch.Name, commit.ID, nil))

		commitInfos, err = env.PachClient.InspectCommitSet(commit.ID)
		require.NoError(t, err)
		require.Equal(t, 1, len(commitInfos))

		branchInfos, err = env.PachClient.ListProjectBranch(pfs.DefaultProjectName, repo)
		require.NoError(t, err)
		require.Equal(t, 3, len(branchInfos))
		require.Equal(t, "master3", branchInfos[0].Branch.Name)
		require.Equal(t, "master2", branchInfos[1].Branch.Name)
		require.Equal(t, "master", branchInfos[2].Branch.Name)
	})

	suite.Run("PutFileBig", func(t *testing.T) {
		t.Parallel()
		ctx := pctx.TestContext(t)
		env := realenv.NewRealEnv(ctx, t, dockertestenv.NewTestDBConfig(t))

		repo := "test"
		require.NoError(t, env.PachClient.CreateProjectRepo(pfs.DefaultProjectName, repo))

		// Write a big blob that would normally not fit in a block
		fileSize := int(pfs.ChunkSize + 5*1024*1024)
		expectedOutputA := random.String(fileSize)
		r := strings.NewReader(string(expectedOutputA))

		commit1, err := env.PachClient.StartProjectCommit(pfs.DefaultProjectName, repo, "master")
		require.NoError(t, err)
		require.NoError(t, env.PachClient.PutFile(commit1, "foo", r))
		require.NoError(t, finishCommit(env.PachClient, repo, commit1.Branch.Name, commit1.ID))

		fileInfo, err := env.PachClient.InspectFile(commit1, "foo")
		require.NoError(t, err)
		require.Equal(t, fileSize, int(fileInfo.SizeBytes))

		var buffer bytes.Buffer
		require.NoError(t, env.PachClient.GetFile(commit1, "foo", &buffer))
		require.Equal(t, string(expectedOutputA), buffer.String())
	})

	suite.Run("PutFile", func(t *testing.T) {
		t.Parallel()
		ctx := pctx.TestContext(t)
		env := realenv.NewRealEnv(ctx, t, dockertestenv.NewTestDBConfig(t))

		repo := "test"
		require.NoError(t, env.PachClient.CreateProjectRepo(pfs.DefaultProjectName, repo))
		masterCommit := client.NewProjectCommit(pfs.DefaultProjectName, repo, "master", "")
		require.NoError(t, env.PachClient.PutFile(masterCommit, "file", strings.NewReader("foo")))
		var buf bytes.Buffer
		require.NoError(t, env.PachClient.GetFile(masterCommit, "file", &buf))
		require.Equal(t, "foo", buf.String())
		require.NoError(t, env.PachClient.PutFile(masterCommit, "file", strings.NewReader("bar")))
		buf.Reset()
		require.NoError(t, env.PachClient.GetFile(masterCommit, "file", &buf))
		require.Equal(t, "bar", buf.String())
		require.NoError(t, env.PachClient.DeleteFile(masterCommit, "file"))
		require.NoError(t, env.PachClient.PutFile(masterCommit, "file", strings.NewReader("buzz")))
		buf.Reset()
		require.NoError(t, env.PachClient.GetFile(masterCommit, "file", &buf))
		require.Equal(t, "buzz", buf.String())
	})

	suite.Run("PutFile2", func(t *testing.T) {
		t.Parallel()
		ctx := pctx.TestContext(t)
		env := realenv.NewRealEnv(ctx, t, dockertestenv.NewTestDBConfig(t))

		repo := "test"
		require.NoError(t, env.PachClient.CreateProjectRepo(pfs.DefaultProjectName, repo))
		commit1, err := env.PachClient.StartProjectCommit(pfs.DefaultProjectName, repo, "master")
		masterCommit := client.NewProjectCommit(pfs.DefaultProjectName, repo, "master", "")
		require.NoError(t, err)
		require.NoError(t, env.PachClient.PutFile(commit1, "file", strings.NewReader("foo\n"), client.WithAppendPutFile()))
		require.NoError(t, env.PachClient.PutFile(commit1, "file", strings.NewReader("bar\n"), client.WithAppendPutFile()))
		require.NoError(t, env.PachClient.PutFile(masterCommit, "file", strings.NewReader("buzz\n"), client.WithAppendPutFile()))
		require.NoError(t, finishCommit(env.PachClient, repo, commit1.Branch.Name, commit1.ID))

		expected := "foo\nbar\nbuzz\n"
		buffer := &bytes.Buffer{}
		require.NoError(t, env.PachClient.GetFile(commit1, "file", buffer))
		require.Equal(t, expected, buffer.String())
		buffer.Reset()
		require.NoError(t, env.PachClient.GetFile(masterCommit, "file", buffer))
		require.Equal(t, expected, buffer.String())

		commit2, err := env.PachClient.StartProjectCommit(pfs.DefaultProjectName, repo, "master")
		require.NoError(t, err)
		require.NoError(t, env.PachClient.PutFile(commit2, "file", strings.NewReader("foo\n"), client.WithAppendPutFile()))
		require.NoError(t, env.PachClient.PutFile(commit2, "file", strings.NewReader("bar\n"), client.WithAppendPutFile()))
		require.NoError(t, env.PachClient.PutFile(masterCommit, "file", strings.NewReader("buzz\n"), client.WithAppendPutFile()))
		require.NoError(t, finishCommit(env.PachClient, repo, "master", ""))

		expected = "foo\nbar\nbuzz\nfoo\nbar\nbuzz\n"
		buffer.Reset()
		require.NoError(t, env.PachClient.GetFile(commit2, "file", buffer))
		require.Equal(t, expected, buffer.String())
		buffer.Reset()
		require.NoError(t, env.PachClient.GetFile(masterCommit, "file", buffer))
		require.Equal(t, expected, buffer.String())

		commit3, err := env.PachClient.StartProjectCommit(pfs.DefaultProjectName, repo, "master")
		require.NoError(t, err)
		require.NoError(t, finishCommit(env.PachClient, repo, commit3.Branch.Name, commit3.ID))
		require.NoError(t, env.PachClient.CreateProjectBranch(pfs.DefaultProjectName, repo, "foo", "", commit3.ID, nil))

		commit4, err := env.PachClient.StartProjectCommit(pfs.DefaultProjectName, repo, "foo")
		require.NoError(t, err)
		require.NoError(t, env.PachClient.PutFile(commit4, "file", strings.NewReader("foo\nbar\nbuzz\n"), client.WithAppendPutFile()))
		require.NoError(t, finishCommit(env.PachClient, repo, commit4.Branch.Name, commit4.ID))

		// commit 3 should have remained unchanged
		buffer.Reset()
		require.NoError(t, env.PachClient.GetFile(commit3, "file", buffer))
		require.Equal(t, expected, buffer.String())

		expected = "foo\nbar\nbuzz\nfoo\nbar\nbuzz\nfoo\nbar\nbuzz\n"
		buffer.Reset()
		require.NoError(t, env.PachClient.GetFile(commit4, "file", buffer))
		require.Equal(t, expected, buffer.String())
	})

	suite.Run("PutFileBranchCommitID", func(t *testing.T) {
		t.Parallel()
		ctx := pctx.TestContext(t)
		env := realenv.NewRealEnv(ctx, t, dockertestenv.NewTestDBConfig(t))

		repo := "test"
		require.NoError(t, env.PachClient.CreateProjectRepo(pfs.DefaultProjectName, repo))

		err := env.PachClient.PutFile(client.NewProjectCommit(pfs.DefaultProjectName, repo, "", "master"), "foo", strings.NewReader("foo\n"), client.WithAppendPutFile())
		require.NoError(t, err)
	})

	suite.Run("PutSameFileInParallel", func(t *testing.T) {
		t.Parallel()
		ctx := pctx.TestContext(t)
		env := realenv.NewRealEnv(ctx, t, dockertestenv.NewTestDBConfig(t))

		repo := "test"
		require.NoError(t, env.PachClient.CreateProjectRepo(pfs.DefaultProjectName, repo))

		commit, err := env.PachClient.StartProjectCommit(pfs.DefaultProjectName, repo, "master")
		require.NoError(t, err)
		var eg errgroup.Group
		for i := 0; i < 3; i++ {
			eg.Go(func() error {
				return env.PachClient.PutFile(commit, "foo", strings.NewReader("foo\n"), client.WithAppendPutFile())
			})
		}
		require.NoError(t, eg.Wait())
		require.NoError(t, finishCommit(env.PachClient, repo, commit.Branch.Name, commit.ID))

		var buffer bytes.Buffer
		require.NoError(t, env.PachClient.GetFile(commit, "foo", &buffer))
		require.Equal(t, "foo\nfoo\nfoo\n", buffer.String())
	})

	suite.Run("InspectFile", func(t *testing.T) {
		t.Parallel()
		ctx := pctx.TestContext(t)
		env := realenv.NewRealEnv(ctx, t, dockertestenv.NewTestDBConfig(t))

		repo := "test"
		require.NoError(t, env.PachClient.CreateProjectRepo(pfs.DefaultProjectName, repo))

		fileContent1 := "foo\n"
		commit1, err := env.PachClient.StartProjectCommit(pfs.DefaultProjectName, repo, "master")
		require.NoError(t, err)
		require.NoError(t, env.PachClient.PutFile(commit1, "foo", strings.NewReader(fileContent1), client.WithAppendPutFile()))
		checks := func() {
			fileInfo, err := env.PachClient.InspectFile(commit1, "foo")
			require.NoError(t, err)
			require.Equal(t, pfs.FileType_FILE, fileInfo.FileType)
			require.Equal(t, len(fileContent1), int(fileInfo.SizeBytes))
		}
		checks()
		require.NoError(t, finishCommit(env.PachClient, repo, commit1.Branch.Name, commit1.ID))
		checks()

		fileContent2 := "barbar\n"
		commit2, err := env.PachClient.StartProjectCommit(pfs.DefaultProjectName, repo, "master")
		require.NoError(t, err)
		require.NoError(t, env.PachClient.PutFile(commit2, "foo", strings.NewReader(fileContent2), client.WithAppendPutFile()))

		require.NoError(t, finishCommit(env.PachClient, repo, commit2.Branch.Name, commit2.ID))

		fileInfo, err := env.PachClient.InspectFile(commit2, "foo")
		require.NoError(t, err)
		require.Equal(t, pfs.FileType_FILE, fileInfo.FileType)
		require.Equal(t, len(fileContent1+fileContent2), int(fileInfo.SizeBytes))

		fileInfo, err = env.PachClient.InspectFile(commit2, "foo")
		require.NoError(t, err)
		require.Equal(t, pfs.FileType_FILE, fileInfo.FileType)
		require.Equal(t, len(fileContent1)+len(fileContent2), int(fileInfo.SizeBytes))

		fileContent3 := "bar\n"
		commit3, err := env.PachClient.StartProjectCommit(pfs.DefaultProjectName, repo, "master")
		require.NoError(t, err)
		require.NoError(t, env.PachClient.PutFile(commit3, "bar", strings.NewReader(fileContent3), client.WithAppendPutFile()))
		require.NoError(t, finishCommit(env.PachClient, repo, commit3.Branch.Name, commit3.ID))

		fis, err := env.PachClient.ListFileAll(commit3, "")
		require.NoError(t, err)
		require.Equal(t, 2, len(fis))

		require.Equal(t, len(fis), 2)
	})

	suite.Run("InspectFile2", func(t *testing.T) {
		t.Parallel()
		ctx := pctx.TestContext(t)
		env := realenv.NewRealEnv(ctx, t, dockertestenv.NewTestDBConfig(t))

		repo := "test"
		require.NoError(t, env.PachClient.CreateProjectRepo(pfs.DefaultProjectName, repo))
		commit := client.NewProjectCommit(pfs.DefaultProjectName, repo, "master", "")

		fileContent1 := "foo\n"
		fileContent2 := "buzz\n"

		_, err := env.PachClient.StartProjectCommit(pfs.DefaultProjectName, repo, "master")
		require.NoError(t, err)
		require.NoError(t, env.PachClient.PutFile(commit, "file", strings.NewReader(fileContent1), client.WithAppendPutFile()))
		require.NoError(t, finishCommit(env.PachClient, repo, "master", ""))

		fileInfo, err := env.PachClient.InspectFile(commit, "/file")
		require.NoError(t, err)
		require.Equal(t, len(fileContent1), int(fileInfo.SizeBytes))
		require.Equal(t, "/file", fileInfo.File.Path)
		require.Equal(t, pfs.FileType_FILE, fileInfo.FileType)

		_, err = env.PachClient.StartProjectCommit(pfs.DefaultProjectName, repo, "master")
		require.NoError(t, err)
		require.NoError(t, env.PachClient.PutFile(commit, "file", strings.NewReader(fileContent1), client.WithAppendPutFile()))
		require.NoError(t, finishCommit(env.PachClient, repo, "master", ""))

		fileInfo, err = env.PachClient.InspectFile(commit, "file")
		require.NoError(t, err)
		require.Equal(t, len(fileContent1)*2, int(fileInfo.SizeBytes))
		require.Equal(t, "/file", fileInfo.File.Path)

		_, err = env.PachClient.StartProjectCommit(pfs.DefaultProjectName, repo, "master")
		require.NoError(t, err)
		require.NoError(t, env.PachClient.DeleteFile(commit, "file"))
		require.NoError(t, env.PachClient.PutFile(commit, "file", strings.NewReader(fileContent2), client.WithAppendPutFile()))
		require.NoError(t, finishCommit(env.PachClient, repo, "master", ""))

		fileInfo, err = env.PachClient.InspectFile(commit, "file")
		require.NoError(t, err)
		require.Equal(t, len(fileContent2), int(fileInfo.SizeBytes))
	})

	suite.Run("InspectFile3", func(t *testing.T) {
		t.Parallel()
		ctx := pctx.TestContext(t)
		env := realenv.NewRealEnv(ctx, t, dockertestenv.NewTestDBConfig(t))

		repo := "test"
		require.NoError(t, env.PachClient.CreateProjectRepo(pfs.DefaultProjectName, repo))

		fileContent1 := "foo\n"
		commit1, err := env.PachClient.StartProjectCommit(pfs.DefaultProjectName, repo, "master")
		require.NoError(t, err)
		require.NoError(t, env.PachClient.PutFile(commit1, "foo/bar", strings.NewReader(fileContent1)))
		fileInfo, err := env.PachClient.InspectFile(commit1, "foo")
		require.NoError(t, err)
		require.NotNil(t, fileInfo)

		require.NoError(t, finishCommit(env.PachClient, repo, commit1.Branch.Name, commit1.ID))

		fi, err := env.PachClient.InspectFile(commit1, "foo/bar")
		require.NoError(t, err)
		require.NotNil(t, fi)

		fileContent2 := "barbar\n"
		commit2, err := env.PachClient.StartProjectCommit(pfs.DefaultProjectName, repo, "master")
		require.NoError(t, err)
		require.NoError(t, env.PachClient.PutFile(commit2, "foo", strings.NewReader(fileContent2)))

		fileInfo, err = env.PachClient.InspectFile(commit2, "foo")
		require.NoError(t, err)
		require.NotNil(t, fileInfo)

		require.NoError(t, finishCommit(env.PachClient, repo, commit2.Branch.Name, commit2.ID))

		fi, err = env.PachClient.InspectFile(commit2, "foo")
		require.NoError(t, err)
		require.NotNil(t, fi)

		fileContent3 := "bar\n"
		commit3, err := env.PachClient.StartProjectCommit(pfs.DefaultProjectName, repo, "master")
		require.NoError(t, err)
		require.NoError(t, env.PachClient.PutFile(commit3, "bar", strings.NewReader(fileContent3)))
		require.NoError(t, finishCommit(env.PachClient, repo, commit3.Branch.Name, commit3.ID))
		fi, err = env.PachClient.InspectFile(commit3, "bar")
		require.NoError(t, err)
		require.NotNil(t, fi)
	})

	suite.Run("InspectDir", func(t *testing.T) {
		t.Parallel()
		ctx := pctx.TestContext(t)
		env := realenv.NewRealEnv(ctx, t, dockertestenv.NewTestDBConfig(t))

		repo := "test"
		require.NoError(t, env.PachClient.CreateProjectRepo(pfs.DefaultProjectName, repo))

		commit1, err := env.PachClient.StartProjectCommit(pfs.DefaultProjectName, repo, "master")
		require.NoError(t, err)

		fileContent := "foo\n"
		require.NoError(t, env.PachClient.PutFile(commit1, "dir/foo", strings.NewReader(fileContent)))

		require.NoError(t, finishCommit(env.PachClient, repo, commit1.Branch.Name, commit1.ID))

		fileInfo, err := env.PachClient.InspectFile(commit1, "dir/foo")
		require.NoError(t, err)
		require.Equal(t, len(fileContent), int(fileInfo.SizeBytes))
		require.Equal(t, pfs.FileType_FILE, fileInfo.FileType)

		fileInfo, err = env.PachClient.InspectFile(commit1, "dir")
		require.NoError(t, err)
		require.Equal(t, len(fileContent), int(fileInfo.SizeBytes))
		require.Equal(t, pfs.FileType_DIR, fileInfo.FileType)

		_, err = env.PachClient.InspectFile(commit1, "")
		require.NoError(t, err)
		require.Equal(t, len(fileContent), int(fileInfo.SizeBytes))
		require.Equal(t, pfs.FileType_DIR, fileInfo.FileType)
	})

	suite.Run("InspectDir2", func(t *testing.T) {
		t.Parallel()
		ctx := pctx.TestContext(t)
		env := realenv.NewRealEnv(ctx, t, dockertestenv.NewTestDBConfig(t))

		repo := "test"
		require.NoError(t, env.PachClient.CreateProjectRepo(pfs.DefaultProjectName, repo))
		commit := client.NewProjectCommit(pfs.DefaultProjectName, repo, "master", "")

		fileContent := "foo\n"

		_, err := env.PachClient.StartProjectCommit(pfs.DefaultProjectName, repo, "master")
		require.NoError(t, err)
		require.NoError(t, env.PachClient.PutFile(commit, "dir/1", strings.NewReader(fileContent)))
		require.NoError(t, env.PachClient.PutFile(commit, "dir/2", strings.NewReader(fileContent)))

		require.NoError(t, finishCommit(env.PachClient, repo, "master", ""))

		fileInfo, err := env.PachClient.InspectFile(commit, "/dir")
		require.NoError(t, err)
		require.Equal(t, "/dir/", fileInfo.File.Path)
		require.Equal(t, pfs.FileType_DIR, fileInfo.FileType)

		_, err = env.PachClient.StartProjectCommit(pfs.DefaultProjectName, repo, "master")
		require.NoError(t, err)
		require.NoError(t, env.PachClient.PutFile(commit, "dir/3", strings.NewReader(fileContent)))

		require.NoError(t, finishCommit(env.PachClient, repo, "master", ""))

		_, err = env.PachClient.InspectFile(commit, "dir")
		require.NoError(t, err)

		_, err = env.PachClient.StartProjectCommit(pfs.DefaultProjectName, repo, "master")
		require.NoError(t, err)
		err = env.PachClient.DeleteFile(commit, "dir/2")
		require.NoError(t, err)
		require.NoError(t, finishCommit(env.PachClient, repo, "master", ""))

		_, err = env.PachClient.InspectFile(commit, "dir")
		require.NoError(t, err)
	})

	suite.Run("ListFileTwoCommits", func(t *testing.T) {
		t.Parallel()
		ctx := pctx.TestContext(t)
		env := realenv.NewRealEnv(ctx, t, dockertestenv.NewTestDBConfig(t))

		repo := "test"
		require.NoError(t, env.PachClient.CreateProjectRepo(pfs.DefaultProjectName, repo))

		numFiles := 5

		commit1, err := env.PachClient.StartProjectCommit(pfs.DefaultProjectName, repo, "master")
		require.NoError(t, err)

		for i := 0; i < numFiles; i++ {
			require.NoError(t, env.PachClient.PutFile(commit1, fmt.Sprintf("file%d", i), strings.NewReader("foo\n")))
		}

		require.NoError(t, finishCommit(env.PachClient, repo, commit1.Branch.Name, commit1.ID))

		fis, err := env.PachClient.ListFileAll(commit1, "")
		require.NoError(t, err)
		require.Equal(t, numFiles, len(fis))

		commit2, err := env.PachClient.StartProjectCommit(pfs.DefaultProjectName, repo, "master")
		require.NoError(t, err)

		for i := 0; i < numFiles; i++ {
			require.NoError(t, env.PachClient.PutFile(commit2, fmt.Sprintf("file2-%d", i), strings.NewReader("foo\n")))
		}

		require.NoError(t, finishCommit(env.PachClient, repo, commit2.Branch.Name, commit2.ID))

		fis, err = env.PachClient.ListFileAll(commit2, "")
		require.NoError(t, err)
		require.Equal(t, 2*numFiles, len(fis))

		fis, err = env.PachClient.ListFileAll(commit1, "")
		require.NoError(t, err)
		require.Equal(t, numFiles, len(fis))

		fis, err = env.PachClient.ListFileAll(commit2, "")
		require.NoError(t, err)
		require.Equal(t, 2*numFiles, len(fis))
	})

	suite.Run("ListFile", func(t *testing.T) {
		t.Parallel()
		ctx := pctx.TestContext(t)
		env := realenv.NewRealEnv(ctx, t, dockertestenv.NewTestDBConfig(t))

		repo := "test"
		require.NoError(t, env.PachClient.CreateProjectRepo(pfs.DefaultProjectName, repo))

		commit, err := env.PachClient.StartProjectCommit(pfs.DefaultProjectName, repo, "master")
		require.NoError(t, err)

		fileContent1 := "foo\n"
		require.NoError(t, env.PachClient.PutFile(commit, "dir/foo", strings.NewReader(fileContent1)))

		fileContent2 := "bar\n"
		require.NoError(t, env.PachClient.PutFile(commit, "dir/bar", strings.NewReader(fileContent2)))

		checks := func() {
			fileInfos, err := env.PachClient.ListFileAll(commit, "dir")
			require.NoError(t, err)
			require.Equal(t, 2, len(fileInfos))
			require.True(t, fileInfos[0].File.Path == "/dir/foo" && fileInfos[1].File.Path == "/dir/bar" || fileInfos[0].File.Path == "/dir/bar" && fileInfos[1].File.Path == "/dir/foo")
			require.True(t, fileInfos[0].SizeBytes == fileInfos[1].SizeBytes && fileInfos[0].SizeBytes == int64(len(fileContent1)))

		}
		checks()
		require.NoError(t, finishCommit(env.PachClient, repo, commit.Branch.Name, commit.ID))
		checks()
	})

	suite.Run("ListFile2", func(t *testing.T) {
		t.Parallel()
		ctx := pctx.TestContext(t)
		env := realenv.NewRealEnv(ctx, t, dockertestenv.NewTestDBConfig(t))

		repo := "test"
		require.NoError(t, env.PachClient.CreateProjectRepo(pfs.DefaultProjectName, repo))
		commit := client.NewProjectCommit(pfs.DefaultProjectName, repo, "master", "")

		fileContent := "foo\n"

		_, err := env.PachClient.StartProjectCommit(pfs.DefaultProjectName, repo, "master")
		require.NoError(t, err)
		require.NoError(t, env.PachClient.PutFile(commit, "dir/1", strings.NewReader(fileContent)))
		require.NoError(t, env.PachClient.PutFile(commit, "dir/2", strings.NewReader(fileContent)))
		require.NoError(t, err)

		require.NoError(t, finishCommit(env.PachClient, repo, "master", ""))

		fileInfos, err := env.PachClient.ListFileAll(commit, "dir")
		require.NoError(t, err)
		require.Equal(t, 2, len(fileInfos))

		_, err = env.PachClient.StartProjectCommit(pfs.DefaultProjectName, repo, "master")
		require.NoError(t, err)
		require.NoError(t, env.PachClient.PutFile(commit, "dir/3", strings.NewReader(fileContent)))
		require.NoError(t, finishCommit(env.PachClient, repo, "master", ""))

		fileInfos, err = env.PachClient.ListFileAll(commit, "dir")
		require.NoError(t, err)
		require.Equal(t, 3, len(fileInfos))

		_, err = env.PachClient.StartProjectCommit(pfs.DefaultProjectName, repo, "master")
		require.NoError(t, err)
		err = env.PachClient.DeleteFile(commit, "dir/2")
		require.NoError(t, err)
		require.NoError(t, finishCommit(env.PachClient, repo, "master", ""))

		fileInfos, err = env.PachClient.ListFileAll(commit, "dir")
		require.NoError(t, err)
		require.Equal(t, 2, len(fileInfos))
	})

	suite.Run("ListFile3", func(t *testing.T) {
		t.Parallel()
		ctx := pctx.TestContext(t)
		env := realenv.NewRealEnv(ctx, t, dockertestenv.NewTestDBConfig(t))

		repo := "test"
		require.NoError(t, env.PachClient.CreateProjectRepo(pfs.DefaultProjectName, repo))
		commit := client.NewProjectCommit(pfs.DefaultProjectName, repo, "master", "")

		fileContent := "foo\n"

		_, err := env.PachClient.StartProjectCommit(pfs.DefaultProjectName, repo, "master")
		require.NoError(t, err)
		require.NoError(t, env.PachClient.PutFile(commit, "dir/1", strings.NewReader(fileContent)))
		require.NoError(t, env.PachClient.PutFile(commit, "dir/2", strings.NewReader(fileContent)))
		require.NoError(t, finishCommit(env.PachClient, repo, "master", ""))

		fileInfos, err := env.PachClient.ListFileAll(commit, "dir")
		require.NoError(t, err)
		require.Equal(t, 2, len(fileInfos))

		_, err = env.PachClient.StartProjectCommit(pfs.DefaultProjectName, repo, "master")
		require.NoError(t, err)
		require.NoError(t, env.PachClient.PutFile(commit, "dir/3/foo", strings.NewReader(fileContent)))
		require.NoError(t, env.PachClient.PutFile(commit, "dir/3/bar", strings.NewReader(fileContent)))
		require.NoError(t, finishCommit(env.PachClient, repo, "master", ""))

		fileInfos, err = env.PachClient.ListFileAll(commit, "dir")
		require.NoError(t, err)
		require.Equal(t, 3, len(fileInfos))
		require.Equal(t, int(fileInfos[2].SizeBytes), len(fileContent)*2)

		_, err = env.PachClient.StartProjectCommit(pfs.DefaultProjectName, repo, "master")
		require.NoError(t, err)
		err = env.PachClient.DeleteFile(commit, "dir/3/bar")
		require.NoError(t, err)
		require.NoError(t, finishCommit(env.PachClient, repo, "master", ""))

		fileInfos, err = env.PachClient.ListFileAll(commit, "dir")
		require.NoError(t, err)
		require.Equal(t, 3, len(fileInfos))
		require.Equal(t, int(fileInfos[2].SizeBytes), len(fileContent))

		_, err = env.PachClient.StartProjectCommit(pfs.DefaultProjectName, repo, "master")
		require.NoError(t, err)
		require.NoError(t, env.PachClient.PutFile(commit, "file", strings.NewReader(fileContent)))
		require.NoError(t, finishCommit(env.PachClient, repo, "master", ""))

		fileInfos, err = env.PachClient.ListFileAll(commit, "/")
		require.NoError(t, err)
		require.Equal(t, 2, len(fileInfos))
	})

	suite.Run("ListFile4", func(t *testing.T) {
		t.Parallel()
		ctx := pctx.TestContext(t)
		env := realenv.NewRealEnv(ctx, t, dockertestenv.NewTestDBConfig(t))

		repo := "test"
		require.NoError(t, env.PachClient.CreateProjectRepo(pfs.DefaultProjectName, repo))

		commit1, err := env.PachClient.StartProjectCommit(pfs.DefaultProjectName, repo, "master")
		require.NoError(t, err)

		require.NoError(t, env.PachClient.PutFile(commit1, "/dir1/file1.1", &bytes.Buffer{}))
		require.NoError(t, env.PachClient.PutFile(commit1, "/dir1/file1.2", &bytes.Buffer{}))
		require.NoError(t, env.PachClient.PutFile(commit1, "/dir2/file2.1", &bytes.Buffer{}))
		require.NoError(t, env.PachClient.PutFile(commit1, "/dir2/file2.2", &bytes.Buffer{}))

		require.NoError(t, finishCommit(env.PachClient, repo, commit1.Branch.Name, commit1.ID))
		// should list a directory but not siblings
		var fis []*pfs.FileInfo
		require.NoError(t, env.PachClient.ListFile(commit1, "/dir1", func(fi *pfs.FileInfo) error {
			fis = append(fis, fi)
			return nil
		}))
		require.ElementsEqual(t, []string{"/dir1/file1.1", "/dir1/file1.2"}, finfosToPaths(fis))
		// should list the root
		fis = nil
		require.NoError(t, env.PachClient.ListFile(commit1, "/", func(fi *pfs.FileInfo) error {
			fis = append(fis, fi)
			return nil
		}))
		require.ElementsEqual(t, []string{"/dir1/", "/dir2/"}, finfosToPaths(fis))
	})

	suite.Run("RootDirectory", func(t *testing.T) {
		t.Parallel()
		ctx := pctx.TestContext(t)
		env := realenv.NewRealEnv(ctx, t, dockertestenv.NewTestDBConfig(t))

		repo := "test"
		require.NoError(t, env.PachClient.CreateProjectRepo(pfs.DefaultProjectName, repo))

		fileContent := "foo\n"

		commit, err := env.PachClient.StartProjectCommit(pfs.DefaultProjectName, repo, "master")
		require.NoError(t, err)
		require.NoError(t, env.PachClient.PutFile(commit, "foo", strings.NewReader(fileContent)))

		require.NoError(t, finishCommit(env.PachClient, repo, commit.Branch.Name, commit.ID))

		fileInfos, err := env.PachClient.ListFileAll(commit, "")
		require.NoError(t, err)
		require.Equal(t, 1, len(fileInfos))
	})

	suite.Run("DeleteFile", func(t *testing.T) {
		t.Parallel()
		ctx := pctx.TestContext(t)
		env := realenv.NewRealEnv(ctx, t, dockertestenv.NewTestDBConfig(t))
		project := tu.UniqueString("project")
		require.NoError(t, env.PachClient.CreateProject(project))
		repo := "test"
		require.NoError(t, env.PachClient.CreateProjectRepo(project, repo))

		// Commit 1: Add two files; delete one file within the commit
		commit1, err := env.PachClient.StartProjectCommit(project, repo, "master")
		require.NoError(t, err)

		fileContent1 := "foo\n"
		require.NoError(t, env.PachClient.PutFile(commit1, "foo", strings.NewReader(fileContent1)))

		fileContent2 := "bar\n"
		require.NoError(t, env.PachClient.PutFile(commit1, "bar", strings.NewReader(fileContent2)))

		require.NoError(t, env.PachClient.DeleteFile(commit1, "foo"))

		require.NoError(t, finishProjectCommit(env.PachClient, project, repo, commit1.Branch.Name, commit1.ID))

		_, err = env.PachClient.InspectFile(commit1, "foo")
		require.YesError(t, err)

		// Should see one file
		fileInfos, err := env.PachClient.ListFileAll(commit1, "")
		require.NoError(t, err)
		require.Equal(t, 1, len(fileInfos))

		// Deleting a file in a finished commit should result in an error
		require.YesError(t, env.PachClient.DeleteFile(commit1, "bar"))

		// Empty commit
		commit2, err := env.PachClient.StartProjectCommit(project, repo, "master")
		require.NoError(t, err)
		require.NoError(t, finishProjectCommit(env.PachClient, project, repo, commit2.Branch.Name, commit2.ID))

		// Should still see one files
		fileInfos, err = env.PachClient.ListFileAll(commit2, "")
		require.NoError(t, err)
		require.Equal(t, 1, len(fileInfos))

		// Delete bar
		commit3, err := env.PachClient.StartProjectCommit(project, repo, "master")
		require.NoError(t, err)
		require.NoError(t, env.PachClient.DeleteFile(commit3, "bar"))

		require.NoError(t, finishProjectCommit(env.PachClient, project, repo, commit3.Branch.Name, commit3.ID))

		// Should see no file
		fileInfos, err = env.PachClient.ListFileAll(commit3, "")
		require.NoError(t, err)
		require.Equal(t, 0, len(fileInfos))

		_, err = env.PachClient.InspectFile(commit3, "bar")
		require.YesError(t, err)

		// Delete a nonexistent file; it should be no-op
		commit4, err := env.PachClient.StartProjectCommit(project, repo, "master")
		require.NoError(t, err)
		require.NoError(t, env.PachClient.DeleteFile(commit4, "nonexistent"))
		require.NoError(t, finishProjectCommit(env.PachClient, project, repo, commit4.Branch.Name, commit4.ID))
	})

	suite.Run("DeleteFile2", func(t *testing.T) {
		t.Parallel()
		ctx := pctx.TestContext(t)
		env := realenv.NewRealEnv(ctx, t, dockertestenv.NewTestDBConfig(t))

		repo := "test"
		require.NoError(t, env.PachClient.CreateProjectRepo(pfs.DefaultProjectName, repo))

		commit1, err := env.PachClient.StartProjectCommit(pfs.DefaultProjectName, repo, "master")
		require.NoError(t, err)
		require.NoError(t, env.PachClient.PutFile(commit1, "file", strings.NewReader("foo\n")))
		require.NoError(t, finishCommit(env.PachClient, repo, commit1.Branch.Name, commit1.ID))

		commit2, err := env.PachClient.StartProjectCommit(pfs.DefaultProjectName, repo, "master")
		require.NoError(t, err)
		err = env.PachClient.DeleteFile(commit2, "file")
		require.NoError(t, err)
		require.NoError(t, env.PachClient.PutFile(commit2, "file", strings.NewReader("bar\n")))
		require.NoError(t, finishCommit(env.PachClient, repo, commit2.Branch.Name, commit2.ID))

		expected := "bar\n"
		var buffer bytes.Buffer
		require.NoError(t, env.PachClient.GetFile(client.NewProjectCommit(pfs.DefaultProjectName, repo, "master", ""), "file", &buffer))
		require.Equal(t, expected, buffer.String())

		commit3, err := env.PachClient.StartProjectCommit(pfs.DefaultProjectName, repo, "master")
		require.NoError(t, err)
		require.NoError(t, env.PachClient.PutFile(commit3, "file", strings.NewReader("buzz\n")))
		err = env.PachClient.DeleteFile(commit3, "file")
		require.NoError(t, err)
		require.NoError(t, env.PachClient.PutFile(commit3, "file", strings.NewReader("foo\n")))
		require.NoError(t, finishCommit(env.PachClient, repo, commit3.Branch.Name, commit3.ID))

		expected = "foo\n"
		buffer.Reset()
		require.NoError(t, env.PachClient.GetFile(commit3, "file", &buffer))
		require.Equal(t, expected, buffer.String())
	})

	suite.Run("DeleteFile3", func(t *testing.T) {
		t.Parallel()
		ctx := pctx.TestContext(t)
		env := realenv.NewRealEnv(ctx, t, dockertestenv.NewTestDBConfig(t))

		repo := "test"
		require.NoError(t, env.PachClient.CreateProjectRepo(pfs.DefaultProjectName, repo))
		commit1, err := env.PachClient.StartProjectCommit(pfs.DefaultProjectName, repo, "master")
		require.NoError(t, err)
		fileContent := "bar\n"
		require.NoError(t, env.PachClient.PutFile(commit1, "/bar", strings.NewReader(fileContent)))
		require.NoError(t, env.PachClient.PutFile(commit1, "/dir1/dir2/bar", strings.NewReader(fileContent)))
		require.NoError(t, finishCommit(env.PachClient, repo, commit1.Branch.Name, commit1.ID))

		commit2, err := env.PachClient.StartProjectCommit(pfs.DefaultProjectName, repo, "master")
		require.NoError(t, err)
		require.NoError(t, env.PachClient.DeleteFile(commit2, "/"))
		require.NoError(t, env.PachClient.PutFile(commit2, "/bar", strings.NewReader(fileContent)))
		require.NoError(t, env.PachClient.PutFile(commit2, "/dir1/bar", strings.NewReader(fileContent)))
		require.NoError(t, env.PachClient.PutFile(commit2, "/dir1/dir2/bar", strings.NewReader(fileContent)))
		require.NoError(t, env.PachClient.PutFile(commit2, "/dir1/dir2/barbar", strings.NewReader(fileContent)))
		require.NoError(t, finishCommit(env.PachClient, repo, commit2.Branch.Name, commit2.ID))

		commit3, err := env.PachClient.StartProjectCommit(pfs.DefaultProjectName, repo, "master")
		require.NoError(t, err)
		require.NoError(t, env.PachClient.DeleteFile(commit3, "/dir1/dir2/"))
		require.NoError(t, finishCommit(env.PachClient, repo, commit3.Branch.Name, commit3.ID))

		_, err = env.PachClient.InspectFile(commit3, "/dir1")
		require.NoError(t, err)
		_, err = env.PachClient.InspectFile(commit3, "/dir1/bar")
		require.NoError(t, err)
		_, err = env.PachClient.InspectFile(commit3, "/dir1/dir2")
		require.YesError(t, err)
		_, err = env.PachClient.InspectFile(commit3, "/dir1/dir2/bar")
		require.YesError(t, err)
		_, err = env.PachClient.InspectFile(commit3, "/dir1/dir2/barbar")
		require.YesError(t, err)

		commit4, err := env.PachClient.StartProjectCommit(pfs.DefaultProjectName, repo, "master")
		require.NoError(t, err)
		require.NoError(t, env.PachClient.PutFile(commit4, "/dir1/dir2/bar", strings.NewReader(fileContent)))
		require.NoError(t, finishCommit(env.PachClient, repo, commit4.Branch.Name, commit4.ID))

		_, err = env.PachClient.InspectFile(commit4, "/dir1")
		require.NoError(t, err)
		_, err = env.PachClient.InspectFile(commit4, "/dir1/bar")
		require.NoError(t, err)
		_, err = env.PachClient.InspectFile(commit4, "/dir1/dir2")
		require.NoError(t, err)
		_, err = env.PachClient.InspectFile(commit4, "/dir1/dir2/bar")
		require.NoError(t, err)
	})

	suite.Run("DeleteDir", func(t *testing.T) {
		t.Parallel()
		ctx := pctx.TestContext(t)
		env := realenv.NewRealEnv(ctx, t, dockertestenv.NewTestDBConfig(t))

		repo := "test"
		require.NoError(t, env.PachClient.CreateProjectRepo(pfs.DefaultProjectName, repo))

		// Commit 1: Add two files into the same directory; delete the directory
		commit1, err := env.PachClient.StartProjectCommit(pfs.DefaultProjectName, repo, "master")
		require.NoError(t, err)

		require.NoError(t, env.PachClient.PutFile(commit1, "dir/foo", strings.NewReader("foo1")))

		require.NoError(t, env.PachClient.PutFile(commit1, "dir/bar", strings.NewReader("bar1")))

		require.NoError(t, env.PachClient.DeleteFile(commit1, "/dir/"))

		require.NoError(t, finishCommit(env.PachClient, repo, commit1.Branch.Name, commit1.ID))

		fileInfos, err := env.PachClient.ListFileAll(commit1, "")
		require.NoError(t, err)
		require.Equal(t, 0, len(fileInfos))

		// dir should not exist
		_, err = env.PachClient.InspectFile(commit1, "dir")
		require.YesError(t, err)

		// Commit 2: Delete the directory and add the same two files
		// The two files should reflect the new content
		commit2, err := env.PachClient.StartProjectCommit(pfs.DefaultProjectName, repo, "master")
		require.NoError(t, err)

		require.NoError(t, env.PachClient.PutFile(commit2, "dir/foo", strings.NewReader("foo2")))

		require.NoError(t, env.PachClient.PutFile(commit2, "dir/bar", strings.NewReader("bar2")))

		require.NoError(t, finishCommit(env.PachClient, repo, commit2.Branch.Name, commit2.ID))

		// Should see two files
		fileInfos, err = env.PachClient.ListFileAll(commit2, "dir")
		require.NoError(t, err)
		require.Equal(t, 2, len(fileInfos))

		var buffer bytes.Buffer
		require.NoError(t, env.PachClient.GetFile(commit2, "dir/foo", &buffer))
		require.Equal(t, "foo2", buffer.String())

		var buffer2 bytes.Buffer
		require.NoError(t, env.PachClient.GetFile(commit2, "dir/bar", &buffer2))
		require.Equal(t, "bar2", buffer2.String())

		// Commit 3: delete the directory
		commit3, err := env.PachClient.StartProjectCommit(pfs.DefaultProjectName, repo, "master")
		require.NoError(t, err)

		require.NoError(t, env.PachClient.DeleteFile(commit3, "/dir/"))

		require.NoError(t, finishCommit(env.PachClient, repo, commit3.Branch.Name, commit3.ID))

		// Should see zero files
		fileInfos, err = env.PachClient.ListFileAll(commit3, "")
		require.NoError(t, err)
		require.Equal(t, 0, len(fileInfos))

		// One-off commit directory deletion
		masterCommit := client.NewProjectCommit(pfs.DefaultProjectName, repo, "master", "")
		require.NoError(t, env.PachClient.PutFile(masterCommit, "/dir/foo", strings.NewReader("foo")))
		require.NoError(t, env.PachClient.DeleteFile(masterCommit, "/"))
		fileInfos, err = env.PachClient.ListFileAll(masterCommit, "/")
		require.NoError(t, err)
		require.Equal(t, 0, len(fileInfos))
	})

	suite.Run("ListCommit", func(t *testing.T) {
		t.Parallel()
		ctx := pctx.TestContext(t)
		env := realenv.NewRealEnv(ctx, t, dockertestenv.NewTestDBConfig(t))

		repo := "test"
		require.NoError(t, env.PachClient.CreateProjectRepo(pfs.DefaultProjectName, repo))
		repoProto := client.NewProjectRepo(pfs.DefaultProjectName, repo)
		masterCommit := repoProto.NewCommit("master", "")

		numCommits := 10

		var midCommitID string
		for i := 0; i < numCommits; i++ {
			commit, err := env.PachClient.StartProjectCommit(pfs.DefaultProjectName, repo, "master")
			require.NoError(t, err)
			require.NoError(t, finishCommit(env.PachClient, repo, "master", ""))
			if i == numCommits/2 {
				midCommitID = commit.ID
			}
		}

		// list all commits
		commitInfos, err := env.PachClient.ListCommit(repoProto, nil, nil, 0)
		require.NoError(t, err)
		require.Equal(t, numCommits, len(commitInfos))

		// Test that commits are sorted in newest-first order
		for i := 0; i < len(commitInfos)-1; i++ {
			require.Equal(t, commitInfos[i].ParentCommit, commitInfos[i+1].Commit)
		}

		// Now list all commits up to the last commit
		commitInfos, err = env.PachClient.ListCommit(repoProto, masterCommit, nil, 0)
		require.NoError(t, err)
		require.Equal(t, numCommits, len(commitInfos))

		// Test that commits are sorted in newest-first order
		for i := 0; i < len(commitInfos)-1; i++ {
			require.Equal(t, commitInfos[i].ParentCommit, commitInfos[i+1].Commit)
		}

		// Now list all commits up to the mid commit, excluding the mid commit
		// itself
		commitInfos, err = env.PachClient.ListCommit(repoProto, masterCommit, repoProto.NewCommit("", midCommitID), 0)
		require.NoError(t, err)
		require.Equal(t, numCommits-numCommits/2-1, len(commitInfos))

		// Test that commits are sorted in newest-first order
		for i := 0; i < len(commitInfos)-1; i++ {
			require.Equal(t, commitInfos[i].ParentCommit, commitInfos[i+1].Commit)
		}

		// list commits by branch
		commitInfos, err = env.PachClient.ListCommit(repoProto, masterCommit, nil, 0)
		require.NoError(t, err)
		require.Equal(t, numCommits, len(commitInfos))

		// Test that commits are sorted in newest-first order
		for i := 0; i < len(commitInfos)-1; i++ {
			require.Equal(t, commitInfos[i].ParentCommit, commitInfos[i+1].Commit)
		}

		// Try listing the commits in reverse order
		commitInfos = nil
		require.NoError(t, env.PachClient.ListCommitF(repoProto, nil, nil, 0, true, func(ci *pfs.CommitInfo) error {
			commitInfos = append(commitInfos, ci)
			return nil
		}))
		for i := 1; i < len(commitInfos); i++ {
			require.Equal(t, commitInfos[i].ParentCommit, commitInfos[i-1].Commit)
		}
	})

	suite.Run("OffsetRead", func(t *testing.T) {
		// TODO(2.0 optional): Decide on how to expose offset read.
		t.Skip("Offset read exists (inefficient), just need to decide on how to expose it in V2")
		// t.Parallel()
		// env := testpachd.NewRealEnv(t, dockertestenv.NewTestDBConfig(t))

		// repo := "test"
		// require.NoError(t, env.PachClient.CreateProjectRepo(pfs.DefaultProjectName,repo))
		// commit, err := env.PachClient.StartProjectCommit(pfs.DefaultProjectName,repo, "")
		// require.NoError(t, err)
		// fileData := "foo\n"
		// require.NoError(t, env.PachClient.PutFile(commit, "foo", strings.NewReader(fileData)))
		// require.NoError(t, env.PachClient.PutFile(commit, "foo", strings.NewReader(fileData)))

		// var buffer bytes.Buffer
		// require.NoError(t, env.PachClient.GetFile(commit, "foo", int64(len(fileData)*2)+1, 0, &buffer))
		// require.Equal(t, "", buffer.String())

		// require.NoError(t, finishCommit(env.PachClient, repo, commit.Branch.Name, commit.ID))

		// buffer.Reset()
		// require.NoError(t, env.PachClient.GetFile(commit, "foo", int64(len(fileData)*2)+1, 0, &buffer))
		// require.Equal(t, "", buffer.String())
	})

	suite.Run("Branch2", func(t *testing.T) {
		t.Parallel()
		ctx := pctx.TestContext(t)
		env := realenv.NewRealEnv(ctx, t, dockertestenv.NewTestDBConfig(t))
		project := tu.UniqueString("project")
		require.NoError(t, env.PachClient.CreateProject(project))
		repo := "test"
		require.NoError(t, env.PachClient.CreateProjectRepo(project, repo))

		commit, err := env.PachClient.StartProjectCommit(project, repo, "branch1")
		require.NoError(t, err)
		require.NoError(t, env.PachClient.PutFile(commit, "foo", strings.NewReader("bar")))
		require.NoError(t, finishProjectCommit(env.PachClient, project, repo, commit.Branch.Name, commit.ID))

		expectedBranches := []string{"branch1", "branch2", "branch3"}
		expectedCommits := []*pfs.Commit{}
		for _, branch := range expectedBranches {
			require.NoError(t, env.PachClient.CreateProjectBranch(project, repo, branch, commit.Branch.Name, commit.ID, nil))
			commitInfo, err := env.PachClient.InspectProjectCommit(project, repo, branch, "")
			require.NoError(t, err)
			expectedCommits = append(expectedCommits, commitInfo.Commit)
		}

		branchInfos, err := env.PachClient.ListProjectBranch(project, repo)
		require.NoError(t, err)
		require.Equal(t, len(expectedBranches), len(branchInfos))
		for i, branchInfo := range branchInfos {
			// branches should return in newest-first order
			require.Equal(t, expectedBranches[len(branchInfos)-i-1], branchInfo.GetBranch().GetName())
			require.Equal(t, project, branchInfo.GetBranch().GetRepo().GetProject().GetName())
			// each branch should have a different commit id (from the transaction
			// that moved the branch head)
			headCommit := expectedCommits[len(branchInfos)-i-1]
			require.Equal(t, headCommit, branchInfo.Head)

			// ensure that the branch has the file from the original commit
			var buffer bytes.Buffer
			require.NoError(t, env.PachClient.GetFile(headCommit, "foo", &buffer))
			require.Equal(t, "bar", buffer.String())
		}

		commit2, err := env.PachClient.StartProjectCommit(project, repo, "branch1")
		require.NoError(t, err)
		require.NoError(t, finishProjectCommit(env.PachClient, project, repo, "branch1", ""))

		commit2Info, err := env.PachClient.InspectProjectCommit(project, repo, "branch1", "")
		require.NoError(t, err)
		require.Equal(t, expectedCommits[0], commit2Info.ParentCommit)

		// delete the last branch
		lastBranch := expectedBranches[len(expectedBranches)-1]
		require.YesError(t, env.PachClient.DeleteProjectBranch(pfs.DefaultProjectName, repo, lastBranch, false))
		require.NoError(t, env.PachClient.DeleteProjectBranch(project, repo, lastBranch, false))
		branchInfos, err = env.PachClient.ListProjectBranch(project, repo)
		require.NoError(t, err)
		require.Equal(t, 2, len(branchInfos))
		require.Equal(t, "branch2", branchInfos[0].Branch.Name)
		require.Equal(t, expectedCommits[1], branchInfos[0].Head)
		require.Equal(t, "branch1", branchInfos[1].Branch.Name)
		require.Equal(t, commit2, branchInfos[1].Head)
	})

	suite.Run("DeleteNonexistentBranch", func(t *testing.T) {
		t.Parallel()
		ctx := pctx.TestContext(t)
		env := realenv.NewRealEnv(ctx, t, dockertestenv.NewTestDBConfig(t))

		repo := "test"
		require.NoError(t, env.PachClient.CreateProjectRepo(pfs.DefaultProjectName, repo))
		require.NoError(t, env.PachClient.DeleteProjectBranch(pfs.DefaultProjectName, repo, "doesnt_exist", false))
	})

	suite.Run("SubscribeCommit", func(t *testing.T) {
		t.Parallel()
		ctx := pctx.TestContext(t)
		env := realenv.NewRealEnv(ctx, t, dockertestenv.NewTestDBConfig(t))

		project := tu.UniqueString("project")
		require.NoError(t, env.PachClient.CreateProject(project))

		repo := "test"
		require.NoError(t, env.PachClient.CreateProjectRepo(project, repo))

		numCommits := 10

		// create some commits that shouldn't affect the below SubscribeCommit call
		// reproduces #2469
		for i := 0; i < numCommits; i++ {
			commit, err := env.PachClient.StartProjectCommit(project, repo, "master-v1")
			require.NoError(t, err)
			require.NoError(t, finishProjectCommit(env.PachClient, project, repo, commit.Branch.Name, commit.ID))
		}

		require.NoErrorWithinT(t, 60*time.Second, func() error {
			var eg errgroup.Group
			nextCommitChan := make(chan *pfs.Commit, numCommits)
			eg.Go(func() error {
				var count int
				err := env.PachClient.SubscribeCommit(client.NewProjectRepo(project, repo), "master", "", pfs.CommitState_STARTED, func(ci *pfs.CommitInfo) error {
					commit := <-nextCommitChan
					require.Equal(t, commit, ci.Commit)
					count++
					if count == numCommits {
						return errutil.ErrBreak
					}
					return nil
				})
				return err
			})
			eg.Go(func() error {
				for i := 0; i < numCommits; i++ {
					commit, err := env.PachClient.StartProjectCommit(project, repo, "master")
					require.NoError(t, err)
					require.NoError(t, finishProjectCommit(env.PachClient, project, repo, commit.Branch.Name, commit.ID))
					nextCommitChan <- commit
				}
				return nil
			})

			return errors.EnsureStack(eg.Wait())
		})
	})

	suite.Run("InspectRepoSimple", func(t *testing.T) {
		t.Parallel()
		ctx := pctx.TestContext(t)
		env := realenv.NewRealEnv(ctx, t, dockertestenv.NewTestDBConfig(t))

		repo := "test"
		require.NoError(t, env.PachClient.CreateProjectRepo(pfs.DefaultProjectName, repo))

		commit, err := env.PachClient.StartProjectCommit(pfs.DefaultProjectName, repo, "branch")
		require.NoError(t, err)

		file1Content := "foo\n"
		require.NoError(t, env.PachClient.PutFile(commit, "foo", strings.NewReader(file1Content)))

		file2Content := "bar\n"
		require.NoError(t, env.PachClient.PutFile(commit, "bar", strings.NewReader(file2Content)))

		require.NoError(t, finishCommit(env.PachClient, repo, commit.Branch.Name, commit.ID))

		info, err := env.PachClient.InspectProjectRepo(pfs.DefaultProjectName, repo)
		require.NoError(t, err)

		// Size should be 0 because the files were not added to master
		require.Equal(t, int(info.Details.SizeBytes), 0)
	})

	suite.Run("InspectRepoComplex", func(t *testing.T) {
		t.Parallel()
		ctx := pctx.TestContext(t)
		env := realenv.NewRealEnv(ctx, t, dockertestenv.NewTestDBConfig(t))

		repo := "test"
		require.NoError(t, env.PachClient.CreateProjectRepo(pfs.DefaultProjectName, repo))

		commit, err := env.PachClient.StartProjectCommit(pfs.DefaultProjectName, repo, "master")
		require.NoError(t, err)

		numFiles := 100
		minFileSize := 1000
		maxFileSize := 2000
		totalSize := 0

		for i := 0; i < numFiles; i++ {
			fileContent := random.String(rand.Intn(maxFileSize-minFileSize) + minFileSize)
			fileContent += "\n"
			fileName := fmt.Sprintf("file_%d", i)
			totalSize += len(fileContent)

			require.NoError(t, env.PachClient.PutFile(commit, fileName, strings.NewReader(fileContent)))

		}

		require.NoError(t, finishCommit(env.PachClient, repo, commit.Branch.Name, commit.ID))

		info, err := env.PachClient.InspectProjectRepo(pfs.DefaultProjectName, repo)
		require.NoError(t, err)

		require.Equal(t, totalSize, int(info.Details.SizeBytes))

		infos, err := env.PachClient.ListRepo()
		require.NoError(t, err)
		require.Equal(t, 1, len(infos))
	})

	suite.Run("Create", func(t *testing.T) {
		// TODO: Implement put file split writer in V2?
		t.Skip("Put file split writer not implemented in V2")
		// t.Parallel()
		// env := testpachd.NewRealEnv(t, dockertestenv.NewTestDBConfig(t))

		// repo := "test"
		// require.NoError(t, env.PachClient.CreateProjectRepo(pfs.DefaultProjectName,repo))
		// commit, err := env.PachClient.StartProjectCommit(pfs.DefaultProjectName,repo, "")
		// require.NoError(t, err)
		// w, err := env.PachClient.PutFileSplitWriter(repo, commit.Branch.Name, commit.ID, "foo", pfs.Delimiter_NONE, 0, 0, 0, false)
		// require.NoError(t, err)
		// require.NoError(t, w.Close())
		// require.NoError(t, finishCommit(env.PachClient, repo, commit.Branch.Name, commit.ID))
		// _, err = env.PachClient.InspectFile(commit, "foo")
		// require.NoError(t, err)
	})

	suite.Run("GetFile", func(t *testing.T) {
		t.Parallel()
		ctx := pctx.TestContext(t)
		env := realenv.NewRealEnv(ctx, t, dockertestenv.NewTestDBConfig(t))

		repo := tu.UniqueString("test")
		require.NoError(t, env.PachClient.CreateProjectRepo(pfs.DefaultProjectName, repo))
		commit, err := env.PachClient.StartProjectCommit(pfs.DefaultProjectName, repo, "master")
		require.NoError(t, err)
		require.NoError(t, env.PachClient.PutFile(commit, "dir/file", strings.NewReader("foo\n")))
		checks := func() {
			var buffer bytes.Buffer
			require.NoError(t, env.PachClient.GetFile(commit, "dir/file", &buffer))
			require.Equal(t, "foo\n", buffer.String())
		}
		checks()
		require.NoError(t, finishCommit(env.PachClient, repo, commit.Branch.Name, commit.ID))
		checks()
		t.Run("InvalidCommit", func(t *testing.T) {
			buffer := bytes.Buffer{}
			err = env.PachClient.GetFile(client.NewProjectCommit(pfs.DefaultProjectName, repo, "", "aninvalidcommitid"), "dir/file", &buffer)
			require.YesError(t, err)
		})
		t.Run("Directory", func(t *testing.T) {
			buffer := bytes.Buffer{}
			err = env.PachClient.GetFile(commit, "dir", &buffer)
			require.YesError(t, err)
		})
		t.Run("WithOffset", func(t *testing.T) {
			repo := "repo"
			require.NoError(t, env.PachClient.CreateProjectRepo(pfs.DefaultProjectName, repo))

			commit, err := env.PachClient.StartProjectCommit(pfs.DefaultProjectName, repo, "master")
			require.NoError(t, err)

			file := "file"
			data := "data"
			require.NoError(t, env.PachClient.PutFile(commit, file, strings.NewReader(data)))

			require.NoError(t, finishCommit(env.PachClient, repo, commit.Branch.Name, commit.ID))

			for i := 0; i <= len(data); i++ {
				var b bytes.Buffer
				require.NoError(t, env.PachClient.GetFile(commit, "file", &b, client.WithOffset(int64(i))))
				if i < len(data) {
					require.Equal(t, data[i:], b.String())
				} else {
					require.Equal(t, "", b.String())
				}
			}
		})
	})

	suite.Run("ManyPutsSingleFileSingleCommit", func(t *testing.T) {
		t.Parallel()
		ctx := pctx.TestContext(t)
		env := realenv.NewRealEnv(ctx, t, dockertestenv.NewTestDBConfig(t))

		if testing.Short() {
			t.Skip("Skipping long tests in short mode")
		}
		repo := "test"
		require.NoError(t, env.PachClient.CreateProjectRepo(pfs.DefaultProjectName, repo))

		commit1, err := env.PachClient.StartProjectCommit(pfs.DefaultProjectName, repo, "master")
		require.NoError(t, err)

		rawMessage := `{
		"level":"debug",
		"message":{
			"thing":"foo"
		},
		"timing":[1,3,34,6,7]
	}`
		numObjs := 500
		numGoros := 10
		var expectedOutput []byte
		var wg sync.WaitGroup
		for j := 0; j < numGoros; j++ {
			wg.Add(1)
			go func() {
				for i := 0; i < numObjs/numGoros; i++ {
					if err := env.PachClient.PutFile(commit1, "foo", strings.NewReader(rawMessage), client.WithAppendPutFile()); err != nil {
						panic(err)
					}
				}
				wg.Done()
			}()
		}
		for i := 0; i < numObjs; i++ {
			expectedOutput = append(expectedOutput, []byte(rawMessage)...)
		}
		wg.Wait()
		require.NoError(t, finishCommit(env.PachClient, repo, commit1.Branch.Name, commit1.ID))

		var buffer bytes.Buffer
		require.NoError(t, env.PachClient.GetFile(commit1, "foo", &buffer))
		require.Equal(t, string(expectedOutput), buffer.String())
	})

	suite.Run("PutFileValidCharacters", func(t *testing.T) {
		t.Parallel()
		ctx := pctx.TestContext(t)
		env := realenv.NewRealEnv(ctx, t, dockertestenv.NewTestDBConfig(t))

		repo := "test"
		require.NoError(t, env.PachClient.CreateProjectRepo(pfs.DefaultProjectName, repo))

		commit, err := env.PachClient.StartProjectCommit(pfs.DefaultProjectName, repo, "master")
		require.NoError(t, err)

		// null characters error because when you `ls` files with null characters
		// they truncate things after the null character leading to strange results
		require.YesError(t, env.PachClient.PutFile(commit, "foo\x00bar", strings.NewReader("foobar\n")))

		// Boundary tests for valid character range
		require.YesError(t, env.PachClient.PutFile(commit, "\x1ffoobar", strings.NewReader("foobar\n")))
		require.NoError(t, env.PachClient.PutFile(commit, "foo\x20bar", strings.NewReader("foobar\n")))
		require.NoError(t, env.PachClient.PutFile(commit, "foobar\x7e", strings.NewReader("foobar\n")))
		require.YesError(t, env.PachClient.PutFile(commit, "foo\x7fbar", strings.NewReader("foobar\n")))

		// Random character tests outside and inside valid character range
		require.YesError(t, env.PachClient.PutFile(commit, "foobar\x0b", strings.NewReader("foobar\n")))
		require.NoError(t, env.PachClient.PutFile(commit, "\x41foobar", strings.NewReader("foobar\n")))

		// Glob character test
		require.YesError(t, env.PachClient.PutFile(commit, "foobar*", strings.NewReader("foobar\n")))
	})

	suite.Run("PutFileValidPaths", func(t *testing.T) {
		t.Parallel()
		ctx := pctx.TestContext(t)
		env := realenv.NewRealEnv(ctx, t, dockertestenv.NewTestDBConfig(t))
		repo := "test"
		require.NoError(t, env.PachClient.CreateProjectRepo(pfs.DefaultProjectName, repo))
		// Duplicate paths, different tags.
		branch := "branch-1"
		require.NoError(t, env.PachClient.WithModifyFileClient(client.NewProjectCommit(pfs.DefaultProjectName, repo, branch, ""), func(mf client.ModifyFile) error {
			require.NoError(t, mf.PutFile("foo", strings.NewReader("foo\n"), client.WithDatumPutFile("tag1")))
			require.NoError(t, mf.PutFile("foo", strings.NewReader("foo\n"), client.WithDatumPutFile("tag2")))
			return nil
		}))
		commitInfo, err := env.PachClient.WaitProjectCommit(pfs.DefaultProjectName, repo, branch, "")
		require.NoError(t, err)
		require.NotEqual(t, "", commitInfo.Error)
		// Directory and file path collision.
		branch = "branch-2"
		require.NoError(t, env.PachClient.WithModifyFileClient(client.NewProjectCommit(pfs.DefaultProjectName, repo, branch, ""), func(mf client.ModifyFile) error {
			require.NoError(t, mf.PutFile("foo/bar", strings.NewReader("foo\n")))
			require.NoError(t, mf.PutFile("foo", strings.NewReader("foo\n")))
			return nil
		}))
		commitInfo, err = env.PachClient.WaitProjectCommit(pfs.DefaultProjectName, repo, branch, "")
		require.NoError(t, err)
		require.NotEqual(t, "", commitInfo.Error)
	})

	suite.Run("BigListFile", func(t *testing.T) {
		t.Parallel()
		ctx := pctx.TestContext(t)
		env := realenv.NewRealEnv(ctx, t, dockertestenv.NewTestDBConfig(t))
		repo := "test"
		require.NoError(t, env.PachClient.CreateProjectRepo(pfs.DefaultProjectName, repo))
		commit, err := env.PachClient.StartProjectCommit(pfs.DefaultProjectName, repo, "master")
		require.NoError(t, err)
		var eg errgroup.Group
		for i := 0; i < 25; i++ {
			for j := 0; j < 25; j++ {
				i := i
				j := j
				eg.Go(func() error {
					return env.PachClient.PutFile(commit, fmt.Sprintf("dir%d/file%d", i, j), strings.NewReader("foo\n"))
				})
			}
		}
		require.NoError(t, eg.Wait())
		require.NoError(t, finishCommit(env.PachClient, repo, commit.Branch.Name, commit.ID))
		for i := 0; i < 25; i++ {
			files, err := env.PachClient.ListFileAll(commit, fmt.Sprintf("dir%d", i))
			require.NoError(t, err)
			require.Equal(t, 25, len(files))
		}
	})

	suite.Run("StartCommitLatestOnBranch", func(t *testing.T) {
		t.Parallel()
		ctx := pctx.TestContext(t)
		env := realenv.NewRealEnv(ctx, t, dockertestenv.NewTestDBConfig(t))

		repo := "test"
		require.NoError(t, env.PachClient.CreateProjectRepo(pfs.DefaultProjectName, repo))

		commit1, err := env.PachClient.StartProjectCommit(pfs.DefaultProjectName, repo, "master")
		require.NoError(t, err)
		require.NoError(t, finishCommit(env.PachClient, repo, commit1.Branch.Name, commit1.ID))

		commit2, err := env.PachClient.StartProjectCommit(pfs.DefaultProjectName, repo, "master")
		require.NoError(t, err)

		require.NoError(t, finishCommit(env.PachClient, repo, commit2.Branch.Name, commit2.ID))

		commit3, err := env.PachClient.StartProjectCommit(pfs.DefaultProjectName, repo, "master")
		require.NoError(t, err)
		require.NoError(t, finishCommit(env.PachClient, repo, commit3.Branch.Name, commit3.ID))

		commitInfo, err := env.PachClient.InspectProjectCommit(pfs.DefaultProjectName, repo, "master", "")
		require.NoError(t, err)
		require.Equal(t, commit3.ID, commitInfo.Commit.ID)
	})

	suite.Run("CreateBranchTwice", func(t *testing.T) {
		t.Parallel()
		ctx := pctx.TestContext(t)
		env := realenv.NewRealEnv(ctx, t, dockertestenv.NewTestDBConfig(t))

		repo := "test"
		require.NoError(t, env.PachClient.CreateProjectRepo(pfs.DefaultProjectName, repo))

		commit1, err := env.PachClient.StartProjectCommit(pfs.DefaultProjectName, repo, "foo")
		require.NoError(t, err)
		require.NoError(t, finishCommit(env.PachClient, repo, commit1.Branch.Name, commit1.ID))
		require.NoError(t, env.PachClient.CreateProjectBranch(pfs.DefaultProjectName, repo, "master", "", commit1.ID, nil))

		commit2, err := env.PachClient.StartProjectCommit(pfs.DefaultProjectName, repo, "foo")
		require.NoError(t, err)
		require.NoError(t, finishCommit(env.PachClient, repo, commit2.Branch.Name, commit2.ID))
		require.NoError(t, env.PachClient.CreateProjectBranch(pfs.DefaultProjectName, repo, "master", "", commit2.ID, nil))

		branchInfos, err := env.PachClient.ListProjectBranch(pfs.DefaultProjectName, repo)
		require.NoError(t, err)

		// branches should be returned newest-first
		require.Equal(t, 2, len(branchInfos))
		require.Equal(t, "master", branchInfos[0].Branch.Name)
		require.Equal(t, commit2.ID, branchInfos[0].Head.ID) // aliased branch should have the same commit ID
		require.Equal(t, "foo", branchInfos[1].Branch.Name)
		require.Equal(t, commit2.ID, branchInfos[1].Head.ID) // original branch should remain unchanged
	})

	suite.Run("WaitCommitSet", func(t *testing.T) {
		t.Parallel()
		ctx := pctx.TestContext(t)
		env := realenv.NewRealEnv(ctx, t, dockertestenv.NewTestDBConfig(t))

		require.NoError(t, env.PachClient.CreateProjectRepo(pfs.DefaultProjectName, "A"))
		require.NoError(t, env.PachClient.CreateProjectRepo(pfs.DefaultProjectName, "B"))
		require.NoError(t, env.PachClient.CreateProjectBranch(pfs.DefaultProjectName, "B", "master", "", "", []*pfs.Branch{client.NewProjectBranch(pfs.DefaultProjectName, "A", "master")}))
		require.NoError(t, finishCommit(env.PachClient, "B", "master", ""))

		ACommit, err := env.PachClient.StartProjectCommit(pfs.DefaultProjectName, "A", "master")
		require.NoError(t, err)
		BCommit := client.NewProjectCommit(pfs.DefaultProjectName, "B", "master", ACommit.ID)
		require.NoError(t, finishCommit(env.PachClient, "A", "master", ""))
		require.NoError(t, finishCommit(env.PachClient, "B", "master", ""))

		commitInfos, err := env.PachClient.WaitCommitSetAll(ACommit.ID)
		require.NoError(t, err)
		require.Equal(t, 2, len(commitInfos))
		require.Equal(t, ACommit, commitInfos[0].Commit)
		require.Equal(t, BCommit, commitInfos[1].Commit)
	})

	// WaitCommitSet2 implements the following DAG:
	// A ─▶ B ─▶ C ─▶ D
	suite.Run("WaitCommitSet2", func(t *testing.T) {
		t.Parallel()
		ctx := pctx.TestContext(t)
		env := realenv.NewRealEnv(ctx, t, dockertestenv.NewTestDBConfig(t))

		require.NoError(t, env.PachClient.CreateProjectRepo(pfs.DefaultProjectName, "A"))
		require.NoError(t, env.PachClient.CreateProjectRepo(pfs.DefaultProjectName, "B"))
		require.NoError(t, env.PachClient.CreateProjectRepo(pfs.DefaultProjectName, "C"))
		require.NoError(t, env.PachClient.CreateProjectRepo(pfs.DefaultProjectName, "D"))

		// Create branches and finish the default head commits on the downstream branches
		require.NoError(t, env.PachClient.CreateProjectBranch(pfs.DefaultProjectName, "B", "master", "", "", []*pfs.Branch{client.NewProjectBranch(pfs.DefaultProjectName, "A", "master")}))
		require.NoError(t, finishCommit(env.PachClient, "B", "master", ""))
		require.NoError(t, env.PachClient.CreateProjectBranch(pfs.DefaultProjectName, "C", "master", "", "", []*pfs.Branch{client.NewProjectBranch(pfs.DefaultProjectName, "B", "master")}))
		require.NoError(t, finishCommit(env.PachClient, "C", "master", ""))
		require.NoError(t, env.PachClient.CreateProjectBranch(pfs.DefaultProjectName, "D", "master", "", "", []*pfs.Branch{client.NewProjectBranch(pfs.DefaultProjectName, "C", "master")}))
		require.NoError(t, finishCommit(env.PachClient, "D", "master", ""))

		ACommit, err := env.PachClient.StartProjectCommit(pfs.DefaultProjectName, "A", "master")
		require.NoError(t, err)
		require.NoError(t, finishCommit(env.PachClient, "A", "master", ""))

		// do the other commits in a goro so we can block for them
		done := make(chan struct{})
		go func() {
			defer close(done)
			require.NoError(t, finishCommit(env.PachClient, "B", "master", ""))
			require.NoError(t, finishCommit(env.PachClient, "C", "master", ""))
			require.NoError(t, finishCommit(env.PachClient, "D", "master", ""))
		}()

		// Wait for the commits to finish
		commitInfos, err := env.PachClient.WaitCommitSetAll(ACommit.ID)
		require.NoError(t, err)
		BCommit := client.NewProjectCommit(pfs.DefaultProjectName, "B", "master", ACommit.ID)
		CCommit := client.NewProjectCommit(pfs.DefaultProjectName, "C", "master", ACommit.ID)
		DCommit := client.NewProjectCommit(pfs.DefaultProjectName, "D", "master", ACommit.ID)
		require.Equal(t, 4, len(commitInfos))
		require.Equal(t, ACommit, commitInfos[0].Commit)
		require.Equal(t, BCommit, commitInfos[1].Commit)
		require.Equal(t, CCommit, commitInfos[2].Commit)
		require.Equal(t, DCommit, commitInfos[3].Commit)
		<-done
	})

	// A
	//  ╲
	//   ◀
	//    C
	//   ◀
	//  ╱
	// B
	suite.Run("WaitCommitSet3", func(t *testing.T) {
		t.Parallel()
		ctx := pctx.TestContext(t)
		env := realenv.NewRealEnv(ctx, t, dockertestenv.NewTestDBConfig(t))

		require.NoError(t, env.PachClient.CreateProjectRepo(pfs.DefaultProjectName, "A"))
		require.NoError(t, env.PachClient.CreateProjectRepo(pfs.DefaultProjectName, "B"))
		require.NoError(t, env.PachClient.CreateProjectRepo(pfs.DefaultProjectName, "C"))

		require.NoError(t, env.PachClient.CreateProjectBranch(pfs.DefaultProjectName, "C", "master", "", "", []*pfs.Branch{client.NewProjectBranch(pfs.DefaultProjectName, "A", "master"), client.NewProjectBranch(pfs.DefaultProjectName, "B", "master")}))
		require.NoError(t, finishCommit(env.PachClient, "C", "master", ""))

		ACommit, err := env.PachClient.StartProjectCommit(pfs.DefaultProjectName, "A", "master")
		require.NoError(t, err)
		require.NoError(t, finishCommit(env.PachClient, "A", ACommit.Branch.Name, ACommit.ID))
		require.NoError(t, finishCommit(env.PachClient, "C", "master", ""))
		BCommit, err := env.PachClient.StartProjectCommit(pfs.DefaultProjectName, "B", "master")
		require.NoError(t, err)
		require.NoError(t, finishCommit(env.PachClient, "B", BCommit.Branch.Name, BCommit.ID))
		require.NoError(t, finishCommit(env.PachClient, "C", "master", ""))

		BCommit, err = env.PachClient.StartProjectCommit(pfs.DefaultProjectName, "B", "master")
		require.NoError(t, err)
		require.NoError(t, finishCommit(env.PachClient, "B", BCommit.Branch.Name, BCommit.ID))
		require.NoError(t, finishCommit(env.PachClient, "C", "master", ""))

		// The first two commits will be A and B, but they aren't deterministically sorted
		commitInfos, err := env.PachClient.WaitCommitSetAll(ACommit.ID)
		require.NoError(t, err)
		require.Equal(t, 3, len(commitInfos))
		require.Equal(t, client.NewProjectCommit(pfs.DefaultProjectName, "C", "master", ACommit.ID), commitInfos[2].Commit)
		commitInfos, err = env.PachClient.WaitCommitSetAll(BCommit.ID)
		require.NoError(t, err)
		require.Equal(t, 3, len(commitInfos))
		require.Equal(t, client.NewProjectCommit(pfs.DefaultProjectName, "C", "master", BCommit.ID), commitInfos[2].Commit)
	})

	suite.Run("WaitCommitSetWithNoDownstreamRepos", func(t *testing.T) {
		t.Parallel()
		ctx := pctx.TestContext(t)
		env := realenv.NewRealEnv(ctx, t, dockertestenv.NewTestDBConfig(t))

		repo := "test"
		require.NoError(t, env.PachClient.CreateProjectRepo(pfs.DefaultProjectName, repo))
		commit, err := env.PachClient.StartProjectCommit(pfs.DefaultProjectName, repo, "master")
		require.NoError(t, err)
		require.NoError(t, finishCommit(env.PachClient, repo, commit.Branch.Name, commit.ID))
		commitInfos, err := env.PachClient.WaitCommitSetAll(commit.ID)
		require.NoError(t, err)
		require.Equal(t, 1, len(commitInfos))
		require.Equal(t, commit, commitInfos[0].Commit)
	})

	suite.Run("WaitOpenCommit", func(t *testing.T) {
		t.Parallel()
		ctx := pctx.TestContext(t)
		env := realenv.NewRealEnv(ctx, t, dockertestenv.NewTestDBConfig(t))

		require.NoError(t, env.PachClient.CreateProjectRepo(pfs.DefaultProjectName, "A"))
		require.NoError(t, env.PachClient.CreateProjectRepo(pfs.DefaultProjectName, "B"))
		require.NoError(t, env.PachClient.CreateProjectBranch(pfs.DefaultProjectName, "B", "master", "", "", []*pfs.Branch{client.NewProjectBranch(pfs.DefaultProjectName, "A", "master")}))
		require.NoError(t, finishCommit(env.PachClient, "B", "master", ""))
		commit, err := env.PachClient.StartProjectCommit(pfs.DefaultProjectName, "A", "master")
		require.NoError(t, err)

		// do the other commits in a goro so we can block for them
		eg, _ := errgroup.WithContext(context.Background())
		eg.Go(func() error {
			time.Sleep(3 * time.Second)
			if err := finishCommit(env.PachClient, "A", "master", ""); err != nil {
				return err
			}
			return finishCommit(env.PachClient, "B", "master", "")
		})

		t.Cleanup(func() {
			require.NoError(t, eg.Wait())
		})

		// Wait for the commit to finish
		commitInfos, err := env.PachClient.WaitCommitSetAll(commit.ID)
		require.NoError(t, err)
		require.Equal(t, 2, len(commitInfos))
		require.Equal(t, commit, commitInfos[0].Commit)
		require.Equal(t, client.NewProjectCommit(pfs.DefaultProjectName, "B", "master", commit.ID), commitInfos[1].Commit)
	})

	suite.Run("WaitUninvolvedBranch", func(t *testing.T) {
		t.Parallel()
		ctx := pctx.TestContext(t)
		env := realenv.NewRealEnv(ctx, t, dockertestenv.NewTestDBConfig(t))

		require.NoError(t, env.PachClient.CreateProjectRepo(pfs.DefaultProjectName, "A"))
		require.NoError(t, env.PachClient.CreateProjectRepo(pfs.DefaultProjectName, "B"))
		require.NoError(t, env.PachClient.CreateProjectBranch(pfs.DefaultProjectName, "B", "master", "", "", nil))
		commit, err := env.PachClient.StartProjectCommit(pfs.DefaultProjectName, "A", "master")
		require.NoError(t, err)

		// Blocking on a commit that doesn't exist does not work
		_, err = env.PachClient.WaitProjectCommit(pfs.DefaultProjectName, "B", "master", commit.ID)
		require.YesError(t, err)
	})

	suite.Run("WaitNonExistentBranch", func(t *testing.T) {
		t.Parallel()
		ctx := pctx.TestContext(t)
		env := realenv.NewRealEnv(ctx, t, dockertestenv.NewTestDBConfig(t))

		require.NoError(t, env.PachClient.CreateProjectRepo(pfs.DefaultProjectName, "A"))
		_, err := env.PachClient.StartProjectCommit(pfs.DefaultProjectName, "A", "master")
		require.NoError(t, err)

		// Blocking on a branch that doesn't exist does not work
		// TODO(acohen4): is this actually the expected behavior?
		// _, err = env.PachClient.WaitProjectCommit(pfs.DefaultProjectName, "A", "foo", commit.ID)
		// require.YesError(t, err)

		_, err = env.PachClient.WaitProjectCommit(pfs.DefaultProjectName, "A", "foo", "")
		require.YesError(t, err)
	})

	suite.Run("EmptyWait", func(t *testing.T) {
		t.Parallel()
<<<<<<< HEAD
		env := realenv.NewRealEnv(t, dockertestenv.NewTestDBConfig(t))
=======
		ctx := pctx.TestContext(t)
		env := realenv.NewRealEnv(ctx, t, dockertestenv.NewTestDBConfig(t))

>>>>>>> 179e8b0d
		_, err := env.PachClient.WaitCommitSetAll("")
		require.YesError(t, err)
	})

	suite.Run("WaitNonExistentCommitSet", func(t *testing.T) {
		t.Parallel()
<<<<<<< HEAD
		env := realenv.NewRealEnv(t, dockertestenv.NewTestDBConfig(t))
=======
		ctx := pctx.TestContext(t)
		env := realenv.NewRealEnv(ctx, t, dockertestenv.NewTestDBConfig(t))

>>>>>>> 179e8b0d
		_, err := env.PachClient.WaitCommitSetAll("fake-commitset")
		require.YesError(t, err)
		require.True(t, pfsserver.IsCommitSetNotFoundErr(err))
	})

	suite.Run("PutFileSplit", func(t *testing.T) {
		// TODO(2.0 optional): Implement put file split.
		t.Skip("Put file split not implemented in V2")
		//	t.Parallel()
		//  env := testpachd.NewRealEnv(t, dockertestenv.NewTestDBConfig(t))
		//
		//	if testing.Short() {
		//		t.Skip("Skipping integration tests in short mode")
		//	}
		//
		//	repo := "test"
		//	require.NoError(t, env.PachClient.CreateProjectRepo(pfs.DefaultProjectName,repo))
		//	commit, err := env.PachClient.StartProjectCommit(pfs.DefaultProjectName,repo, "master")
		//	require.NoError(t, err)
		//	_, err = env.PachClient.PutFileSplit(repo, commit.ID, "none", pfs.Delimiter_NONE, 0, 0, 0, false, strings.NewReader("foo\nbar\nbuz\n"))
		//	require.NoError(t, err)
		//	_, err = env.PachClient.PutFileSplit(repo, commit.ID, "line", pfs.Delimiter_LINE, 0, 0, 0, false, strings.NewReader("foo\nbar\nbuz\n"))
		//	require.NoError(t, err)
		//	_, err = env.PachClient.PutFileSplit(repo, commit.ID, "line", pfs.Delimiter_LINE, 0, 0, 0, false, strings.NewReader("foo\nbar\nbuz\n"))
		//	require.NoError(t, err)
		//	_, err = env.PachClient.PutFileSplit(repo, commit.ID, "line2", pfs.Delimiter_LINE, 2, 0, 0, false, strings.NewReader("foo\nbar\nbuz\nfiz\n"))
		//	require.NoError(t, err)
		//	_, err = env.PachClient.PutFileSplit(repo, commit.ID, "line3", pfs.Delimiter_LINE, 0, 8, 0, false, strings.NewReader("foo\nbar\nbuz\nfiz\n"))
		//	require.NoError(t, err)
		//	_, err = env.PachClient.PutFileSplit(repo, commit.ID, "json", pfs.Delimiter_JSON, 0, 0, 0, false, strings.NewReader("{}{}{}{}{}{}{}{}{}{}"))
		//	require.NoError(t, err)
		//	_, err = env.PachClient.PutFileSplit(repo, commit.ID, "json", pfs.Delimiter_JSON, 0, 0, 0, false, strings.NewReader("{}{}{}{}{}{}{}{}{}{}"))
		//	require.NoError(t, err)
		//	_, err = env.PachClient.PutFileSplit(repo, commit.ID, "json2", pfs.Delimiter_JSON, 2, 0, 0, false, strings.NewReader("{}{}{}{}"))
		//	require.NoError(t, err)
		//	_, err = env.PachClient.PutFileSplit(repo, commit.ID, "json3", pfs.Delimiter_JSON, 0, 4, 0, false, strings.NewReader("{}{}{}{}"))
		//	require.NoError(t, err)
		//
		//	files, err := env.PachClient.ListFileAll(repo, commit.ID, "line2")
		//	require.NoError(t, err)
		//	require.Equal(t, 2, len(files))
		//	for _, fileInfo := range files {
		//		require.Equal(t, uint64(8), fileInfo.SizeBytes)
		//	}
		//
		//	require.NoError(t, finishCommit(env.PachClient, repo, commit.ID))
		//	commit2, err := env.PachClient.StartProjectCommit(pfs.DefaultProjectName,repo, "master")
		//	require.NoError(t, err)
		//	_, err = env.PachClient.PutFileSplit(repo, commit2.ID, "line", pfs.Delimiter_LINE, 0, 0, 0, false, strings.NewReader("foo\nbar\nbuz\n"))
		//	require.NoError(t, err)
		//	_, err = env.PachClient.PutFileSplit(repo, commit2.ID, "json", pfs.Delimiter_JSON, 0, 0, 0, false, strings.NewReader("{}{}{}{}{}{}{}{}{}{}"))
		//	require.NoError(t, err)
		//
		//	files, err = env.PachClient.ListFileAll(repo, commit2.ID, "line")
		//	require.NoError(t, err)
		//	require.Equal(t, 9, len(files))
		//	for _, fileInfo := range files {
		//		require.Equal(t, uint64(4), fileInfo.SizeBytes)
		//	}
		//
		//	require.NoError(t, finishCommit(env.PachClient, repo, commit2.ID))
		//	fileInfo, err := env.PachClient.InspectFile(repo, commit.ID, "none")
		//	require.NoError(t, err)
		//	require.Equal(t, pfs.FileType_FILE, fileInfo.FileType)
		//	files, err = env.PachClient.ListFileAll(repo, commit.ID, "line")
		//	require.NoError(t, err)
		//	require.Equal(t, 6, len(files))
		//	for _, fileInfo := range files {
		//		require.Equal(t, uint64(4), fileInfo.SizeBytes)
		//	}
		//	files, err = env.PachClient.ListFileAll(repo, commit2.ID, "line")
		//	require.NoError(t, err)
		//	require.Equal(t, 9, len(files))
		//	for _, fileInfo := range files {
		//		require.Equal(t, uint64(4), fileInfo.SizeBytes)
		//	}
		//	files, err = env.PachClient.ListFileAll(repo, commit.ID, "line2")
		//	require.NoError(t, err)
		//	require.Equal(t, 2, len(files))
		//	for _, fileInfo := range files {
		//		require.Equal(t, uint64(8), fileInfo.SizeBytes)
		//	}
		//	files, err = env.PachClient.ListFileAll(repo, commit.ID, "line3")
		//	require.NoError(t, err)
		//	require.Equal(t, 2, len(files))
		//	for _, fileInfo := range files {
		//		require.Equal(t, uint64(8), fileInfo.SizeBytes)
		//	}
		//	files, err = env.PachClient.ListFileAll(repo, commit.ID, "json")
		//	require.NoError(t, err)
		//	require.Equal(t, 20, len(files))
		//	for _, fileInfo := range files {
		//		require.Equal(t, uint64(2), fileInfo.SizeBytes)
		//	}
		//	files, err = env.PachClient.ListFileAll(repo, commit2.ID, "json")
		//	require.NoError(t, err)
		//	require.Equal(t, 30, len(files))
		//	for _, fileInfo := range files {
		//		require.Equal(t, uint64(2), fileInfo.SizeBytes)
		//	}
		//	files, err = env.PachClient.ListFileAll(repo, commit.ID, "json2")
		//	require.NoError(t, err)
		//	require.Equal(t, 2, len(files))
		//	for _, fileInfo := range files {
		//		require.Equal(t, uint64(4), fileInfo.SizeBytes)
		//	}
		//	files, err = env.PachClient.ListFileAll(repo, commit.ID, "json3")
		//	require.NoError(t, err)
		//	require.Equal(t, 2, len(files))
		//	for _, fileInfo := range files {
		//		require.Equal(t, uint64(4), fileInfo.SizeBytes)
		//	}
	})

	suite.Run("PutFileSplitBig", func(t *testing.T) {
		// TODO(2.0 optional): Implement put file split.
		t.Skip("Put file split not implemented in V2")
		//	t.Parallel()
		//  env := testpachd.NewRealEnv(t, dockertestenv.NewTestDBConfig(t))
		//
		//	if testing.Short() {
		//		t.Skip("Skipping integration tests in short mode")
		//	}
		//
		//	// create repos
		//	repo := "test"
		//	require.NoError(t, env.PachClient.CreateProjectRepo(pfs.DefaultProjectName,repo))
		//	commit, err := env.PachClient.StartProjectCommit(pfs.DefaultProjectName,repo, "master")
		//	require.NoError(t, err)
		//	w, err := env.PachClient.PutFileSplitWriter(repo, commit.ID, "line", pfs.Delimiter_LINE, 0, 0, 0, false)
		//	require.NoError(t, err)
		//	for i := 0; i < 1000; i++ {
		//		_, err = w.Write([]byte("foo\n"))
		//		require.NoError(t, err)
		//	}
		//	require.NoError(t, w.Close())
		//	require.NoError(t, finishCommit(env.PachClient, repo, commit.ID))
		//	files, err := env.PachClient.ListFileAll(repo, commit.ID, "line")
		//	require.NoError(t, err)
		//	require.Equal(t, 1000, len(files))
		//	for _, fileInfo := range files {
		//		require.Equal(t, uint64(4), fileInfo.SizeBytes)
		//	}
	})

	suite.Run("PutFileSplitCSV", func(t *testing.T) {
		// TODO(2.0 optional): Implement put file split.
		t.Skip("Put file split not implemented in V2")
		//	t.Parallel()
		//  env := testpachd.NewRealEnv(t, dockertestenv.NewTestDBConfig(t))
		//
		//	// create repos
		//	repo := "test"
		//	require.NoError(t, env.PachClient.CreateProjectRepo(pfs.DefaultProjectName,repo))
		//	_, err := env.PachClient.PutFileSplit(repo, "master", "data", pfs.Delimiter_CSV, 0, 0, 0, false,
		//		// Weird, but this is actually two lines ("is\na" is quoted, so one cell)
		//		strings.NewReader("this,is,a,test\n"+
		//			"\"\"\"this\"\"\",\"is\nonly\",\"a,test\"\n"))
		//	require.NoError(t, err)
		//	fileInfos, err := env.PachClient.ListFileAll(repo, "master", "/data")
		//	require.NoError(t, err)
		//	require.Equal(t, 2, len(fileInfos))
		//	var contents bytes.Buffer
		//	env.PachClient.GetFile(repo, "master", "/data/0000000000000000", &contents)
		//	require.Equal(t, "this,is,a,test\n", contents.String())
		//	contents.Reset()
		//	env.PachClient.GetFile(repo, "master", "/data/0000000000000001", &contents)
		//	require.Equal(t, "\"\"\"this\"\"\",\"is\nonly\",\"a,test\"\n", contents.String())
	})

	suite.Run("PutFileSplitSQL", func(t *testing.T) {
		// TODO(2.0 optional): Implement put file split.
		t.Skip("Put file split not implemented in V2")
		//	t.Parallel()
		//  env := testpachd.NewRealEnv(t, dockertestenv.NewTestDBConfig(t))
		//
		//	// create repos
		//	repo := "test"
		//	require.NoError(t, env.PachClient.CreateProjectRepo(pfs.DefaultProjectName,repo))
		//
		//	_, err := env.PachClient.PutFileSplit(repo, "master", "/sql", pfs.Delimiter_SQL, 0, 0, 0,
		//		false, strings.NewReader(tu.TestPGDump))
		//	require.NoError(t, err)
		//	fileInfos, err := env.PachClient.ListFileAll(repo, "master", "/sql")
		//	require.NoError(t, err)
		//	require.Equal(t, 5, len(fileInfos))
		//
		//	// Get one of the SQL records & validate it
		//	var contents bytes.Buffer
		//	env.PachClient.GetFile(repo, "master", "/sql/0000000000000000", &contents)
		//	// Validate that the recieved pgdump file creates the cars table
		//	require.Matches(t, "CREATE TABLE public\\.cars", contents.String())
		//	// Validate the SQL header more generally by passing the output of GetFile
		//	// back through the SQL library & confirm that it parses correctly but only
		//	// has one row
		//	pgReader := sql.NewPGDumpReader(bufio.NewReader(bytes.NewReader(contents.Bytes())))
		//	record, err := pgReader.ReadRow()
		//	require.NoError(t, err)
		//	require.Equal(t, "Tesla\tRoadster\t2008\tliterally a rocket\n", string(record))
		//	_, err = pgReader.ReadRow()
		//	require.YesError(t, err)
		//	require.True(t, errors.Is(err, io.EOF))
		//
		//	// Create a new commit that overwrites all existing data & puts it back with
		//	// --header-records=1
		//	commit, err := env.PachClient.StartProjectCommit(pfs.DefaultProjectName,repo, "master")
		//	require.NoError(t, err)
		//	require.NoError(t, env.PachClient.DeleteFile(repo, commit.ID, "/sql"))
		//	_, err = env.PachClient.PutFileSplit(repo, commit.ID, "/sql", pfs.Delimiter_SQL, 0, 0, 1,
		//		false, strings.NewReader(tu.TestPGDump))
		//	require.NoError(t, err)
		//	require.NoError(t, finishCommit(env.PachClient, repo, commit.ID))
		//	fileInfos, err = env.PachClient.ListFileAll(repo, "master", "/sql")
		//	require.NoError(t, err)
		//	require.Equal(t, 4, len(fileInfos))
		//
		//	// Get one of the SQL records & validate it
		//	contents.Reset()
		//	env.PachClient.GetFile(repo, "master", "/sql/0000000000000003", &contents)
		//	// Validate a that the recieved pgdump file creates the cars table
		//	require.Matches(t, "CREATE TABLE public\\.cars", contents.String())
		//	// Validate the SQL header more generally by passing the output of GetFile
		//	// back through the SQL library & confirm that it parses correctly but only
		//	// has one row
		//	pgReader = sql.NewPGDumpReader(bufio.NewReader(strings.NewReader(contents.String())))
		//	record, err = pgReader.ReadRow()
		//	require.NoError(t, err)
		//	require.Equal(t, "Tesla\tRoadster\t2008\tliterally a rocket\n", string(record))
		//	record, err = pgReader.ReadRow()
		//	require.NoError(t, err)
		//	require.Equal(t, "Toyota\tCorolla\t2005\tgreatest car ever made\n", string(record))
		//	_, err = pgReader.ReadRow()
		//	require.YesError(t, err)
		//	require.True(t, errors.Is(err, io.EOF))
	})

	suite.Run("DiffFile", func(t *testing.T) {
		t.Parallel()
		ctx := pctx.TestContext(t)
		env := realenv.NewRealEnv(ctx, t, dockertestenv.NewTestDBConfig(t))

		repo := "test"
		require.NoError(t, env.PachClient.CreateProjectRepo(pfs.DefaultProjectName, repo))

		// Write foo
		c1, err := env.PachClient.StartProjectCommit(pfs.DefaultProjectName, repo, "master")
		require.NoError(t, err)
		require.NoError(t, env.PachClient.PutFile(c1, "foo", strings.NewReader("foo\n"), client.WithAppendPutFile()))
		checks := func() {
			newFis, oldFis, err := env.PachClient.DiffFileAll(c1, "", nil, "", false)
			require.NoError(t, err)
			require.Equal(t, 0, len(oldFis))
			require.Equal(t, 2, len(newFis))
			require.Equal(t, "/foo", newFis[1].File.Path)
		}
		checks()
		require.NoError(t, finishCommit(env.PachClient, repo, c1.Branch.Name, c1.ID))
		checks()

		// Change the value of foo
		c2, err := env.PachClient.StartProjectCommit(pfs.DefaultProjectName, repo, "master")
		require.NoError(t, err)
		require.NoError(t, env.PachClient.DeleteFile(c2, "/foo"))
		require.NoError(t, env.PachClient.PutFile(c2, "foo", strings.NewReader("not foo\n"), client.WithAppendPutFile()))
		checks = func() {
			newFis, oldFis, err := env.PachClient.DiffFileAll(c2, "", nil, "", false)
			require.NoError(t, err)
			require.Equal(t, 2, len(oldFis))
			require.Equal(t, "/foo", oldFis[1].File.Path)
			require.Equal(t, 2, len(newFis))
			require.Equal(t, "/foo", newFis[1].File.Path)
		}
		checks()
		require.NoError(t, finishCommit(env.PachClient, repo, c2.Branch.Name, c2.ID))
		checks()

		// Write bar
		c3, err := env.PachClient.StartProjectCommit(pfs.DefaultProjectName, repo, "master")
		require.NoError(t, err)
		require.NoError(t, env.PachClient.PutFile(c3, "/bar", strings.NewReader("bar\n"), client.WithAppendPutFile()))
		checks = func() {
			newFis, oldFis, err := env.PachClient.DiffFileAll(c3, "", nil, "", false)
			require.NoError(t, err)
			require.Equal(t, 1, len(oldFis))
			require.Equal(t, 2, len(newFis))
			require.Equal(t, "/bar", newFis[1].File.Path)
		}
		checks()
		require.NoError(t, finishCommit(env.PachClient, repo, c3.Branch.Name, c3.ID))
		checks()

		// Delete bar
		c4, err := env.PachClient.StartProjectCommit(pfs.DefaultProjectName, repo, "master")
		require.NoError(t, err)
		require.NoError(t, env.PachClient.DeleteFile(c4, "/bar"))
		checks = func() {
			newFis, oldFis, err := env.PachClient.DiffFileAll(c4, "", nil, "", false)
			require.NoError(t, err)
			require.Equal(t, 2, len(oldFis))
			require.Equal(t, "/bar", oldFis[1].File.Path)
			require.Equal(t, 1, len(newFis))
		}
		checks()
		require.NoError(t, finishCommit(env.PachClient, repo, c4.Branch.Name, c4.ID))
		checks()

		// Write dir/fizz and dir/buzz
		c5, err := env.PachClient.StartProjectCommit(pfs.DefaultProjectName, repo, "master")
		require.NoError(t, err)
		require.NoError(t, env.PachClient.PutFile(c5, "/dir/fizz", strings.NewReader("fizz\n"), client.WithAppendPutFile()))
		require.NoError(t, env.PachClient.PutFile(c5, "/dir/buzz", strings.NewReader("buzz\n"), client.WithAppendPutFile()))
		checks = func() {
			newFis, oldFis, err := env.PachClient.DiffFileAll(c5, "", nil, "", false)
			require.NoError(t, err)
			require.Equal(t, 1, len(oldFis))
			require.Equal(t, 4, len(newFis))
		}
		checks()
		require.NoError(t, finishCommit(env.PachClient, repo, c5.Branch.Name, c5.ID))
		checks()

		// Modify dir/fizz
		c6, err := env.PachClient.StartProjectCommit(pfs.DefaultProjectName, repo, "master")
		require.NoError(t, err)
		require.NoError(t, env.PachClient.PutFile(c6, "/dir/fizz", strings.NewReader("fizz\n"), client.WithAppendPutFile()))
		checks = func() {
			newFis, oldFis, err := env.PachClient.DiffFileAll(c6, "", nil, "", false)
			require.NoError(t, err)
			require.Equal(t, 3, len(oldFis))
			require.Equal(t, "/dir/fizz", oldFis[2].File.Path)
			require.Equal(t, 3, len(newFis))
			require.Equal(t, "/dir/fizz", newFis[2].File.Path)
		}
		checks()
		require.NoError(t, finishCommit(env.PachClient, repo, c6.Branch.Name, c6.ID))
		checks()
	})

	suite.Run("GlobFile", func(t *testing.T) {
		t.Parallel()
		ctx := pctx.TestContext(t)
		env := realenv.NewRealEnv(ctx, t, dockertestenv.NewTestDBConfig(t))

		if testing.Short() {
			t.Skip("Skipping integration tests in short mode")
		}
		project := tu.UniqueString("prj-")
		require.NoError(t, env.PachClient.CreateProject(project))

		repo := "test"
		require.NoError(t, env.PachClient.CreateProjectRepo(project, repo))
		commit := client.NewProjectCommit(project, repo, "master", "")

		// Write foo
		numFiles := 100
		_, err := env.PachClient.StartProjectCommit(project, repo, "master")
		require.NoError(t, err)

		require.NoError(t, env.PachClient.WithModifyFileClient(commit, func(mf client.ModifyFile) error {
			for i := 0; i < numFiles; i++ {
				require.NoError(t, mf.PutFile(fmt.Sprintf("file%d", i), strings.NewReader("1")))
				require.NoError(t, mf.PutFile(fmt.Sprintf("dir1/file%d", i), strings.NewReader("2")))
				require.NoError(t, mf.PutFile(fmt.Sprintf("dir2/dir3/file%d", i), strings.NewReader("3")))
			}
			return nil
		}))

		checks := func() {
			fileInfos, err := env.PachClient.GlobFileAll(commit, "*")
			require.NoError(t, err)
			require.Equal(t, numFiles+2, len(fileInfos))
			fileInfos, err = env.PachClient.GlobFileAll(commit, "file*")
			require.NoError(t, err)
			require.Equal(t, numFiles, len(fileInfos))
			fileInfos, err = env.PachClient.GlobFileAll(commit, "dir1/*")
			require.NoError(t, err)
			require.Equal(t, numFiles, len(fileInfos))
			fileInfos, err = env.PachClient.GlobFileAll(commit, "dir2/dir3/*")
			require.NoError(t, err)
			require.Equal(t, numFiles, len(fileInfos))
			fileInfos, err = env.PachClient.GlobFileAll(commit, "*/*")
			require.NoError(t, err)
			require.Equal(t, numFiles+1, len(fileInfos))

			var output strings.Builder
			rc, err := env.PachClient.GetFileTAR(commit, "*")
			require.NoError(t, err)
			defer rc.Close()
			require.NoError(t, tarutil.ConcatFileContent(&output, rc))

			require.Equal(t, numFiles*3, len(output.String()))

			output = strings.Builder{}
			rc, err = env.PachClient.GetFileTAR(commit, "dir2/dir3/file1?")
			require.NoError(t, err)
			defer rc.Close()
			require.NoError(t, tarutil.ConcatFileContent(&output, rc))
			require.Equal(t, 10, len(output.String()))

			output = strings.Builder{}
			rc, err = env.PachClient.GetFileTAR(commit, "**file1?")
			require.NoError(t, err)
			defer rc.Close()
			require.NoError(t, tarutil.ConcatFileContent(&output, rc))
			require.Equal(t, 30, len(output.String()))

			output = strings.Builder{}
			rc, err = env.PachClient.GetFileTAR(commit, "**file1")
			require.NoError(t, err)
			defer rc.Close()
			require.NoError(t, tarutil.ConcatFileContent(&output, rc))
			require.True(t, strings.Contains(output.String(), "1"))
			require.True(t, strings.Contains(output.String(), "2"))
			require.True(t, strings.Contains(output.String(), "3"))

			output = strings.Builder{}
			rc, err = env.PachClient.GetFileTAR(commit, "**file1")
			require.NoError(t, err)
			defer rc.Close()
			require.NoError(t, tarutil.ConcatFileContent(&output, rc))
			match, err := regexp.Match("[123]", []byte(output.String()))
			require.NoError(t, err)
			require.True(t, match)

			output = strings.Builder{}
			rc, err = env.PachClient.GetFileTAR(commit, "dir?")
			require.NoError(t, err)
			defer rc.Close()
			require.NoError(t, tarutil.ConcatFileContent(&output, rc))

			output = strings.Builder{}
			rc, err = env.PachClient.GetFileTAR(commit, "")
			require.NoError(t, err)
			defer rc.Close()
			require.NoError(t, tarutil.ConcatFileContent(&output, rc))

			output = strings.Builder{}
			err = env.PachClient.GetFile(commit, "garbage", &output)
			require.YesError(t, err)
		}
		checks()
		require.NoError(t, finishProjectCommit(env.PachClient, project, repo, "master", ""))
		checks()

		_, err = env.PachClient.StartProjectCommit(project, repo, "master")
		require.NoError(t, err)

		err = env.PachClient.DeleteFile(commit, "/")
		require.NoError(t, err)
		checks = func() {
			fileInfos, err := env.PachClient.GlobFileAll(commit, "**")
			require.NoError(t, err)
			require.Equal(t, 0, len(fileInfos))
		}
		checks()
		require.NoError(t, finishProjectCommit(env.PachClient, project, repo, "master", ""))
		checks()
	})

	suite.Run("GlobFile2", func(t *testing.T) {
		t.Parallel()
		ctx := pctx.TestContext(t)
		env := realenv.NewRealEnv(ctx, t, dockertestenv.NewTestDBConfig(t))

		if testing.Short() {
			t.Skip("Skipping integration tests in short mode")
		}

		repo := "test"
		require.NoError(t, env.PachClient.CreateProjectRepo(pfs.DefaultProjectName, repo))
		commit := client.NewProjectCommit(pfs.DefaultProjectName, repo, "master", "")

		_, err := env.PachClient.StartProjectCommit(pfs.DefaultProjectName, repo, "master")
		require.NoError(t, err)
		expectedFileNames := []string{}
		for i := 0; i < 100; i++ {
			filename := fmt.Sprintf("/%d", i)
			require.NoError(t, env.PachClient.PutFile(commit, filename, strings.NewReader(filename)))

			if strings.HasPrefix(filename, "/1") {
				expectedFileNames = append(expectedFileNames, filename)
			}
		}
		require.NoError(t, finishCommit(env.PachClient, repo, "master", ""))

		actualFileNames := []string{}
		require.NoError(t, env.PachClient.GlobFile(commit, "/1*", func(fileInfo *pfs.FileInfo) error {
			actualFileNames = append(actualFileNames, fileInfo.File.Path)
			return nil
		}))

		sort.Strings(expectedFileNames)
		sort.Strings(actualFileNames)
		require.Equal(t, expectedFileNames, actualFileNames)
	})

	suite.Run("GlobFile3", func(t *testing.T) {
		t.Parallel()
		ctx := pctx.TestContext(t)
		env := realenv.NewRealEnv(ctx, t, dockertestenv.NewTestDBConfig(t))

		repo := "test"
		require.NoError(t, env.PachClient.CreateProjectRepo(pfs.DefaultProjectName, repo))
		commit1, err := env.PachClient.StartProjectCommit(pfs.DefaultProjectName, repo, "master")
		require.NoError(t, err)
		require.NoError(t, env.PachClient.PutFile(commit1, "/dir1/file1.1", &bytes.Buffer{}))
		require.NoError(t, env.PachClient.PutFile(commit1, "/dir1/file1.2", &bytes.Buffer{}))
		require.NoError(t, env.PachClient.PutFile(commit1, "/dir2/file2.1", &bytes.Buffer{}))
		require.NoError(t, env.PachClient.PutFile(commit1, "/dir2/file2.2", &bytes.Buffer{}))
		require.NoError(t, finishCommit(env.PachClient, repo, commit1.Branch.Name, commit1.ID))
		globFile := func(pattern string) []string {
			var fis []*pfs.FileInfo
			require.NoError(t, env.PachClient.GlobFile(commit1, pattern, func(fi *pfs.FileInfo) error {
				fis = append(fis, fi)
				return nil
			}))
			return finfosToPaths(fis)
		}
		assert.ElementsMatch(t, []string{"/dir1/file1.2", "/dir2/file2.2"}, globFile("**.2"))
		assert.ElementsMatch(t, []string{"/dir1/file1.1", "/dir1/file1.2"}, globFile("/dir1/*"))
		assert.ElementsMatch(t, []string{"/dir1/", "/dir2/"}, globFile("/*"))
		assert.ElementsMatch(t, []string{"/"}, globFile("/"))
	})

	// GetFileGlobOrder checks that GetFile(glob) streams data back in the
	// right order. GetFile(glob) is supposed to return a stream of data of the
	// form file1 + file2 + .. + fileN, where file1 is the lexicographically lowest
	// file matching 'glob', file2 is the next lowest, etc.
	suite.Run("GetFileTARGlobOrder", func(t *testing.T) {
		t.Parallel()
		ctx := pctx.TestContext(t)
		env := realenv.NewRealEnv(ctx, t, dockertestenv.NewTestDBConfig(t))

		repo := "test"
		require.NoError(t, env.PachClient.CreateProjectRepo(pfs.DefaultProjectName, repo))

		var expected bytes.Buffer
		commit, err := env.PachClient.StartProjectCommit(pfs.DefaultProjectName, repo, "master")
		require.NoError(t, err)
		for i := 0; i < 25; i++ {
			next := fmt.Sprintf("%d,%d,%d,%d\n", 4*i, (4*i)+1, (4*i)+2, (4*i)+3)
			expected.WriteString(next)
			require.NoError(t, env.PachClient.PutFile(commit, fmt.Sprintf("/data/%010d", i), strings.NewReader(next)))
		}
		require.NoError(t, finishCommit(env.PachClient, repo, commit.Branch.Name, commit.ID))

		var output bytes.Buffer
		rc, err := env.PachClient.GetFileTAR(commit, "/data/*")
		require.NoError(t, err)
		defer rc.Close()
		require.NoError(t, tarutil.ConcatFileContent(&output, rc))

		require.Equal(t, expected.String(), output.String())
	})

	suite.Run("PathRange", func(t *testing.T) {
		t.Parallel()
		ctx := pctx.TestContext(t)
		env := realenv.NewRealEnv(ctx, t, dockertestenv.NewTestDBConfig(t))

		repo := "test"
		require.NoError(t, env.PachClient.CreateProjectRepo(pfs.DefaultProjectName, repo))
		masterCommit := client.NewProjectCommit(pfs.DefaultProjectName, repo, "master", "")
		var paths []string
		for i := 0; i < 3; i++ {
			paths = append(paths, fmt.Sprintf("/dir%v/", i))
			for j := 0; j < 3; j++ {
				path := fmt.Sprintf("/dir%v/file%v", i, j)
				require.NoError(t, env.PachClient.PutFile(masterCommit, path, &bytes.Buffer{}))
				paths = append(paths, path)
			}
		}

		type test struct {
			pathRange     *pfs.PathRange
			expectedPaths []string
		}
		var tests []*test
		for i := 1; i < len(paths); i++ {
			for j := 0; j+i < len(paths); j += i {
				tests = append(tests, &test{
					pathRange: &pfs.PathRange{
						Lower: paths[j],
						Upper: paths[j+i],
					},
					expectedPaths: paths[j : j+i],
				})
			}
		}
		for i, test := range tests {
			t.Run(fmt.Sprintf("%d", i), func(t *testing.T) {
				c, err := env.PachClient.PfsAPIClient.GlobFile(ctx, &pfs.GlobFileRequest{
					Commit:    masterCommit,
					Pattern:   "**",
					PathRange: test.pathRange,
				})
				require.NoError(t, err)
				expectedPaths := test.expectedPaths
				require.NoError(t, clientsdk.ForEachFile(c, func(fi *pfs.FileInfo) error {
					require.Equal(t, expectedPaths[0], fi.File.Path)
					expectedPaths = expectedPaths[1:]
					return nil
				}))
				require.Equal(t, 0, len(expectedPaths))
			})
		}
	})

	suite.Run("ApplyWriteOrder", func(t *testing.T) {
		t.Parallel()
		ctx := pctx.TestContext(t)
		env := realenv.NewRealEnv(ctx, t, dockertestenv.NewTestDBConfig(t))

		if testing.Short() {
			t.Skip("Skipping integration tests in short mode")
		}

		repo := "test"
		require.NoError(t, env.PachClient.CreateProjectRepo(pfs.DefaultProjectName, repo))
		commit := client.NewProjectCommit(pfs.DefaultProjectName, repo, "master", "")

		// Test that fails when records are applied in lexicographic order
		// rather than mod revision order.
		_, err := env.PachClient.StartProjectCommit(pfs.DefaultProjectName, repo, "master")
		require.NoError(t, err)
		require.NoError(t, env.PachClient.PutFile(commit, "/file", strings.NewReader("")))
		err = env.PachClient.DeleteFile(commit, "/")
		require.NoError(t, err)
		require.NoError(t, finishCommit(env.PachClient, repo, "master", ""))
		fileInfos, err := env.PachClient.GlobFileAll(commit, "**")
		require.NoError(t, err)
		require.Equal(t, 0, len(fileInfos))
	})

	suite.Run("Overwrite", func(t *testing.T) {
		// TODO(2.0 optional): Implement put file split.
		t.Skip("Put file split not implemented in V2")
		//	t.Parallel()
		//  env := testpachd.NewRealEnv(t, dockertestenv.NewTestDBConfig(t))
		//
		//	if testing.Short() {
		//		t.Skip("Skipping integration tests in short mode")
		//	}
		//
		//	repo := "test"
		//	require.NoError(t, env.PachClient.CreateProjectRepo(pfs.DefaultProjectName,repo))
		//
		//	// Write foo
		//	_, err := env.PachClient.StartProjectCommit(pfs.DefaultProjectName,repo, "master")
		//	require.NoError(t, err)
		//	_, err = env.PachClient.PutFile(repo, "master", "file1", strings.NewReader("foo"))
		//	require.NoError(t, err)
		//	_, err = env.PachClient.PutFileSplit(repo, "master", "file2", pfs.Delimiter_LINE, 0, 0, 0, false, strings.NewReader("foo\nbar\nbuz\n"))
		//	require.NoError(t, err)
		//	_, err = env.PachClient.PutFileSplit(repo, "master", "file3", pfs.Delimiter_LINE, 0, 0, 0, false, strings.NewReader("foo\nbar\nbuz\n"))
		//	require.NoError(t, err)
		//	require.NoError(t, finishCommit(env.PachClient, repo, "master"))
		//	_, err = env.PachClient.StartProjectCommit(pfs.DefaultProjectName,repo, "master")
		//	require.NoError(t, err)
		//	_, err = env.PachClient.PutFile(repo, "master", "file1", strings.NewReader("bar"))
		//	require.NoError(t, err)
		//	require.NoError(t, env.PachClient.PutFile(repo, "master", "file2", strings.NewReader("buzz")))
		//	require.NoError(t, err)
		//	_, err = env.PachClient.PutFileSplit(repo, "master", "file3", pfs.Delimiter_LINE, 0, 0, 0, true, strings.NewReader("0\n1\n2\n"))
		//	require.NoError(t, err)
		//	require.NoError(t, finishCommit(env.PachClient, repo, "master"))
		//	var buffer bytes.Buffer
		//	require.NoError(t, env.PachClient.GetFile(repo, "master", "file1", &buffer))
		//	require.Equal(t, "bar", buffer.String())
		//	buffer.Reset()
		//	require.NoError(t, env.PachClient.GetFile(repo, "master", "file2", &buffer))
		//	require.Equal(t, "buzz", buffer.String())
		//	fileInfos, err := env.PachClient.ListFileAll(repo, "master", "file3")
		//	require.NoError(t, err)
		//	require.Equal(t, 3, len(fileInfos))
		//	for i := 0; i < 3; i++ {
		//		buffer.Reset()
		//		require.NoError(t, env.PachClient.GetFile(repo, "master", fmt.Sprintf("file3/%016x", i), &buffer))
		//		require.Equal(t, fmt.Sprintf("%d\n", i), buffer.String())
		//	}
	})

	suite.Run("CopyFile", func(t *testing.T) {
		t.Parallel()
		ctx := pctx.TestContext(t)
		env := realenv.NewRealEnv(ctx, t, dockertestenv.NewTestDBConfig(t))

		repo := "test"
		require.NoError(t, env.PachClient.CreateProjectRepo(pfs.DefaultProjectName, repo))

		masterCommit, err := env.PachClient.StartProjectCommit(pfs.DefaultProjectName, repo, "master")
		require.NoError(t, err)
		numFiles := 5
		for i := 0; i < numFiles; i++ {
			require.NoError(t, env.PachClient.PutFile(masterCommit, fmt.Sprintf("files/%d", i), strings.NewReader(fmt.Sprintf("foo %d\n", i))))
		}
		require.NoError(t, finishCommit(env.PachClient, repo, masterCommit.Branch.Name, masterCommit.ID))

		for i := 0; i < numFiles; i++ {
			_, err = env.PachClient.InspectFile(masterCommit, fmt.Sprintf("files/%d", i))
			require.NoError(t, err)
		}

		otherCommit, err := env.PachClient.StartProjectCommit(pfs.DefaultProjectName, repo, "other")
		require.NoError(t, err)
		require.NoError(t, env.PachClient.CopyFile(otherCommit, "files", masterCommit, "files", client.WithAppendCopyFile()))
		require.NoError(t, env.PachClient.CopyFile(otherCommit, "file0", masterCommit, "files/0", client.WithAppendCopyFile()))
		require.NoError(t, env.PachClient.CopyFile(otherCommit, "all", masterCommit, "/", client.WithAppendCopyFile()))
		require.NoError(t, finishCommit(env.PachClient, repo, otherCommit.Branch.Name, otherCommit.ID))

		for i := 0; i < numFiles; i++ {
			_, err = env.PachClient.InspectFile(otherCommit, fmt.Sprintf("files/%d", i))
			require.NoError(t, err)
		}
		for i := 0; i < numFiles; i++ {
			_, err = env.PachClient.InspectFile(otherCommit, fmt.Sprintf("all/files/%d", i))
			require.NoError(t, err)
		}
		_, err = env.PachClient.InspectFile(otherCommit, "files/0")
		require.NoError(t, err)
	})

	suite.Run("PropagateBranch", func(t *testing.T) {
		t.Parallel()
		ctx := pctx.TestContext(t)
		env := realenv.NewRealEnv(ctx, t, dockertestenv.NewTestDBConfig(t))

		repo1 := "test1"
		require.NoError(t, env.PachClient.CreateProjectRepo(pfs.DefaultProjectName, repo1))
		repo2 := "test2"
		require.NoError(t, env.PachClient.CreateProjectRepo(pfs.DefaultProjectName, repo2))
		require.NoError(t, env.PachClient.CreateProjectBranch(pfs.DefaultProjectName, repo2, "master", "", "", []*pfs.Branch{client.NewProjectBranch(pfs.DefaultProjectName, repo1, "master")}))
		commit, err := env.PachClient.StartProjectCommit(pfs.DefaultProjectName, repo1, "master")
		require.NoError(t, err)
		require.NoError(t, finishCommit(env.PachClient, repo1, commit.Branch.Name, commit.ID))
		commits, err := env.PachClient.ListCommitByRepo(client.NewProjectRepo(pfs.DefaultProjectName, repo2))
		require.NoError(t, err)
		require.Equal(t, 2, len(commits))
	})

	// BackfillBranch implements the following DAG:
	//
	// A ──▶ C
	//  ╲   ◀
	//   ╲ ╱
	//    ╳
	//   ╱ ╲
	// 	╱   ◀
	// B ──▶ D
	suite.Run("BackfillBranch", func(t *testing.T) {
		t.Parallel()
		ctx := pctx.TestContext(t)
		env := realenv.NewRealEnv(ctx, t, dockertestenv.NewTestDBConfig(t))

		require.NoError(t, env.PachClient.CreateProjectRepo(pfs.DefaultProjectName, "A"))
		require.NoError(t, env.PachClient.CreateProjectRepo(pfs.DefaultProjectName, "B"))
		require.NoError(t, env.PachClient.CreateProjectRepo(pfs.DefaultProjectName, "C"))
		require.NoError(t, env.PachClient.CreateProjectRepo(pfs.DefaultProjectName, "D"))
		require.NoError(t, env.PachClient.CreateProjectBranch(pfs.DefaultProjectName, "C", "master", "", "", []*pfs.Branch{client.NewProjectBranch(pfs.DefaultProjectName, "A", "master"), client.NewProjectBranch(pfs.DefaultProjectName, "B", "master")}))
		require.NoError(t, finishCommit(env.PachClient, "C", "master", ""))
		_, err := env.PachClient.StartProjectCommit(pfs.DefaultProjectName, "A", "master")
		require.NoError(t, err)
		require.NoError(t, finishCommit(env.PachClient, "A", "master", ""))
		require.NoError(t, finishCommit(env.PachClient, "C", "master", ""))
		_, err = env.PachClient.StartProjectCommit(pfs.DefaultProjectName, "B", "master")
		require.NoError(t, err)
		require.NoError(t, finishCommit(env.PachClient, "B", "master", ""))
		require.NoError(t, finishCommit(env.PachClient, "C", "master", ""))
		commits, err := env.PachClient.ListCommitByRepo(client.NewProjectRepo(pfs.DefaultProjectName, "C"))
		require.NoError(t, err)
		require.Equal(t, 3, len(commits))

		// Create a branch in D, it should receive a single commit for the heads of `A` and `B`.
		require.NoError(t, env.PachClient.CreateProjectBranch(pfs.DefaultProjectName, "D", "master", "", "", []*pfs.Branch{client.NewProjectBranch(pfs.DefaultProjectName, "A", "master"), client.NewProjectBranch(pfs.DefaultProjectName, "B", "master")}))
		commits, err = env.PachClient.ListCommitByRepo(client.NewProjectRepo(pfs.DefaultProjectName, "D"))
		require.NoError(t, err)
		require.Equal(t, 1, len(commits))
	})

	// UpdateBranch tests the following DAG:
	//
	// A ─▶ B ─▶ C
	//
	// Then updates it to:
	//
	// A ─▶ B ─▶ C
	//      ▲
	// D ───╯
	//
	suite.Run("UpdateBranch", func(t *testing.T) {
		t.Parallel()
		ctx := pctx.TestContext(t)
		env := realenv.NewRealEnv(ctx, t, dockertestenv.NewTestDBConfig(t))

		require.NoError(t, env.PachClient.CreateProjectRepo(pfs.DefaultProjectName, "A"))
		require.NoError(t, env.PachClient.CreateProjectRepo(pfs.DefaultProjectName, "B"))
		require.NoError(t, env.PachClient.CreateProjectRepo(pfs.DefaultProjectName, "C"))
		require.NoError(t, env.PachClient.CreateProjectRepo(pfs.DefaultProjectName, "D"))
		require.NoError(t, env.PachClient.CreateProjectBranch(pfs.DefaultProjectName, "B", "master", "", "", []*pfs.Branch{client.NewProjectBranch(pfs.DefaultProjectName, "A", "master")}))
		require.NoError(t, finishCommit(env.PachClient, "B", "master", ""))
		require.NoError(t, env.PachClient.CreateProjectBranch(pfs.DefaultProjectName, "C", "master", "", "", []*pfs.Branch{client.NewProjectBranch(pfs.DefaultProjectName, "B", "master")}))
		require.NoError(t, finishCommit(env.PachClient, "C", "master", ""))

		_, err := env.PachClient.StartProjectCommit(pfs.DefaultProjectName, "A", "master")
		require.NoError(t, err)
		require.NoError(t, finishCommit(env.PachClient, "A", "master", ""))
		require.NoError(t, finishCommit(env.PachClient, "B", "master", ""))
		require.NoError(t, finishCommit(env.PachClient, "C", "master", ""))

		_, err = env.PachClient.StartProjectCommit(pfs.DefaultProjectName, "D", "master")
		require.NoError(t, err)
		require.NoError(t, finishCommit(env.PachClient, "D", "master", ""))

		require.NoError(t, env.PachClient.CreateProjectBranch(pfs.DefaultProjectName, "B", "master", "", "", []*pfs.Branch{client.NewProjectBranch(pfs.DefaultProjectName, "A", "master"), client.NewProjectBranch(pfs.DefaultProjectName, "D", "master")}))
		require.NoError(t, finishCommit(env.PachClient, "B", "master", ""))
		require.NoError(t, finishCommit(env.PachClient, "C", "master", ""))
		cCommitInfo, err := env.PachClient.InspectProjectCommit(pfs.DefaultProjectName, "C", "master", "")
		require.NoError(t, err)

		commitInfos, err := env.PachClient.InspectCommitSet(cCommitInfo.Commit.ID)
		require.NoError(t, err)
		require.Equal(t, 4, len(commitInfos))
	})

	suite.Run("BranchProvenance", func(t *testing.T) {
		t.Parallel()

		tests := [][]struct {
			name       string
			directProv []string
			err        bool
			expectProv map[string][]string
			expectSubv map[string][]string
		}{{
			{name: "A"},
			{name: "B", directProv: []string{"A"}},
			{name: "C", directProv: []string{"B"}},
			{name: "D", directProv: []string{"C", "A"},
				expectProv: map[string][]string{"A": nil, "B": {"A"}, "C": {"B", "A"}, "D": {"A", "B", "C"}},
				expectSubv: map[string][]string{"A": {"B", "C", "D"}, "B": {"C", "D"}, "C": {"D"}, "D": {}}},
			// A ─▶ B ─▶ C ─▶ D
			// ╰─────────────⬏
			{name: "B",
				expectProv: map[string][]string{"A": {}, "B": {}, "C": {"B"}, "D": {"A", "B", "C"}},
				expectSubv: map[string][]string{"A": {"D"}, "B": {"C", "D"}, "C": {"D"}, "D": {}}},
			// A    B ─▶ C ─▶ D
			// ╰─────────────⬏
		}, {
			{name: "A"},
			{name: "B", directProv: []string{"A"}},
			{name: "C", directProv: []string{"A", "B"}},
			{name: "D", directProv: []string{"C"},
				expectProv: map[string][]string{"A": {}, "B": {"A"}, "C": {"A", "B"}, "D": {"A", "B", "C"}},
				expectSubv: map[string][]string{"A": {"B", "C", "D"}, "B": {"C", "D"}, "C": {"D"}, "D": {}}},
			// A ─▶ B ─▶ C ─▶ D
			// ╰────────⬏
			{name: "C", directProv: []string{"B"},
				expectProv: map[string][]string{"A": {}, "B": {"A"}, "C": {"A", "B"}, "D": {"A", "B", "C"}},
				expectSubv: map[string][]string{"A": {"B", "C", "D"}, "B": {"C", "D"}, "C": {"D"}, "D": {}}},
			// A ─▶ B ─▶ C ─▶ D
		}, {
			{name: "A"},
			{name: "B"},
			{name: "C", directProv: []string{"A", "B"}},
			{name: "D", directProv: []string{"C"}},
			{name: "E", directProv: []string{"A", "D"},
				expectProv: map[string][]string{"A": {}, "B": {}, "C": {"A", "B"}, "D": {"A", "B", "C"}, "E": {"A", "B", "C", "D"}},
				expectSubv: map[string][]string{"A": {"C", "D", "E"}, "B": {"C", "D", "E"}, "C": {"D", "E"}, "D": {"E"}, "E": {}}},
			// A    B ─▶ C ─▶ D ─▶ E
			// ├────────⬏          ▲
			// ╰───────────────────╯
			{name: "C", directProv: []string{"B"},
				expectProv: map[string][]string{"A": {}, "B": {}, "C": {"B"}, "D": {"B", "C"}, "E": {"A", "B", "C", "D"}},
				expectSubv: map[string][]string{"A": {"E"}, "B": {"C", "D", "E"}, "C": {"D", "E"}, "D": {"E"}, "E": {}}},
			// A    B ─▶ C ─▶ D ─▶ E
			// ╰──────────────────⬏
		},
		// {
		// 	{name: "A", directProv: []string{"A"}, err: true},
		// 	{name: "A"},
		// 	{name: "A", directProv: []string{"A"}, err: true},
		// 	{name: "B", directProv: []string{"A"}},
		// 	{name: "A", directProv: []string{"B"}, err: true},
		// },
		}
		for i, test := range tests {
			t.Run(fmt.Sprintf("%d", i), func(t *testing.T) {
				t.Parallel()
				ctx := pctx.TestContext(t)
				env := realenv.NewRealEnv(ctx, t, dockertestenv.NewTestDBConfig(t))

				for _, repo := range []string{"A", "B", "C", "D", "E"} {
					require.NoError(t, env.PachClient.CreateProjectRepo(pfs.DefaultProjectName, repo))
				}
				for iStep, step := range test {
					var provenance []*pfs.Branch
					for _, repo := range step.directProv {
						provenance = append(provenance, client.NewProjectBranch(pfs.DefaultProjectName, repo, "master"))
					}
					err := env.PachClient.CreateProjectBranch(pfs.DefaultProjectName, step.name, "master", "", "", provenance)
					if step.err {
						require.YesError(t, err, "%d> CreateBranch(\"%s\", %v)", iStep, step.name, step.directProv)
					} else {
						require.NoError(t, err, "%d> CreateBranch(\"%s\", %v)", iStep, step.name, step.directProv)
					}
					require.NoError(t, env.PachClient.FsckFastExit())
					for repo, expectedProv := range step.expectProv {
						bi, err := env.PachClient.InspectProjectBranch(pfs.DefaultProjectName, repo, "master")
						require.NoError(t, err)
						sort.Strings(expectedProv)
						require.Equal(t, len(expectedProv), len(bi.Provenance))
						for _, b := range bi.Provenance {
							i := sort.SearchStrings(expectedProv, b.Repo.Name)
							if i >= len(expectedProv) || expectedProv[i] != b.Repo.Name {
								t.Fatalf("provenance for %s contains: %s, but should only contain: %v", repo, b.Repo.Name, expectedProv)
							}
						}
					}
					for repo, expectedSubv := range step.expectSubv {
						bi, err := env.PachClient.InspectProjectBranch(pfs.DefaultProjectName, repo, "master")
						require.NoError(t, err)
						sort.Strings(expectedSubv)
						require.Equal(t, len(expectedSubv), len(bi.Subvenance))
						for _, b := range bi.Subvenance {
							i := sort.SearchStrings(expectedSubv, b.Repo.Name)
							if i >= len(expectedSubv) || expectedSubv[i] != b.Repo.Name {
								t.Fatalf("subvenance for %s contains: %s, but should only contain: %v", repo, b.Repo.Name, expectedSubv)
							}
						}
					}
				}
			})
		}

		// t.Run("1", func(t *testing.T) {
		// 	require.NoError(t, env.PachClient.CreateProjectRepo(pfs.DefaultProjectName,"A"))
		// 	require.NoError(t, env.PachClient.CreateProjectRepo(pfs.DefaultProjectName,"B"))
		// 	require.NoError(t, env.PachClient.CreateProjectRepo(pfs.DefaultProjectName,"C"))
		// 	require.NoError(t, env.PachClient.CreateProjectRepo(pfs.DefaultProjectName,"D"))

		// 	require.NoError(t, env.PachClient.CreateProjectBranch(pfs.DefaultProjectName,"B", "master", "", []*pfs.Branch{client.NewProjectBranch(pfs.DefaultProjectName,"A", "master")}))
		// 	require.NoError(t, env.PachClient.CreateProjectBranch(pfs.DefaultProjectName,"C", "master", "", []*pfs.Branch{client.NewProjectBranch(pfs.DefaultProjectName,"B", "master")}))
		// 	require.NoError(t, env.PachClient.CreateProjectBranch(pfs.DefaultProjectName,"D", "master", "", []*pfs.Branch{client.NewProjectBranch(pfs.DefaultProjectName,"C", "master"), client.NewProjectBranch(pfs.DefaultProjectName,"A", "master")}))

		// 	aMaster, err := env.PachClient.InspectProjectBranch(pfs.DefaultProjectName,"A", "master")
		// 	require.NoError(t, err)
		// 	require.Equal(t, 3, len(aMaster.Subvenance))

		// 	cMaster, err := env.PachClient.InspectProjectBranch(pfs.DefaultProjectName,"C", "master")
		// 	require.NoError(t, err)
		// 	require.Equal(t, 2, len(cMaster.Provenance))

		// 	dMaster, err := env.PachClient.InspectProjectBranch(pfs.DefaultProjectName,"D", "master")
		// 	require.NoError(t, err)
		// 	require.Equal(t, 3, len(dMaster.Provenance))

		// 	require.NoError(t, env.PachClient.CreateProjectBranch(pfs.DefaultProjectName,"B", "master", "", nil))

		// 	aMaster, err = env.PachClient.InspectProjectBranch(pfs.DefaultProjectName,"A", "master")
		// 	require.NoError(t, err)
		// 	require.Equal(t, 1, len(aMaster.Subvenance))

		// 	cMaster, err = env.PachClient.InspectProjectBranch(pfs.DefaultProjectName,"C", "master")
		// 	require.NoError(t, err)
		// 	require.Equal(t, 1, len(cMaster.Provenance))

		// 	dMaster, err = env.PachClient.InspectProjectBranch(pfs.DefaultProjectName,"D", "master")
		// 	require.NoError(t, err)
		// 	require.Equal(t, 3, len(dMaster.Provenance))
		// })
		// t.Run("2", func(t *testing.T) {
		// 	require.NoError(t, env.PachClient.CreateProjectRepo(pfs.DefaultProjectName,"A"))
		// 	require.NoError(t, env.PachClient.CreateProjectRepo(pfs.DefaultProjectName,"B"))
		// 	require.NoError(t, env.PachClient.CreateProjectRepo(pfs.DefaultProjectName,"C"))
		// 	require.NoError(t, env.PachClient.CreateProjectRepo(pfs.DefaultProjectName,"D"))

		// 	require.NoError(t, env.PachClient.CreateProjectBranch(pfs.DefaultProjectName,"B", "master", "", []*pfs.Branch{client.NewProjectBranch(pfs.DefaultProjectName,"A", "master")}))
		// 	require.NoError(t, env.PachClient.CreateProjectBranch(pfs.DefaultProjectName,"C", "master", "", []*pfs.Branch{client.NewProjectBranch(pfs.DefaultProjectName,"B", "master"), client.NewProjectBranch(pfs.DefaultProjectName,"A", "master")}))
		// 	require.NoError(t, env.PachClient.CreateProjectBranch(pfs.DefaultProjectName,"D", "master", "", []*pfs.Branch{client.NewProjectBranch(pfs.DefaultProjectName,"C", "master")}))
		// })
	})

	suite.Run("ChildCommits", func(t *testing.T) {
		t.Parallel()
		ctx := pctx.TestContext(t)
		env := realenv.NewRealEnv(ctx, t, dockertestenv.NewTestDBConfig(t))

		require.NoError(t, env.PachClient.CreateProjectRepo(pfs.DefaultProjectName, "A"))
		require.NoError(t, env.PachClient.CreateProjectBranch(pfs.DefaultProjectName, "A", "master", "", "", nil))
		aRepo := client.NewProjectRepo(pfs.DefaultProjectName, "A")

		// Small helper function wrapping env.PachClient.InspectCommit, because it's called a lot
		inspect := func(repo, branch, commit string) *pfs.CommitInfo {
			commitInfo, err := env.PachClient.InspectProjectCommit(pfs.DefaultProjectName, repo, branch, commit)
			require.NoError(t, err)
			return commitInfo
		}

		commit1, err := env.PachClient.StartProjectCommit(pfs.DefaultProjectName, "A", "master")
		require.NoError(t, err)
		commits, err := env.PachClient.ListCommit(aRepo, aRepo.NewCommit("master", ""), nil, 0)
		require.NoError(t, err)
		t.Logf("%v", commits)
		require.NoError(t, finishCommit(env.PachClient, "A", "master", ""))

		commit2, err := env.PachClient.StartProjectCommit(pfs.DefaultProjectName, "A", "master")
		require.NoError(t, err)

		// Inspect commit 1 and 2
		commit1Info, commit2Info := inspect("A", commit1.Branch.Name, commit1.ID), inspect("A", commit2.Branch.Name, commit2.ID)
		require.Equal(t, commit1.ID, commit2Info.ParentCommit.ID)
		require.ImagesEqual(t, []*pfs.Commit{commit2}, commit1Info.ChildCommits, CommitToID)

		// Delete commit 2 and make sure it's removed from commit1.ChildCommits
		require.NoError(t, env.PachClient.DropCommitSet(commit2.ID))
		commit1Info = inspect("A", commit1.Branch.Name, commit1.ID)
		require.ElementsEqualUnderFn(t, nil, commit1Info.ChildCommits, CommitToID)

		// Re-create commit2, and create a third commit also extending from commit1.
		// Make sure both appear in commit1.children
		commit2, err = env.PachClient.StartProjectCommit(pfs.DefaultProjectName, "A", "master")
		require.NoError(t, err)
		require.NoError(t, finishCommit(env.PachClient, "A", commit2.Branch.Name, commit2.ID))
		commit3, err := env.PachClient.PfsAPIClient.StartCommit(env.PachClient.Ctx(), &pfs.StartCommitRequest{
			Branch: client.NewProjectBranch(pfs.DefaultProjectName, "A", "foo"),
			Parent: commit1,
		})
		require.NoError(t, err)
		commit1Info = inspect("A", commit1.Branch.Name, commit1.ID)
		require.ImagesEqual(t, []*pfs.Commit{commit2, commit3}, commit1Info.ChildCommits, CommitToID)

		// Delete commit3 and make sure commit1 has the right children
		require.NoError(t, env.PachClient.DropCommitSet(commit3.ID))
		commit1Info = inspect("A", commit1.Branch.Name, commit1.ID)
		require.ImagesEqual(t, []*pfs.Commit{commit2}, commit1Info.ChildCommits, CommitToID)

		// Create a downstream branch in a different repo, then commit to "A" and
		// make sure the new HEAD commit is in the parent's children (i.e. test
		// propagateBranches)
		require.NoError(t, env.PachClient.CreateProjectRepo(pfs.DefaultProjectName, "B"))
		require.NoError(t, env.PachClient.CreateProjectBranch(pfs.DefaultProjectName, "B", "master", "", "", []*pfs.Branch{
			client.NewProjectBranch(pfs.DefaultProjectName, "A", "master"),
		}))
		bCommit1 := inspect("B", "master", "")
		commit3, err = env.PachClient.StartProjectCommit(pfs.DefaultProjectName, "A", "master")
		require.NoError(t, err)
		require.NoError(t, finishCommit(env.PachClient, "A", commit3.Branch.Name, commit3.ID))
		// Re-inspect bCommit1, which has been updated by StartCommit
		bCommit1, bCommit2 := inspect("B", bCommit1.Commit.Branch.Name, bCommit1.Commit.ID), inspect("B", "master", "")
		require.Equal(t, bCommit1.Commit.ID, bCommit2.ParentCommit.ID)
		require.ImagesEqual(t, []*pfs.Commit{bCommit2.Commit}, bCommit1.ChildCommits, CommitToID)

		// create a new branch in a different repo, then update it so that two commits
		// are generated. Make sure the second commit is in the parent's children
		require.NoError(t, env.PachClient.CreateProjectRepo(pfs.DefaultProjectName, "C"))
		require.NoError(t, env.PachClient.CreateProjectBranch(pfs.DefaultProjectName, "C", "master", "", "", []*pfs.Branch{
			client.NewProjectBranch(pfs.DefaultProjectName, "A", "master"),
		}))
		cCommit1 := inspect("C", "master", "") // Get new commit's ID
		require.NoError(t, env.PachClient.CreateProjectBranch(pfs.DefaultProjectName, "C", "master", "", "", []*pfs.Branch{
			client.NewProjectBranch(pfs.DefaultProjectName, "A", "master"),
			client.NewProjectBranch(pfs.DefaultProjectName, "B", "master"),
		}))
		// Re-inspect cCommit1, which has been updated by CreateBranch
		cCommit1, cCommit2 := inspect("C", cCommit1.Commit.Branch.Name, cCommit1.Commit.ID), inspect("C", "master", "")
		require.Equal(t, cCommit1.Commit.ID, cCommit2.ParentCommit.ID)
		require.ImagesEqual(t, []*pfs.Commit{cCommit2.Commit}, cCommit1.ChildCommits, CommitToID)
	})

	suite.Run("StartCommitFork", func(t *testing.T) {
		t.Parallel()
		ctx := pctx.TestContext(t)
		env := realenv.NewRealEnv(ctx, t, dockertestenv.NewTestDBConfig(t))

		require.NoError(t, env.PachClient.CreateProjectRepo(pfs.DefaultProjectName, "A"))
		commit, err := env.PachClient.StartProjectCommit(pfs.DefaultProjectName, "A", "master")
		require.NoError(t, err)
		require.NoError(t, finishCommit(env.PachClient, "A", commit.Branch.Name, commit.ID))
		commit2, err := env.PachClient.PfsAPIClient.StartCommit(env.PachClient.Ctx(), &pfs.StartCommitRequest{
			Branch: client.NewProjectBranch(pfs.DefaultProjectName, "A", "master2"),
			Parent: client.NewProjectCommit(pfs.DefaultProjectName, "A", "master", ""),
		})
		require.NoError(t, err)
		require.NoError(t, finishCommit(env.PachClient, "A", commit2.Branch.Name, commit2.ID))

		aRepo := client.NewProjectRepo(pfs.DefaultProjectName, "A")
		commitInfos, err := env.PachClient.ListCommit(aRepo, nil, nil, 0)
		require.NoError(t, err)
		commits := []*pfs.Commit{}
		for _, ci := range commitInfos {
			commits = append(commits, ci.Commit)
		}
		require.ImagesEqual(t, []*pfs.Commit{commit, commit2}, commits, CommitToID)
	})

	// UpdateBranchNewOutputCommit tests the following corner case:
	// A ──▶ C
	// B
	//
	// Becomes:
	//
	// A  ╭▶ C
	// B ─╯
	//
	// C should create a new output commit to process its unprocessed inputs in B
	suite.Run("UpdateBranchNewOutputCommit", func(t *testing.T) {
		t.Parallel()
		ctx := pctx.TestContext(t)
		env := realenv.NewRealEnv(ctx, t, dockertestenv.NewTestDBConfig(t))

		require.NoError(t, env.PachClient.CreateProjectRepo(pfs.DefaultProjectName, "A"))
		require.NoError(t, env.PachClient.CreateProjectRepo(pfs.DefaultProjectName, "B"))
		require.NoError(t, env.PachClient.CreateProjectRepo(pfs.DefaultProjectName, "C"))
		require.NoError(t, env.PachClient.CreateProjectBranch(pfs.DefaultProjectName, "A", "master", "", "", nil))
		require.NoError(t, env.PachClient.CreateProjectBranch(pfs.DefaultProjectName, "B", "master", "", "", nil))
		require.NoError(t, env.PachClient.CreateProjectBranch(pfs.DefaultProjectName, "C", "master", "", "",
			[]*pfs.Branch{client.NewProjectBranch(pfs.DefaultProjectName, "A", "master")}))
		// Create commits in A and B
		commit, err := env.PachClient.StartProjectCommit(pfs.DefaultProjectName, "A", "master")
		require.NoError(t, err)
		require.NoError(t, finishCommit(env.PachClient, "A", commit.Branch.Name, commit.ID))
		commit, err = env.PachClient.StartProjectCommit(pfs.DefaultProjectName, "B", "master")
		require.NoError(t, err)
		require.NoError(t, finishCommit(env.PachClient, "B", commit.Branch.Name, commit.ID))
		// Check for first output commit in C (plus the old empty head commit)
		cRepo := client.NewProjectRepo(pfs.DefaultProjectName, "C")
		commits, err := env.PachClient.ListCommit(cRepo, cRepo.NewCommit("master", ""), nil, 0)
		require.NoError(t, err)
		require.Equal(t, 2, len(commits))
		// Update the provenance of C/master and make sure it creates a new commit
		require.NoError(t, env.PachClient.CreateProjectBranch(pfs.DefaultProjectName, "C", "master", "", "",
			[]*pfs.Branch{client.NewProjectBranch(pfs.DefaultProjectName, "B", "master")}))
		commits, err = env.PachClient.ListCommit(cRepo, cRepo.NewCommit("master", ""), nil, 0)
		require.NoError(t, err)
		require.Equal(t, 3, len(commits))
	})

	// SquashCommitSetMultipleChildrenSingleCommit tests that when you have the
	// following commit graph in a repo:
	// c   d
	//  ↘ ↙
	//   b
	//   ↓
	//   a
	//
	// and you delete commit 'b', what you end up with is:
	//
	// c   d
	//  ↘ ↙
	//   a
	suite.Run("SquashCommitSetMultipleChildrenSingleCommit", func(t *testing.T) {
		t.Parallel()
		ctx := pctx.TestContext(t)
		env := realenv.NewRealEnv(ctx, t, dockertestenv.NewTestDBConfig(t))

		require.NoError(t, env.PachClient.CreateProjectRepo(pfs.DefaultProjectName, "repo"))
		require.NoError(t, env.PachClient.CreateProjectBranch(pfs.DefaultProjectName, "repo", "master", "", "", nil))

		// Create commits 'a' and 'b'
		a, err := env.PachClient.StartProjectCommit(pfs.DefaultProjectName, "repo", "master")
		require.NoError(t, err)
		require.NoError(t, finishCommit(env.PachClient, "repo", a.Branch.Name, a.ID))
		b, err := env.PachClient.StartProjectCommit(pfs.DefaultProjectName, "repo", "master")
		require.NoError(t, err)
		require.NoError(t, finishCommit(env.PachClient, "repo", b.Branch.Name, b.ID))

		// Create 'd' by aliasing 'b' into another branch (force a new CommitSet rather than extending 'b')
		_, err = env.PachClient.PfsAPIClient.CreateBranch(env.PachClient.Ctx(), &pfs.CreateBranchRequest{
			Branch:       client.NewProjectBranch(pfs.DefaultProjectName, "repo", "master2"),
			Head:         client.NewProjectCommit(pfs.DefaultProjectName, "repo", "master", ""),
			NewCommitSet: true,
		})
		require.NoError(t, err)
		d, err := env.PachClient.StartProjectCommit(pfs.DefaultProjectName, "repo", "master2")
		require.NoError(t, err)
		require.NoError(t, finishCommit(env.PachClient, "repo", d.Branch.Name, d.ID))

		// Create 'c'
		c, err := env.PachClient.StartProjectCommit(pfs.DefaultProjectName, "repo", "master")
		require.NoError(t, err)
		require.NoError(t, finishCommit(env.PachClient, "repo", c.Branch.Name, c.ID))

		// Collect info re: a, b, c, and d, and make sure that the parent/child
		// relationships are all correct
		aInfo, err := env.PachClient.InspectProjectCommit(pfs.DefaultProjectName, "repo", a.Branch.Name, a.ID)
		require.NoError(t, err)
		bInfo, err := env.PachClient.InspectProjectCommit(pfs.DefaultProjectName, "repo", b.Branch.Name, b.ID)
		require.NoError(t, err)
		cInfo, err := env.PachClient.InspectProjectCommit(pfs.DefaultProjectName, "repo", c.Branch.Name, c.ID)
		require.NoError(t, err)
		dInfo, err := env.PachClient.InspectProjectCommit(pfs.DefaultProjectName, "repo", "master2", "")
		require.NoError(t, err)

		require.NotNil(t, aInfo.ParentCommit) // this should be the empty default head
		require.ImagesEqual(t, []*pfs.Commit{b}, aInfo.ChildCommits, CommitToID)

		require.Equal(t, a.ID, bInfo.ParentCommit.ID)
		require.ImagesEqual(t, []*pfs.Commit{c, d}, bInfo.ChildCommits, CommitToID)

		require.Equal(t, b.ID, cInfo.ParentCommit.ID)
		require.Equal(t, 0, len(cInfo.ChildCommits))

		require.Equal(t, b.ID, dInfo.ParentCommit.ID)
		require.Equal(t, 0, len(dInfo.ChildCommits))

		// Delete commit 'b'
		require.NoError(t, env.PachClient.SquashCommitSet(b.ID))

		// Collect info re: a, c, and d, and make sure that the parent/child
		// relationships are still correct
		aInfo, err = env.PachClient.InspectProjectCommit(pfs.DefaultProjectName, "repo", a.Branch.Name, a.ID)
		require.NoError(t, err)
		cInfo, err = env.PachClient.InspectProjectCommit(pfs.DefaultProjectName, "repo", c.Branch.Name, c.ID)
		require.NoError(t, err)
		dInfo, err = env.PachClient.InspectProjectCommit(pfs.DefaultProjectName, "repo", d.Branch.Name, d.ID)
		require.NoError(t, err)

		require.NotNil(t, aInfo.ParentCommit)
		require.ImagesEqual(t, []*pfs.Commit{c, d}, aInfo.ChildCommits, CommitToID)

		require.Equal(t, a.ID, cInfo.ParentCommit.ID)
		require.Equal(t, 0, len(cInfo.ChildCommits))

		require.Equal(t, a.ID, dInfo.ParentCommit.ID)
		require.Equal(t, 0, len(dInfo.ChildCommits))
	})

	// Tests that when you have the following commit graph in a *downstream* repo:
	//
	//    ↙f
	//   c
	//   ↓↙e
	//   b
	//   ↓↙d
	//   a
	//
	// and you delete commits 'b', what you end up with
	// is:
	//     f
	//     ↓
	// d e c
	//  ↘↓↙
	//   a
	// This makes sure that multiple live children are re-pointed at a live parent
	// if appropriate
	suite.Run("SquashCommitSetMultiLevelChildrenSimple", func(t *testing.T) {
		t.Parallel()
<<<<<<< HEAD
		env := realenv.NewRealEnv(t, dockertestenv.NewTestDBConfig(t))
		// Create main repo (will have the commit graphs above)
		require.NoError(t, env.PachClient.CreateProjectRepo(pfs.DefaultProjectName, "repo"))
		repoProto := client.NewProjectRepo(pfs.DefaultProjectName, "repo")
		_, err := env.PachClient.PfsAPIClient.StartCommit(env.PachClient.Ctx(), &pfs.StartCommitRequest{
			Branch: client.NewProjectBranch(pfs.DefaultProjectName, "repo", "master"),
		})
		require.NoError(t, err)
		// Create commit 'a'
		aInfo, err := env.PachClient.InspectProjectCommit(pfs.DefaultProjectName, "repo", "master", "")
		require.NoError(t, err)
		a := aInfo.Commit
		require.NoError(t, finishCommit(env.PachClient, "repo", a.Branch.Name, a.ID))
		// Create 'd'
		resp, err := env.PachClient.PfsAPIClient.StartCommit(env.PachClient.Ctx(), &pfs.StartCommitRequest{
			Branch: client.NewProjectBranch(pfs.DefaultProjectName, "repo", "fod"),
			Parent: a,
		})
		require.NoError(t, err)
		d := client.NewProjectCommit(pfs.DefaultProjectName, "repo", resp.Branch.Name, resp.ID)
		require.NoError(t, finishCommit(env.PachClient, "repo", resp.Branch.Name, resp.ID))
		// Create 'b'
		// (a & b have same prov commit in upstream2, so this is the commit that will
		// be deleted, as both b and c are provenant on it)
		squashMeCommit, err := env.PachClient.StartProjectCommit(pfs.DefaultProjectName, "repo", "master")
		require.NoError(t, err)
		require.NoError(t, finishCommit(env.PachClient, "repo", "master", ""))
		bInfo, err := env.PachClient.InspectProjectCommit(pfs.DefaultProjectName, "repo", "master", "")
		require.NoError(t, err)
		b := bInfo.Commit
		require.NoError(t, finishCommit(env.PachClient, "repo", b.Branch.Name, b.ID))
		require.Equal(t, b.ID, squashMeCommit.ID)
		// Create 'e'
		resp, err = env.PachClient.PfsAPIClient.StartCommit(env.PachClient.Ctx(), &pfs.StartCommitRequest{
			Branch: client.NewProjectBranch(pfs.DefaultProjectName, "repo", "foe"),
			Parent: b,
		})
		require.NoError(t, err)
		e := client.NewProjectCommit(pfs.DefaultProjectName, "repo", resp.Branch.Name, resp.ID)
		require.NoError(t, finishCommit(env.PachClient, "repo", resp.Branch.Name, resp.ID))
		// Create 'c'
		_, err = env.PachClient.StartProjectCommit(pfs.DefaultProjectName, "repo", "master")
		require.NoError(t, err)
		require.NoError(t, finishCommit(env.PachClient, "repo", "master", ""))
		cInfo, err := env.PachClient.InspectProjectCommit(pfs.DefaultProjectName, "repo", "master", "")
		require.NoError(t, err)
		c := cInfo.Commit
		require.NoError(t, finishCommit(env.PachClient, "repo", c.Branch.Name, c.ID))
		// Create 'f'
		resp, err = env.PachClient.PfsAPIClient.StartCommit(env.PachClient.Ctx(), &pfs.StartCommitRequest{
			Branch: client.NewProjectBranch(pfs.DefaultProjectName, "repo", "fof"),
			Parent: c,
		})
		require.NoError(t, err)
		f := client.NewProjectCommit(pfs.DefaultProjectName, "repo", resp.Branch.Name, resp.ID)
		require.NoError(t, finishCommit(env.PachClient, "repo", resp.Branch.Name, resp.ID))
		// Make sure child/parent relationships are as shown in first diagram
		commits, err := env.PachClient.ListCommit(repoProto, nil, nil, 0)
		require.NoError(t, err)
		require.Equal(t, 6, len(commits))
		aInfo, err = env.PachClient.InspectProjectCommit(pfs.DefaultProjectName, "repo", a.Branch.Name, a.ID)
		require.NoError(t, err)
		bInfo, err = env.PachClient.InspectProjectCommit(pfs.DefaultProjectName, "repo", b.Branch.Name, b.ID)
		require.NoError(t, err)
		cInfo, err = env.PachClient.InspectProjectCommit(pfs.DefaultProjectName, "repo", c.Branch.Name, c.ID)
		require.NoError(t, err)
		dInfo, err := env.PachClient.InspectProjectCommit(pfs.DefaultProjectName, "repo", d.Branch.Name, d.ID)
		require.NoError(t, err)
		eInfo, err := env.PachClient.InspectProjectCommit(pfs.DefaultProjectName, "repo", e.Branch.Name, e.ID)
		require.NoError(t, err)
		fInfo, err := env.PachClient.InspectProjectCommit(pfs.DefaultProjectName, "repo", f.Branch.Name, f.ID)
		require.NoError(t, err)
		require.Nil(t, aInfo.ParentCommit)
		require.Equal(t, a.ID, bInfo.ParentCommit.ID)
		require.Equal(t, a.ID, dInfo.ParentCommit.ID)
		require.Equal(t, b.ID, cInfo.ParentCommit.ID)
		require.Equal(t, b.ID, eInfo.ParentCommit.ID)
		require.Equal(t, c.ID, fInfo.ParentCommit.ID)
		require.ImagesEqual(t, []*pfs.Commit{b, d}, aInfo.ChildCommits, CommitToID)
		require.ImagesEqual(t, []*pfs.Commit{c, e}, bInfo.ChildCommits, CommitToID)
		require.ImagesEqual(t, []*pfs.Commit{f}, cInfo.ChildCommits, CommitToID)
		require.Nil(t, dInfo.ChildCommits)
		require.Nil(t, eInfo.ChildCommits)
		require.Nil(t, fInfo.ChildCommits)
		// Delete b
		require.NoError(t, env.PachClient.SquashCommitSet(squashMeCommit.ID))
		// Re-read commit info to get new parents/children
		aInfo, err = env.PachClient.InspectProjectCommit(pfs.DefaultProjectName, "repo", a.Branch.Name, a.ID)
		require.NoError(t, err)
		cInfo, err = env.PachClient.InspectProjectCommit(pfs.DefaultProjectName, "repo", c.Branch.Name, c.ID)
		require.NoError(t, err)
		dInfo, err = env.PachClient.InspectProjectCommit(pfs.DefaultProjectName, "repo", d.Branch.Name, d.ID)
		require.NoError(t, err)
		eInfo, err = env.PachClient.InspectProjectCommit(pfs.DefaultProjectName, "repo", e.Branch.Name, e.ID)
		require.NoError(t, err)
		fInfo, err = env.PachClient.InspectProjectCommit(pfs.DefaultProjectName, "repo", f.Branch.Name, f.ID)
		require.NoError(t, err)
		// The head of master should be 'c'
		// Make sure child/parent relationships are as shown in second diagram. Note
		// that after 'b' is deleted, SquashCommitSet does not create a new commit (c has
		// an alias for the deleted commit in upstream1)
		commits, err = env.PachClient.ListCommit(client.NewProjectRepo(pfs.DefaultProjectName, "repo"), nil, nil, 0)
		require.NoError(t, err)
		require.Equal(t, 5, len(commits))
		require.Nil(t, aInfo.ParentCommit)
		require.Equal(t, a.ID, cInfo.ParentCommit.ID)
		require.Equal(t, a.ID, dInfo.ParentCommit.ID)
		require.Equal(t, a.ID, eInfo.ParentCommit.ID)
		require.Equal(t, c.ID, fInfo.ParentCommit.ID)
		require.ImagesEqual(t, []*pfs.Commit{d, e, c}, aInfo.ChildCommits, CommitToID)
		require.ImagesEqual(t, []*pfs.Commit{f}, cInfo.ChildCommits, CommitToID)
		require.Nil(t, dInfo.ChildCommits)
		require.Nil(t, eInfo.ChildCommits)
		require.Nil(t, fInfo.ChildCommits)
		masterInfo, err := env.PachClient.InspectProjectBranch(pfs.DefaultProjectName, "repo", "master")
		require.NoError(t, err)
		require.Equal(t, c.ID, masterInfo.Head.ID)
	})

	// Tests that when you have the following commit graph in a *downstream* repo:
	//
	//   g
	//   ↓↙f
	//   c
	//   ↓↙e
	//   b
	//   ↓↙d
	//   a
	//
	// and you delete commits 'b' and 'c' (in a single call), what you end up with
	// is:
	//
	// d e f g
	//  ↘↓↙ ↙
	//   a
	// This makes sure that multiple live children are re-pointed at a live parent
	// if appropriate
	suite.Run("SquashCommitSetMultiLevelChildrenComplex", func(t *testing.T) {
		t.Parallel()
		env := realenv.NewRealEnv(t, dockertestenv.NewTestDBConfig(t))
		require.NoError(t, env.PachClient.CreateProjectRepo(pfs.DefaultProjectName, "upstream1"))
		require.NoError(t, env.PachClient.CreateProjectRepo(pfs.DefaultProjectName, "upstream2"))
=======
		ctx := pctx.TestContext(t)
		env := realenv.NewRealEnv(ctx, t, dockertestenv.NewTestDBConfig(t))

		project := tu.UniqueString("prj-")
		require.NoError(t, env.PachClient.CreateProject(project))

		require.NoError(t, env.PachClient.CreateProjectRepo(project, "upstream1"))
		require.NoError(t, env.PachClient.CreateProjectRepo(project, "upstream2"))
>>>>>>> 179e8b0d
		// commit to both inputs
		_, err := env.PachClient.StartProjectCommit(project, "upstream1", "master")
		require.NoError(t, err)
		require.NoError(t, finishProjectCommit(env.PachClient, project, "upstream1", "master", ""))
		_, err = env.PachClient.StartProjectCommit(project, "upstream2", "master")
		require.NoError(t, err)
<<<<<<< HEAD
		require.NoError(t, finishCommit(env.PachClient, "upstream2", "master", ""))
=======
		require.NoError(t, finishProjectCommit(env.PachClient, project, "upstream2", "master", ""))

>>>>>>> 179e8b0d
		// Create main repo (will have the commit graphs above)
		require.NoError(t, env.PachClient.CreateProjectRepo(project, "repo"))
		require.NoError(t, env.PachClient.CreateProjectBranch(project, "repo", "master", "", "", []*pfs.Branch{
			client.NewProjectBranch(project, "upstream1", "master"),
			client.NewProjectBranch(project, "upstream2", "master"),
		}))
<<<<<<< HEAD
		repoProto := client.NewProjectRepo(pfs.DefaultProjectName, "repo")
=======
		repoProto := client.NewProjectRepo(project, "repo")

>>>>>>> 179e8b0d
		// Create commit 'a'
		aInfo, err := env.PachClient.InspectProjectCommit(project, "repo", "master", "")
		require.NoError(t, err)
		a := aInfo.Commit
<<<<<<< HEAD
		require.NoError(t, finishCommit(env.PachClient, "repo", a.Branch.Name, a.ID))
=======
		require.NoError(t, finishProjectCommit(env.PachClient, project, "repo", a.Branch.Name, a.ID))

>>>>>>> 179e8b0d
		// Create 'd'
		resp, err := env.PachClient.PfsAPIClient.StartCommit(env.PachClient.Ctx(), &pfs.StartCommitRequest{
			Branch: client.NewProjectBranch(project, "repo", "fod"),
			Parent: a,
		})
		require.NoError(t, err)
<<<<<<< HEAD
		d := client.NewProjectCommit(pfs.DefaultProjectName, "repo", resp.Branch.Name, resp.ID)
		require.NoError(t, finishCommit(env.PachClient, "repo", resp.Branch.Name, resp.ID))
		// Create 'b'
		// (a & b have same prov commit in upstream2, so this is the commit that will
		// be deleted, as both b and c are provenant on it)
		bSquashMeCommit, err := env.PachClient.StartProjectCommit(pfs.DefaultProjectName, "upstream1", "master")
=======
		d := client.NewProjectCommit(project, "repo", resp.Branch.Name, resp.ID)
		require.NoError(t, finishProjectCommit(env.PachClient, project, "repo", resp.Branch.Name, resp.ID))

		// Create 'b'
		// (a & b have same prov commit in upstream2, so this is the commit that will
		// be deleted, as both b and c are provenant on it)
		squashMeCommit, err := env.PachClient.StartProjectCommit(project, "upstream1", "master")
>>>>>>> 179e8b0d
		require.NoError(t, err)
		require.NoError(t, finishProjectCommit(env.PachClient, project, "upstream1", "master", ""))
		bInfo, err := env.PachClient.InspectProjectCommit(project, "repo", "master", "")
		require.NoError(t, err)
		b := bInfo.Commit
<<<<<<< HEAD
		require.NoError(t, finishCommit(env.PachClient, "repo", b.Branch.Name, b.ID))
		require.Equal(t, b.ID, bSquashMeCommit.ID)
=======
		require.NoError(t, finishProjectCommit(env.PachClient, project, "repo", b.Branch.Name, b.ID))
		require.Equal(t, b.ID, squashMeCommit.ID)

>>>>>>> 179e8b0d
		// Create 'e'
		resp, err = env.PachClient.PfsAPIClient.StartCommit(env.PachClient.Ctx(), &pfs.StartCommitRequest{
			Branch: client.NewProjectBranch(project, "repo", "foe"),
			Parent: b,
		})
		require.NoError(t, err)
<<<<<<< HEAD
		e := client.NewProjectCommit(pfs.DefaultProjectName, "repo", resp.Branch.Name, resp.ID)
		require.NoError(t, finishCommit(env.PachClient, "repo", resp.Branch.Name, resp.ID))
=======
		e := client.NewProjectCommit(project, "repo", resp.Branch.Name, resp.ID)
		require.NoError(t, finishProjectCommit(env.PachClient, project, "repo", resp.Branch.Name, resp.ID))

>>>>>>> 179e8b0d
		// Create 'c'
		_, err = env.PachClient.StartProjectCommit(project, "upstream2", "master")
		require.NoError(t, err)
		require.NoError(t, finishProjectCommit(env.PachClient, project, "upstream2", "master", ""))
		cInfo, err := env.PachClient.InspectProjectCommit(project, "repo", "master", "")
		require.NoError(t, err)
<<<<<<< HEAD
		cSquashMeToo := cInfo.Commit
		require.NoError(t, finishCommit(env.PachClient, "repo", cSquashMeToo.Branch.Name, cSquashMeToo.ID))
		// Create 'f'
		resp, err = env.PachClient.PfsAPIClient.StartCommit(env.PachClient.Ctx(), &pfs.StartCommitRequest{
			Branch: client.NewProjectBranch(pfs.DefaultProjectName, "repo", "fof"),
			Parent: cSquashMeToo,
		})
		require.NoError(t, err)
		f := client.NewProjectCommit(pfs.DefaultProjectName, "repo", resp.Branch.Name, resp.ID)
		require.NoError(t, finishCommit(env.PachClient, "repo", resp.Branch.Name, resp.ID))
=======
		c := cInfo.Commit
		require.NoError(t, finishProjectCommit(env.PachClient, project, "repo", c.Branch.Name, c.ID))

		// Create 'f'
		resp, err = env.PachClient.PfsAPIClient.StartCommit(env.PachClient.Ctx(), &pfs.StartCommitRequest{
			Branch: client.NewProjectBranch(project, "repo", "fof"),
			Parent: c,
		})
		require.NoError(t, err)
		f := client.NewProjectCommit(project, "repo", resp.Branch.Name, resp.ID)
		require.NoError(t, finishProjectCommit(env.PachClient, project, "repo", resp.Branch.Name, resp.ID))

>>>>>>> 179e8b0d
		// Make sure child/parent relationships are as shown in first diagram
		commits, err := env.PachClient.ListCommit(repoProto, nil, nil, 0)
		require.NoError(t, err)
		require.Equal(t, 6, len(commits))
		aInfo, err = env.PachClient.InspectProjectCommit(project, "repo", a.Branch.Name, a.ID)
		require.NoError(t, err)
		bInfo, err = env.PachClient.InspectProjectCommit(project, "repo", b.Branch.Name, b.ID)
		require.NoError(t, err)
<<<<<<< HEAD
		cInfo, err = env.PachClient.InspectProjectCommit(pfs.DefaultProjectName, "repo", cSquashMeToo.Branch.Name, cSquashMeToo.ID)
=======
		cInfo, err = env.PachClient.InspectProjectCommit(project, "repo", c.Branch.Name, c.ID)
>>>>>>> 179e8b0d
		require.NoError(t, err)
		dInfo, err := env.PachClient.InspectProjectCommit(project, "repo", d.Branch.Name, d.ID)
		require.NoError(t, err)
		eInfo, err := env.PachClient.InspectProjectCommit(project, "repo", e.Branch.Name, e.ID)
		require.NoError(t, err)
		fInfo, err := env.PachClient.InspectProjectCommit(project, "repo", f.Branch.Name, f.ID)
		require.NoError(t, err)
		require.Nil(t, aInfo.ParentCommit)
		require.Equal(t, a.ID, bInfo.ParentCommit.ID)
		require.Equal(t, a.ID, dInfo.ParentCommit.ID)
		require.Equal(t, b.ID, cInfo.ParentCommit.ID)
		require.Equal(t, b.ID, eInfo.ParentCommit.ID)
		require.Equal(t, cSquashMeToo.ID, fInfo.ParentCommit.ID)
		require.ImagesEqual(t, []*pfs.Commit{b, d}, aInfo.ChildCommits, CommitToID)
		require.ImagesEqual(t, []*pfs.Commit{cSquashMeToo, e}, bInfo.ChildCommits, CommitToID)
		require.ImagesEqual(t, []*pfs.Commit{f}, cInfo.ChildCommits, CommitToID)
		require.Nil(t, dInfo.ChildCommits)
		require.Nil(t, eInfo.ChildCommits)
		require.Nil(t, fInfo.ChildCommits)
		// Delete second commit in upstream1, which deletes b
		// didn't work, because commit set c depends on commit set b via repo.'c' on upstream1.'b'
		require.YesError(t, env.PachClient.SquashCommitSet(bSquashMeCommit.ID))
		// now squash commit sets c
		require.YesError(t, env.PachClient.SquashCommitSet(cSquashMeToo.ID))
		// still doesn't work, because we would be deleting the heads of upstream1 & upstream2. To successfully squash, we need to push another commit set.
		txn, err := env.PachClient.StartTransaction()
		require.NoError(t, err)
		txnClient := env.PachClient.WithTransaction(txn)
		_, err = txnClient.StartProjectCommit(pfs.DefaultProjectName, "upstream1", "master")
		require.NoError(t, err)
		_, err = txnClient.StartProjectCommit(pfs.DefaultProjectName, "upstream2", "master")
		require.NoError(t, err)
		_, err = env.PachClient.FinishTransaction(txn)
		require.NoError(t, err)
		require.NoError(t, finishCommit(env.PachClient, "upstream1", "master", ""))
		require.NoError(t, finishCommit(env.PachClient, "upstream2", "master", ""))
		require.NoError(t, finishCommit(env.PachClient, "repo", "master", ""))
		// try squashing b & c again
		// now squash commit sets b & c
		require.NoError(t, env.PachClient.SquashCommitSet(cSquashMeToo.ID))
		require.NoError(t, env.PachClient.SquashCommitSet(bSquashMeCommit.ID))
		// Re-read commit info to get new parents/children
		aInfo, err = env.PachClient.InspectProjectCommit(project, "repo", a.Branch.Name, a.ID)
		require.NoError(t, err)
<<<<<<< HEAD
		dInfo, err = env.PachClient.InspectProjectCommit(pfs.DefaultProjectName, "repo", d.Branch.Name, d.ID)
=======
		cInfo, err = env.PachClient.InspectProjectCommit(project, "repo", c.Branch.Name, c.ID)
		require.NoError(t, err)
		dInfo, err = env.PachClient.InspectProjectCommit(project, "repo", d.Branch.Name, d.ID)
>>>>>>> 179e8b0d
		require.NoError(t, err)
		eInfo, err = env.PachClient.InspectProjectCommit(project, "repo", e.Branch.Name, e.ID)
		require.NoError(t, err)
		fInfo, err = env.PachClient.InspectProjectCommit(project, "repo", f.Branch.Name, f.ID)
		require.NoError(t, err)
		gInfo, err := env.PachClient.InspectProjectCommit(pfs.DefaultProjectName, "repo", "master", "")
		require.NoError(t, err)
		// The head of master should be 'c'
		// Make sure child/parent relationships are as shown in second diagram. Note
		// that after 'b' is deleted, SquashCommitSet does not create a new commit (c has
		// an alias for the deleted commit in upstream1)
		commits, err = env.PachClient.ListCommit(client.NewProjectRepo(project, "repo"), nil, nil, 0)
		require.NoError(t, err)
		require.Equal(t, 5, len(commits))
		require.Nil(t, aInfo.ParentCommit)
		require.Equal(t, a.ID, dInfo.ParentCommit.ID)
		require.Equal(t, a.ID, eInfo.ParentCommit.ID)
		require.Equal(t, a.ID, fInfo.ParentCommit.ID)
		require.Equal(t, a.ID, gInfo.ParentCommit.ID)
		require.ImagesEqual(t, []*pfs.Commit{d, e, f, gInfo.Commit}, aInfo.ChildCommits, CommitToID)
		require.Nil(t, dInfo.ChildCommits)
		require.Nil(t, eInfo.ChildCommits)
		require.Nil(t, fInfo.ChildCommits)
<<<<<<< HEAD
		require.Nil(t, gInfo.ChildCommits)
		masterInfo, err := env.PachClient.InspectProjectBranch(pfs.DefaultProjectName, "repo", "master")
=======

		masterInfo, err := env.PachClient.InspectProjectBranch(project, "repo", "master")
>>>>>>> 179e8b0d
		require.NoError(t, err)
		require.Equal(t, gInfo.Commit.ID, masterInfo.Head.ID)
	})

	suite.Run("CommitState", func(t *testing.T) {
		t.Parallel()
		ctx := pctx.TestContext(t)
		env := realenv.NewRealEnv(ctx, t, dockertestenv.NewTestDBConfig(t))

		// two input repos, one with many commits (logs), and one with few (schema)
		require.NoError(t, env.PachClient.CreateProjectRepo(pfs.DefaultProjectName, "A"))
		require.NoError(t, env.PachClient.CreateProjectRepo(pfs.DefaultProjectName, "B"))

		require.NoError(t, env.PachClient.CreateProjectBranch(pfs.DefaultProjectName, "B", "master", "", "", []*pfs.Branch{client.NewProjectBranch(pfs.DefaultProjectName, "A", "master")}))

		// Start a commit on A/master, this will create a non-ready commit on B/master.
		_, err := env.PachClient.StartProjectCommit(pfs.DefaultProjectName, "A", "master")
		require.NoError(t, err)

		ctx, cancel := context.WithTimeout(context.Background(), time.Second*10)
		defer cancel()
		_, err = env.PachClient.PfsAPIClient.InspectCommit(ctx, &pfs.InspectCommitRequest{
			Commit: client.NewProjectCommit(pfs.DefaultProjectName, "B", "master", ""),
			Wait:   pfs.CommitState_READY,
		})
		require.YesError(t, err)

		// Finish the commit on A/master, that will make the B/master ready.
		require.NoError(t, finishCommit(env.PachClient, "A", "master", ""))

		ctx, cancel = context.WithTimeout(context.Background(), time.Second*10)
		defer cancel()
		_, err = env.PachClient.PfsAPIClient.InspectCommit(ctx, &pfs.InspectCommitRequest{
			Commit: client.NewProjectCommit(pfs.DefaultProjectName, "B", "master", ""),
			Wait:   pfs.CommitState_READY,
		})
		require.NoError(t, err)

		// Create a new branch C/master with A/master as provenance. It should start out ready.
		require.NoError(t, env.PachClient.CreateProjectRepo(pfs.DefaultProjectName, "C"))
		require.NoError(t, env.PachClient.CreateProjectBranch(pfs.DefaultProjectName, "C", "master", "", "", []*pfs.Branch{client.NewProjectBranch(pfs.DefaultProjectName, "A", "master")}))

		ctx, cancel = context.WithTimeout(context.Background(), time.Second*10)
		defer cancel()
		_, err = env.PachClient.PfsAPIClient.InspectCommit(ctx, &pfs.InspectCommitRequest{
			Commit: client.NewProjectCommit(pfs.DefaultProjectName, "C", "master", ""),
			Wait:   pfs.CommitState_READY,
		})
		require.NoError(t, err)
	})

	suite.Run("SubscribeStates", func(t *testing.T) {
		t.Parallel()
		ctx := pctx.TestContext(t)
		env := realenv.NewRealEnv(ctx, t, dockertestenv.NewTestDBConfig(t))

		require.NoError(t, env.PachClient.CreateProjectRepo(pfs.DefaultProjectName, "A"))
		require.NoError(t, env.PachClient.CreateProjectRepo(pfs.DefaultProjectName, "B"))
		require.NoError(t, env.PachClient.CreateProjectRepo(pfs.DefaultProjectName, "C"))

		require.NoError(t, env.PachClient.CreateProjectBranch(pfs.DefaultProjectName, "B", "master", "", "", []*pfs.Branch{client.NewProjectBranch(pfs.DefaultProjectName, "A", "master")}))
		require.NoError(t, finishCommit(env.PachClient, "B", "master", ""))
		require.NoError(t, env.PachClient.CreateProjectBranch(pfs.DefaultProjectName, "C", "master", "", "", []*pfs.Branch{client.NewProjectBranch(pfs.DefaultProjectName, "B", "master")}))
		require.NoError(t, finishCommit(env.PachClient, "C", "master", ""))

		ctx, cancel := context.WithCancel(env.PachClient.Ctx())
		defer cancel()
		pachClient := env.PachClient.WithCtx(ctx)

		var readyCommitsB, readyCommitsC int64
		go func() {
			_ = pachClient.SubscribeCommit(client.NewProjectRepo(pfs.DefaultProjectName, "B"), "master", "", pfs.CommitState_READY, func(ci *pfs.CommitInfo) error {
				atomic.AddInt64(&readyCommitsB, 1)
				return nil
			})
		}()
		go func() {
			_ = pachClient.SubscribeCommit(client.NewProjectRepo(pfs.DefaultProjectName, "C"), "master", "", pfs.CommitState_READY, func(ci *pfs.CommitInfo) error {
				atomic.AddInt64(&readyCommitsC, 1)
				return nil
			})
		}()
		_, err := pachClient.StartProjectCommit(pfs.DefaultProjectName, "A", "master")
		require.NoError(t, err)
		require.NoError(t, pachClient.FinishProjectCommit(pfs.DefaultProjectName, "A", "master", ""))

		require.NoErrorWithinTRetry(t, time.Second*10, func() error {
			if atomic.LoadInt64(&readyCommitsB) != 2 {
				return errors.Errorf("wrong number of ready commits")
			}
			return nil
		})

		require.NoError(t, pachClient.FinishProjectCommit(pfs.DefaultProjectName, "B", "master", ""))

		require.NoErrorWithinTRetry(t, time.Second*10, func() error {
			if atomic.LoadInt64(&readyCommitsC) != 2 {
				return errors.Errorf("wrong number of ready commits")
			}
			return nil
		})
	})

	suite.Run("PutFileCommit", func(t *testing.T) {
		t.Parallel()
		ctx := pctx.TestContext(t)
		env := realenv.NewRealEnv(ctx, t, dockertestenv.NewTestDBConfig(t))

		numFiles := 25
		repo := "repo"
		require.NoError(t, env.PachClient.CreateProjectRepo(pfs.DefaultProjectName, repo))
		commit := client.NewProjectCommit(pfs.DefaultProjectName, repo, "master", "")

		var eg errgroup.Group
		for i := 0; i < numFiles; i++ {
			i := i
			eg.Go(func() error {
				return env.PachClient.PutFile(commit, fmt.Sprintf("%d", i), strings.NewReader(fmt.Sprintf("%d", i)))
			})
		}
		require.NoError(t, eg.Wait())

		for i := 0; i < numFiles; i++ {
			var b bytes.Buffer
			require.NoError(t, env.PachClient.GetFile(commit, fmt.Sprintf("%d", i), &b))
			require.Equal(t, fmt.Sprintf("%d", i), b.String())
		}

		bi, err := env.PachClient.InspectProjectBranch(pfs.DefaultProjectName, repo, "master")
		require.NoError(t, err)

		eg = errgroup.Group{}
		for i := 0; i < numFiles; i++ {
			i := i
			eg.Go(func() error {
				return env.PachClient.CopyFile(commit, fmt.Sprintf("%d", (i+1)%numFiles), bi.Head, fmt.Sprintf("%d", i))
			})
		}
		require.NoError(t, eg.Wait())

		for i := 0; i < numFiles; i++ {
			var b bytes.Buffer
			require.NoError(t, env.PachClient.GetFile(commit, fmt.Sprintf("%d", (i+1)%numFiles), &b))
			require.Equal(t, fmt.Sprintf("%d", i), b.String())
		}

		eg = errgroup.Group{}
		for i := 0; i < numFiles; i++ {
			i := i
			eg.Go(func() error {
				return env.PachClient.DeleteFile(commit, fmt.Sprintf("%d", i))
			})
		}
		require.NoError(t, eg.Wait())

		fileInfos, err := env.PachClient.ListFileAll(commit, "")
		require.NoError(t, err)
		require.Equal(t, 0, len(fileInfos))
	})

	suite.Run("PutFileCommitNilBranch", func(t *testing.T) {
		t.Parallel()
		ctx := pctx.TestContext(t)
		env := realenv.NewRealEnv(ctx, t, dockertestenv.NewTestDBConfig(t))

		repo := "repo"
		require.NoError(t, env.PachClient.CreateProjectRepo(pfs.DefaultProjectName, repo))
		require.NoError(t, env.PachClient.CreateProjectBranch(pfs.DefaultProjectName, repo, "master", "", "", nil))
		commit := client.NewProjectCommit(pfs.DefaultProjectName, repo, "master", "")

		require.NoError(t, env.PachClient.PutFile(commit, "file", strings.NewReader("file")))
	})

	suite.Run("PutFileCommitOverwrite", func(t *testing.T) {
		t.Parallel()
		ctx := pctx.TestContext(t)
		env := realenv.NewRealEnv(ctx, t, dockertestenv.NewTestDBConfig(t))

		numFiles := 5
		repo := "repo"
		require.NoError(t, env.PachClient.CreateProjectRepo(pfs.DefaultProjectName, repo))
		commit := client.NewProjectCommit(pfs.DefaultProjectName, repo, "master", "")

		for i := 0; i < numFiles; i++ {
			require.NoError(t, env.PachClient.PutFile(commit, "file", strings.NewReader(fmt.Sprintf("%d", i))))
		}

		var b bytes.Buffer
		require.NoError(t, env.PachClient.GetFile(commit, "file", &b))
		require.Equal(t, fmt.Sprintf("%d", numFiles-1), b.String())
	})

	suite.Run("WalkFile", func(t *testing.T) {
		t.Parallel()
		ctx := pctx.TestContext(t)
		env := realenv.NewRealEnv(ctx, t, dockertestenv.NewTestDBConfig(t))

		repo := "test"
		require.NoError(t, env.PachClient.CreateProjectRepo(pfs.DefaultProjectName, repo))
		commit, err := env.PachClient.StartProjectCommit(pfs.DefaultProjectName, repo, "master")
		require.NoError(t, err)
		require.NoError(t, env.PachClient.PutFile(commit, "dir/bar", strings.NewReader("bar")))
		require.NoError(t, env.PachClient.PutFile(commit, "dir/dir2/buzz", strings.NewReader("buzz")))
		require.NoError(t, env.PachClient.PutFile(commit, "foo", strings.NewReader("foo")))

		expectedPaths := []string{"/", "/dir/", "/dir/bar", "/dir/dir2/", "/dir/dir2/buzz", "/foo"}
		checks := func() {
			i := 0
			require.NoError(t, env.PachClient.WalkFile(commit, "", func(fi *pfs.FileInfo) error {
				require.Equal(t, expectedPaths[i], fi.File.Path)
				i++
				return nil
			}))
			require.Equal(t, len(expectedPaths), i)
		}
		checks()
		require.NoError(t, finishCommit(env.PachClient, repo, commit.Branch.Name, commit.ID))
		checks()
	})

	suite.Run("WalkFile2", func(t *testing.T) {
		t.Parallel()
		ctx := pctx.TestContext(t)
		env := realenv.NewRealEnv(ctx, t, dockertestenv.NewTestDBConfig(t))

		repo := "WalkFile2"
		require.NoError(t, env.PachClient.CreateProjectRepo(pfs.DefaultProjectName, repo))
		commit1, err := env.PachClient.StartProjectCommit(pfs.DefaultProjectName, repo, "master")
		require.NoError(t, err)
		require.NoError(t, env.PachClient.PutFile(commit1, "/dir1/file1.1", &bytes.Buffer{}))
		require.NoError(t, env.PachClient.PutFile(commit1, "/dir1/file1.2", &bytes.Buffer{}))
		require.NoError(t, env.PachClient.PutFile(commit1, "/dir2/file2.1", &bytes.Buffer{}))
		require.NoError(t, env.PachClient.PutFile(commit1, "/dir2/file2.2", &bytes.Buffer{}))
		require.NoError(t, finishCommit(env.PachClient, repo, commit1.Branch.Name, commit1.ID))
		walkFile := func(path string) []string {
			var fis []*pfs.FileInfo
			require.NoError(t, env.PachClient.WalkFile(commit1, path, func(fi *pfs.FileInfo) error {
				fis = append(fis, fi)
				return nil
			}))
			return finfosToPaths(fis)
		}
		assert.ElementsMatch(t, []string{"/dir1/", "/dir1/file1.1", "/dir1/file1.2"}, walkFile("/dir1"))
		assert.ElementsMatch(t, []string{"/dir1/file1.1"}, walkFile("/dir1/file1.1"))
		assert.Len(t, walkFile("/"), 7)
	})

	suite.Run("WalkFileEmpty", func(t *testing.T) {
		t.Parallel()
		ctx := pctx.TestContext(t)
		env := realenv.NewRealEnv(ctx, t, dockertestenv.NewTestDBConfig(t))

		repo := "test"
		latestCommit := client.NewProjectCommit(pfs.DefaultProjectName, repo, "master", "")
		checks := func() {
			cb := func(fi *pfs.FileInfo) error {
				if assert.Equal(t, fi.FileType, pfs.FileType_DIR) && assert.Equal(t, fi.File.Path, "/") {
					return nil
				}
				return errors.New("should not have returned any file results for an empty commit")
			}
			checkNotFound := func(path string) {
				err := env.PachClient.WalkFile(latestCommit, path, cb)
				require.YesError(t, err)
				s := status.Convert(err)
				require.Equal(t, codes.NotFound, s.Code())
			}
			require.NoError(t, env.PachClient.WalkFile(latestCommit, "", cb))
			require.NoError(t, env.PachClient.WalkFile(latestCommit, "/", cb))
			checkNotFound("foo")
			checkNotFound("/foo")
			checkNotFound("foo/bar")
			checkNotFound("/foo/bar")
		}

		require.NoError(t, env.PachClient.CreateProjectRepo(pfs.DefaultProjectName, repo))
		require.NoError(t, env.PachClient.CreateProjectBranch(pfs.DefaultProjectName, repo, "master", "", "", nil))
		checks() // Test the default empty head commit

		_, err := env.PachClient.StartProjectCommit(pfs.DefaultProjectName, repo, "master")
		require.NoError(t, err)
		checks() // Test an empty open commit

		require.NoError(t, finishCommit(env.PachClient, repo, "master", ""))
		checks() // Test an empty closed commit
	})

	suite.Run("ReadSizeLimited", func(t *testing.T) {
		// TODO(2.0 optional): Decide on how to expose offset read.
		t.Skip("Offset read exists (inefficient), just need to decide on how to expose it in V2")
		//	t.Parallel()
		//  env := testpachd.NewRealEnv(t, dockertestenv.NewTestDBConfig(t))
		//
		//	require.NoError(t, env.PachClient.CreateProjectRepo(pfs.DefaultProjectName,"test"))
		//	require.NoError(t, env.PachClient.PutFile("test", "master", "", "file", strings.NewReader(strings.Repeat("a", 100*units.MB))))
		//
		//	var b bytes.Buffer
		//	require.NoError(t, env.PachClient.GetFile("test", "master", "", "file", 0, 2*units.MB, &b))
		//	require.Equal(t, 2*units.MB, b.Len())
		//
		//	b.Reset()
		//	require.NoError(t, env.PachClient.GetFile("test", "master", "", "file", 2*units.MB, 2*units.MB, &b))
		//	require.Equal(t, 2*units.MB, b.Len())
	})

	suite.Run("PutFileURL", func(t *testing.T) {
		t.Parallel()
		ctx := pctx.TestContext(t)
		env := realenv.NewRealEnv(ctx, t, dockertestenv.NewTestDBConfig(t))

		if testing.Short() {
			t.Skip("Skipping integration tests in short mode")
		}

		repo := "test"
		require.NoError(t, env.PachClient.CreateProjectRepo(pfs.DefaultProjectName, repo))
		commit, err := env.PachClient.StartProjectCommit(pfs.DefaultProjectName, repo, "master")
		require.NoError(t, err)
		require.NoError(t, env.PachClient.PutFileURL(commit, "readme", "https://raw.githubusercontent.com/pachyderm/pachyderm/master/README.md", false))
		check := func() {
			fileInfo, err := env.PachClient.InspectFile(commit, "readme")
			require.NoError(t, err)
			require.True(t, fileInfo.SizeBytes > 0)
		}
		check()
		require.NoError(t, finishCommit(env.PachClient, repo, commit.Branch.Name, commit.ID))
		check()
	})

	suite.Run("PutFilesURL", func(t *testing.T) {
		t.Parallel()
		ctx := pctx.TestContext(t)
		env := realenv.NewRealEnv(ctx, t, dockertestenv.NewTestDBConfig(t))

		repo := "repo"
		repoProto := client.NewProjectRepo(pfs.DefaultProjectName, repo)
		require.NoError(t, env.PachClient.CreateProjectRepo(pfs.DefaultProjectName, repo))
		commit, err := env.PachClient.StartProjectCommit(pfs.DefaultProjectName, repo, "master")
		require.NoError(t, err)
		paths := []string{"README.md", "CHANGELOG.md", "CONTRIBUTING.md"}
		for _, path := range paths {
			url := fmt.Sprintf("https://raw.githubusercontent.com/pachyderm/pachyderm/master/%s", path)
			require.NoError(t, env.PachClient.PutFileURL(commit, path, url, false))
		}
		check := func() {
			cis, err := env.PachClient.ListCommit(repoProto, nil, nil, 0)
			require.NoError(t, err)
			require.Equal(t, 1, len(cis))

			for _, path := range paths {
				fileInfo, err := env.PachClient.InspectFile(repoProto.NewCommit("master", ""), path)
				require.NoError(t, err)
				require.True(t, fileInfo.SizeBytes > 0)
			}
		}
		check()
		require.NoError(t, finishCommit(env.PachClient, repo, commit.Branch.Name, commit.ID))
		check()
	})

	suite.Run("PutFilesObjURL", func(t *testing.T) {
		t.Parallel()
		ctx := pctx.TestContext(t)
		env := realenv.NewRealEnv(ctx, t, dockertestenv.NewTestDBConfig(t))

		repo := "repo"
		require.NoError(t, env.PachClient.CreateProjectRepo(pfs.DefaultProjectName, repo))
		commit, err := env.PachClient.StartProjectCommit(pfs.DefaultProjectName, repo, "master")
		masterCommit := client.NewProjectCommit(pfs.DefaultProjectName, repo, "master", "")
		require.NoError(t, err)
		objC := dockertestenv.NewTestObjClient(env.Context, t)
		paths := []string{"files/foo", "files/bar", "files/fizz"}
		for _, path := range paths {
			writeObj(t, objC, path, path)
		}
		bucketURL := objC.BucketURL().String()
		for _, p := range paths {
			objURL := bucketURL + "/" + p
			require.NoError(t, env.PachClient.PutFileURL(commit, p, objURL, false))
		}
		srcURL := bucketURL + "/files"
		require.NoError(t, env.PachClient.PutFileURL(commit, "recursive", srcURL, true))
		check := func() {
			cis, err := env.PachClient.ListCommit(client.NewProjectRepo(pfs.DefaultProjectName, repo), nil, nil, 0)
			require.NoError(t, err)
			require.Equal(t, 1, len(cis))

			for _, path := range paths {
				var b bytes.Buffer
				require.NoError(t, env.PachClient.GetFile(masterCommit, path, &b))
				require.Equal(t, path, b.String())
				b.Reset()
				require.NoError(t, env.PachClient.GetFile(masterCommit, filepath.Join("recursive", filepath.Base(path)), &b))
				require.Equal(t, path, b.String())
			}
		}
		check()
		require.NoError(t, finishCommit(env.PachClient, repo, commit.Branch.Name, commit.ID))
		check()
	})

	suite.Run("GetFilesObjURL", func(t *testing.T) {
		t.Parallel()
		ctx := pctx.TestContext(t)
		env := realenv.NewRealEnv(ctx, t, dockertestenv.NewTestDBConfig(t))

		repo := "repo"
		require.NoError(t, env.PachClient.CreateProjectRepo(pfs.DefaultProjectName, repo))
		commit, err := env.PachClient.StartProjectCommit(pfs.DefaultProjectName, repo, "master")
		require.NoError(t, err)
		paths := []string{"files/foo", "files/bar", "files/fizz"}
		for _, path := range paths {
			require.NoError(t, env.PachClient.PutFile(commit, path, strings.NewReader(path)))
		}
		check := func() {
			objC := dockertestenv.NewTestObjClient(ctx, t)
			bucketURL := objC.BucketURL().String()
			for _, path := range paths {
				require.NoError(t, env.PachClient.GetFileURL(commit, path, bucketURL))
			}
			for _, path := range paths {
				buf := &bytes.Buffer{}
				err := objC.Get(context.Background(), path, buf)
				require.NoError(t, err)
				require.True(t, bytes.Equal([]byte(path), buf.Bytes()))
			}
		}
		check()
		require.NoError(t, finishCommit(env.PachClient, repo, commit.Branch.Name, commit.ID))
		check()
	})

	suite.Run("PutFileOutputRepo", func(t *testing.T) {
		t.Parallel()
		ctx := pctx.TestContext(t)
		env := realenv.NewRealEnv(ctx, t, dockertestenv.NewTestDBConfig(t))

		inputRepo, outputRepo := "input", "output"
		require.NoError(t, env.PachClient.CreateProjectRepo(pfs.DefaultProjectName, inputRepo))
		require.NoError(t, env.PachClient.CreateProjectRepo(pfs.DefaultProjectName, outputRepo))
		inCommit := client.NewProjectCommit(pfs.DefaultProjectName, inputRepo, "master", "")
		outCommit := client.NewProjectCommit(pfs.DefaultProjectName, outputRepo, "master", "")
		require.NoError(t, env.PachClient.CreateProjectBranch(pfs.DefaultProjectName, outputRepo, "master", "", "", []*pfs.Branch{client.NewProjectBranch(pfs.DefaultProjectName, inputRepo, "master")}))
		require.NoError(t, finishCommit(env.PachClient, outputRepo, "master", ""))
		require.NoError(t, env.PachClient.PutFile(inCommit, "foo", strings.NewReader("foo\n")))
		require.NoError(t, env.PachClient.PutFile(outCommit, "bar", strings.NewReader("bar\n")))
		require.NoError(t, finishCommit(env.PachClient, outputRepo, "master", ""))
		fileInfos, err := env.PachClient.ListFileAll(outCommit, "")
		require.NoError(t, err)
		require.Equal(t, 1, len(fileInfos))
		buf := &bytes.Buffer{}
		require.NoError(t, env.PachClient.GetFile(outCommit, "bar", buf))
		require.Equal(t, "bar\n", buf.String())
	})

	suite.Run("FileHistory", func(t *testing.T) {
		// TODO: There is no notion of file history in V2. We could potentially implement this, but
		// we would need to spend some time thinking about the performance characteristics.
		t.Skip("File history is not implemented in V2")
		//	t.Parallel()
		//  env := testpachd.NewRealEnv(t, dockertestenv.NewTestDBConfig(t))
		//
		//	var err error
		//
		//	repo := "test"
		//	require.NoError(t, env.PachClient.CreateProjectRepo(pfs.DefaultProjectName,repo))
		//	numCommits := 10
		//	for i := 0; i < numCommits; i++ {
		//		_, err = env.PachClient.PutFile(repo, "master", "file", strings.NewReader("foo\n"))
		//		require.NoError(t, err)
		//	}
		//	fileInfos, err := env.PachClient.ListFileHistory(repo, "master", "file", -1)
		//	require.NoError(t, err)
		//	require.Equal(t, numCommits, len(fileInfos))
		//
		//	for i := 1; i < numCommits; i++ {
		//		fileInfos, err := env.PachClient.ListFileHistory(repo, "master", "file", int64(i))
		//		require.NoError(t, err)
		//		require.Equal(t, i, len(fileInfos))
		//	}
		//
		//	require.NoError(t, env.PachClient.DeleteFile(repo, "master", "file"))
		//	for i := 0; i < numCommits; i++ {
		//		_, err = env.PachClient.PutFile(repo, "master", "file", strings.NewReader("foo\n"))
		//		require.NoError(t, err)
		//		_, err = env.PachClient.PutFile(repo, "master", "unrelated", strings.NewReader("foo\n"))
		//		require.NoError(t, err)
		//	}
		//	fileInfos, err = env.PachClient.ListFileHistory(repo, "master", "file", -1)
		//	require.NoError(t, err)
		//	require.Equal(t, numCommits, len(fileInfos))
		//
		//	for i := 1; i < numCommits; i++ {
		//		fileInfos, err := env.PachClient.ListFileHistory(repo, "master", "file", int64(i))
		//		require.NoError(t, err)
		//		require.Equal(t, i, len(fileInfos))
		//	}
	})

	suite.Run("UpdateRepo", func(t *testing.T) {
		t.Parallel()
		ctx := pctx.TestContext(t)
		env := realenv.NewRealEnv(ctx, t, dockertestenv.NewTestDBConfig(t))

		var err error
		repo := "test"
		_, err = env.PachClient.PfsAPIClient.CreateRepo(
			env.PachClient.Ctx(),
			&pfs.CreateRepoRequest{
				Repo:   client.NewProjectRepo(pfs.DefaultProjectName, repo),
				Update: true,
			},
		)
		require.NoError(t, err)
		ri, err := env.PachClient.InspectProjectRepo(pfs.DefaultProjectName, repo)
		require.NoError(t, err)
		created, err := types.TimestampFromProto(ri.Created)
		require.NoError(t, err)
		desc := "foo"
		_, err = env.PachClient.PfsAPIClient.CreateRepo(
			env.PachClient.Ctx(),
			&pfs.CreateRepoRequest{
				Repo:        client.NewProjectRepo(pfs.DefaultProjectName, repo),
				Update:      true,
				Description: desc,
			},
		)
		require.NoError(t, err)
		ri, err = env.PachClient.InspectProjectRepo(pfs.DefaultProjectName, repo)
		require.NoError(t, err)
		newCreated, err := types.TimestampFromProto(ri.Created)
		require.NoError(t, err)
		require.Equal(t, created, newCreated)
		require.Equal(t, desc, ri.Description)
	})

	suite.Run("DeferredProcessing", func(t *testing.T) {
		t.Parallel()
		ctx := pctx.TestContext(t)
		env := realenv.NewRealEnv(ctx, t, dockertestenv.NewTestDBConfig(t))

		require.NoError(t, env.PachClient.CreateProjectRepo(pfs.DefaultProjectName, "input"))
		require.NoError(t, env.PachClient.CreateProjectRepo(pfs.DefaultProjectName, "output1"))
		require.NoError(t, env.PachClient.CreateProjectRepo(pfs.DefaultProjectName, "output2"))
		require.NoError(t, env.PachClient.CreateProjectBranch(pfs.DefaultProjectName, "output1", "staging", "", "", []*pfs.Branch{client.NewProjectBranch(pfs.DefaultProjectName, "input", "master")}))
		require.NoError(t, finishCommit(env.PachClient, "output1", "staging", ""))
		require.NoError(t, env.PachClient.CreateProjectBranch(pfs.DefaultProjectName, "output2", "staging", "", "", []*pfs.Branch{client.NewProjectBranch(pfs.DefaultProjectName, "output1", "master")}))
		require.NoError(t, finishCommit(env.PachClient, "output2", "staging", ""))
		require.NoError(t, env.PachClient.PutFile(client.NewProjectCommit(pfs.DefaultProjectName, "input", "staging", ""), "file", strings.NewReader("foo")))
		commitInfoA, err := env.PachClient.InspectProjectCommit(pfs.DefaultProjectName, "input", "staging", "")
		require.NoError(t, err)
		commitsetID := commitInfoA.Commit.ID

		commitInfos, err := env.PachClient.WaitCommitSetAll(commitsetID)
		require.NoError(t, err)
		require.Equal(t, 1, len(commitInfos))
		require.Equal(t, commitInfoA.Commit, commitInfos[0].Commit)

		require.NoError(t, env.PachClient.CreateProjectBranch(pfs.DefaultProjectName, "input", "master", "staging", "", nil))
		require.NoError(t, finishCommit(env.PachClient, "output1", "staging", ""))
		commitInfoB, err := env.PachClient.InspectProjectCommit(pfs.DefaultProjectName, "input", "master", "")
		require.NoError(t, err)
		require.Equal(t, commitsetID, commitInfoB.Commit.ID)
		commitInfos, err = env.PachClient.WaitCommitSetAll(commitsetID)
		require.NoError(t, err)
		require.Equal(t, 1, len(commitInfos)) // only input@master. output1@staging should now have a commit that's provenant on input@master
		outputStagingCi, err := env.PachClient.InspectProjectCommit(pfs.DefaultProjectName, "output1", "staging", "")
		require.NoError(t, err)
		require.Equal(t, commitInfoB.Commit.Repo, outputStagingCi.CommitProvenance[0].Repo)
		require.Equal(t, commitInfoB.Commit.ID, outputStagingCi.CommitProvenance[0].ID)
		// now kick off output2@staging by fast-forwarding output1@master -> output1@staging
		require.NoError(t, env.PachClient.CreateProjectBranch(pfs.DefaultProjectName, "output1", "master", "staging", "", nil))
		require.NoError(t, finishCommit(env.PachClient, "output2", "staging", ""))
		output1Master, err := env.PachClient.InspectProjectCommit(pfs.DefaultProjectName, "output1", "master", "")
		require.NoError(t, err)
		commitInfos, err = env.PachClient.WaitCommitSetAll(output1Master.Commit.ID)
		require.NoError(t, err)
		require.Equal(t, 2, len(commitInfos))
		output2StagingCi, err := env.PachClient.InspectProjectCommit(pfs.DefaultProjectName, "output2", "staging", "")
		require.NoError(t, err)
		require.Equal(t, outputStagingCi.Commit.Repo, output2StagingCi.CommitProvenance[0].Repo)
		require.Equal(t, outputStagingCi.Commit.ID, output2StagingCi.CommitProvenance[0].ID)
	})

	suite.Run("SquashCommitEmptyChild", func(t *testing.T) {
		t.Parallel()
		ctx := pctx.TestContext(t)
		env := realenv.NewRealEnv(ctx, t, dockertestenv.NewTestDBConfig(t))

		repo := "repo"
		file := "foo"
		require.NoError(t, env.PachClient.CreateProjectRepo(pfs.DefaultProjectName, repo))

		commitA, err := env.PachClient.StartProjectCommit(pfs.DefaultProjectName, repo, "master")
		require.NoError(t, err)
		require.NoError(t, env.PachClient.PutFile(commitA, file, strings.NewReader("foo")))
		require.NoError(t, finishCommit(env.PachClient, repo, "master", ""))

		commitB, err := env.PachClient.StartProjectCommit(pfs.DefaultProjectName, repo, "master")
		require.NoError(t, err)

		// squash fails, child is still open
		err = env.PachClient.SquashCommitSet(commitA.ID)
		require.YesError(t, err)
		require.Matches(t, "cannot squash until child commit .* is finished", err.Error())

		require.NoError(t, finishCommit(env.PachClient, repo, "master", ""))
		// wait until the commit is completely finished
		_, err = env.PachClient.WaitProjectCommit(pfs.DefaultProjectName, repo, "master", "")
		require.NoError(t, err)

		// now squashing succeeds
		require.NoError(t, env.PachClient.SquashCommitSet(commitA.ID))

		var b bytes.Buffer
		require.NoError(t, env.PachClient.GetFile(commitB, file, &b))
		require.Equal(t, "foo", b.String())
	})

	suite.Run("ListAll", func(t *testing.T) {
		t.Parallel()
		ctx := pctx.TestContext(t)
		env := realenv.NewRealEnv(ctx, t, dockertestenv.NewTestDBConfig(t))

		require.NoError(t, env.PachClient.CreateProjectRepo(pfs.DefaultProjectName, "repo1"))
		require.NoError(t, env.PachClient.CreateProjectRepo(pfs.DefaultProjectName, "repo2"))
		commit1 := client.NewProjectCommit(pfs.DefaultProjectName, "repo1", "master", "")
		commit2 := client.NewProjectCommit(pfs.DefaultProjectName, "repo2", "master", "")
		require.NoError(t, env.PachClient.PutFile(commit1, "file1", strings.NewReader("1")))
		require.NoError(t, env.PachClient.PutFile(commit2, "file2", strings.NewReader("2")))
		require.NoError(t, env.PachClient.PutFile(commit1, "file3", strings.NewReader("3")))
		require.NoError(t, env.PachClient.PutFile(commit2, "file4", strings.NewReader("4")))

		cis, err := env.PachClient.ListCommitByRepo(client.NewProjectRepo(pfs.DefaultProjectName, ""))
		require.NoError(t, err)
		require.Equal(t, 4, len(cis))

		bis, err := env.PachClient.ListProjectBranch(pfs.DefaultProjectName, "")
		require.NoError(t, err)
		require.Equal(t, 2, len(bis))
	})

	suite.Run("MonkeyObjectStorage", func(t *testing.T) {
		// This test cannot be done in parallel because the monkey object client
		// modifies global state.
		ctx := pctx.TestContext(t)
		env := realenv.NewRealEnv(ctx, t, dockertestenv.NewTestDBConfig(t))
		seedStr := func(seed int64) string {
			return fmt.Sprint("seed: ", strconv.FormatInt(seed, 10))
		}
		monkeyRetry := func(t *testing.T, f func() error, errMsg string) {
			backoff.Retry(func() error { //nolint:errcheck
				err := f()
				if err != nil {
					require.True(t, obj.IsMonkeyError(err), "Expected monkey error (%s), %s", err.Error(), errMsg)
				}
				return err
			}, backoff.NewInfiniteBackOff())
		}
		seed := time.Now().UTC().UnixNano()
		obj.InitMonkeyTest(seed)
		iterations := 25
		repo := "input"
		require.NoError(t, env.PachClient.CreateProjectRepo(pfs.DefaultProjectName, repo), seedStr(seed))
		filePrefix := "file"
		dataPrefix := "data"
		var commit *pfs.Commit
		var err error
		buf := &bytes.Buffer{}
		obj.EnableMonkeyTest()
		defer obj.DisableMonkeyTest()
		for i := 0; i < iterations; i++ {
			file := filePrefix + strconv.Itoa(i)
			data := dataPrefix + strconv.Itoa(i)
			// Retry start commit until it eventually succeeds.
			monkeyRetry(t, func() error {
				commit, err = env.PachClient.StartProjectCommit(pfs.DefaultProjectName, repo, "master")
				return err
			}, seedStr(seed))
			// Retry put file until it eventually succeeds.
			monkeyRetry(t, func() error {
				if err := env.PachClient.PutFile(commit, file, strings.NewReader(data)); err != nil {
					// Verify that the file does not exist if an error occurred.
					obj.DisableMonkeyTest()
					defer obj.EnableMonkeyTest()
					buf.Reset()
					err := env.PachClient.GetFile(commit, file, buf)
					require.True(t, errutil.IsNotFoundError(err), seedStr(seed))
				}
				return err
			}, seedStr(seed))
			// Retry get file until it eventually succeeds (before commit is finished).
			monkeyRetry(t, func() error {
				buf.Reset()
				if err = env.PachClient.GetFile(commit, file, buf); err != nil {
					return err
				}
				require.Equal(t, data, buf.String(), seedStr(seed))
				return nil
			}, seedStr(seed))
			// Retry finish commit until it eventually succeeds.
			monkeyRetry(t, func() error {
				return finishCommit(env.PachClient, repo, commit.Branch.Name, commit.ID)
			}, seedStr(seed))
			// Retry get file until it eventually succeeds (after commit is finished).
			monkeyRetry(t, func() error {
				buf.Reset()
				if err = env.PachClient.GetFile(commit, file, buf); err != nil {
					return err
				}
				require.Equal(t, data, buf.String(), seedStr(seed))
				return nil
			}, seedStr(seed))
		}
	})

	suite.Run("FsckFix", func(t *testing.T) {
		// TODO(optional 2.0): force-deleting the repo no longer creates dangling references
		t.Skip("this test no longer creates invalid metadata")
		t.Parallel()
		ctx := pctx.TestContext(t)
		env := realenv.NewRealEnv(ctx, t, dockertestenv.NewTestDBConfig(t))

		input := "input"
		output1 := "output1"
		output2 := "output2"
		require.NoError(t, env.PachClient.CreateProjectRepo(pfs.DefaultProjectName, input))
		require.NoError(t, env.PachClient.CreateProjectRepo(pfs.DefaultProjectName, output1))
		require.NoError(t, env.PachClient.CreateProjectRepo(pfs.DefaultProjectName, output2))
		require.NoError(t, env.PachClient.CreateProjectBranch(pfs.DefaultProjectName, output1, "master", "", "", []*pfs.Branch{client.NewProjectBranch(pfs.DefaultProjectName, input, "master")}))
		require.NoError(t, env.PachClient.CreateProjectBranch(pfs.DefaultProjectName, output2, "master", "", "", []*pfs.Branch{client.NewProjectBranch(pfs.DefaultProjectName, output1, "master")}))
		numCommits := 10
		for i := 0; i < numCommits; i++ {
			require.NoError(t, env.PachClient.PutFile(client.NewProjectCommit(pfs.DefaultProjectName, input, "master", ""), "file", strings.NewReader("1")))
		}
		require.NoError(t, env.PachClient.DeleteProjectRepo(pfs.DefaultProjectName, input, true))
		require.NoError(t, env.PachClient.CreateProjectRepo(pfs.DefaultProjectName, input))
		require.NoError(t, env.PachClient.CreateProjectBranch(pfs.DefaultProjectName, input, "master", "", "", nil))

		// Fsck should fail because ???
		require.YesError(t, env.PachClient.FsckFastExit())

		// Deleting output1 should fail because output2 is provenant on it
		require.YesError(t, env.PachClient.DeleteProjectRepo(pfs.DefaultProjectName, output1, false))

		// Deleting should now work due to fixing, must delete 2 before 1 though.
		require.NoError(t, env.PachClient.DeleteProjectRepo(pfs.DefaultProjectName, output2, false))
		require.NoError(t, env.PachClient.DeleteProjectRepo(pfs.DefaultProjectName, output1, false))
	})

	suite.Run("PutFileAtomic", func(t *testing.T) {
		t.Parallel()
		ctx := pctx.TestContext(t)
		env := realenv.NewRealEnv(ctx, t, dockertestenv.NewTestDBConfig(t))

		c := env.PachClient
		test := "test"
		require.NoError(t, c.CreateProjectRepo(pfs.DefaultProjectName, test))
		testRepo := client.NewProjectRepo(pfs.DefaultProjectName, test)
		commit := testRepo.NewCommit("master", "")

		mfc, err := c.NewModifyFileClient(commit)
		require.NoError(t, err)
		require.NoError(t, mfc.PutFile("file1", strings.NewReader("1")))
		require.NoError(t, mfc.PutFile("file2", strings.NewReader("2")))
		require.NoError(t, mfc.Close())

		cis, err := c.ListCommit(testRepo, commit, nil, 0)
		require.NoError(t, err)
		require.Equal(t, 1, len(cis))
		var b bytes.Buffer
		require.NoError(t, c.GetFile(commit, "file1", &b))
		require.Equal(t, "1", b.String())
		b.Reset()
		require.NoError(t, c.GetFile(commit, "file2", &b))
		require.Equal(t, "2", b.String())

		mfc, err = c.NewModifyFileClient(commit)
		require.NoError(t, err)
		require.NoError(t, mfc.PutFile("file3", strings.NewReader("3")))
		require.NoError(t, err)
		require.NoError(t, mfc.DeleteFile("file1"))
		require.NoError(t, mfc.Close())

		cis, err = c.ListCommit(testRepo, commit, nil, 0)
		require.NoError(t, err)
		require.Equal(t, 2, len(cis))
		b.Reset()
		require.NoError(t, c.GetFile(commit, "file3", &b))
		require.Equal(t, "3", b.String())
		b.Reset()
		require.YesError(t, c.GetFile(commit, "file1", &b))

		mfc, err = c.NewModifyFileClient(commit)
		require.NoError(t, err)
		require.NoError(t, mfc.Close())
		cis, err = c.ListCommit(testRepo, commit, nil, 0)
		require.NoError(t, err)
		require.Equal(t, 3, len(cis))
	})

	const (
		inputRepo          = iota // create a new input repo
		inputBranch               // create a new branch on an existing input repo
		deleteInputBranch         // delete an input branch
		commit                    // commit to an input branch
		squashCommitSet           // squash a commitset from an input branch
		outputRepo                // create a new output repo, with master branch subscribed to random other branches
		outputBranch              // create a new output branch on an existing output repo
		deleteOutputBranch        // delete an output branch
	)

	suite.Run("FuzzProvenance", func(t *testing.T) {
		t.Parallel()
		ctx := pctx.TestContext(t)
		env := realenv.NewRealEnv(ctx, t, dockertestenv.NewTestDBConfig(t))

		seed := time.Now().UnixNano()
		t.Log("Random seed is", seed)
		r := rand.New(rand.NewSource(seed))

		_, err := env.PachClient.PfsAPIClient.DeleteAll(env.PachClient.Ctx(), &types.Empty{})
		require.NoError(t, err)
		nOps := 300
		opShares := []int{
			1, // inputRepo
			1, // inputBranch
			1, // deleteInputBranch
			5, // commit
			3, // squashCommitSet
			1, // outputRepo
			2, // outputBranch
			1, // deleteOutputBranch
		}
		total := 0
		for _, v := range opShares {
			total += v
		}
		var (
			inputRepos    []string
			inputBranches []*pfs.Branch
			commits       []*pfs.Commit
			// outputRepos    []string
			outputBranches []*pfs.Branch
		)
	OpLoop:
		for i := 0; i < nOps; i++ {
			roll := r.Intn(total)
			if i < 0 {
				roll = inputRepo
			}
			var op int
			for _op, v := range opShares {
				roll -= v
				if roll < 0 {
					op = _op
					break
				}
			}
			switch op {
			case inputRepo:
				repo := tu.UniqueString("repo")
				require.NoError(t, env.PachClient.CreateProjectRepo(pfs.DefaultProjectName, repo))
				inputRepos = append(inputRepos, repo)
				require.NoError(t, env.PachClient.CreateProjectBranch(pfs.DefaultProjectName, repo, "master", "", "", nil))
				inputBranches = append(inputBranches, client.NewProjectBranch(pfs.DefaultProjectName, repo, "master"))
			case inputBranch:
				if len(inputRepos) == 0 {
					continue OpLoop
				}
				repo := inputRepos[r.Intn(len(inputRepos))]
				branch := tu.UniqueString("branch")
				require.NoError(t, env.PachClient.CreateProjectBranch(pfs.DefaultProjectName, repo, branch, "", "", nil))
				inputBranches = append(inputBranches, client.NewProjectBranch(pfs.DefaultProjectName, repo, branch))
			case deleteInputBranch:
				if len(inputBranches) == 0 {
					continue OpLoop
				}
				i := r.Intn(len(inputBranches))
				branch := inputBranches[i]
				err = env.PachClient.DeleteProjectBranch(pfs.DefaultProjectName, branch.Repo.Name, branch.Name, false)
				// don't fail if the error was just that it couldn't delete the branch without breaking subvenance
				inputBranches = append(inputBranches[:i], inputBranches[i+1:]...)
				if err != nil && !strings.Contains(err.Error(), "break") {
					require.NoError(t, err)
				}
			case commit:
				if len(inputBranches) == 0 {
					continue OpLoop
				}
				branch := inputBranches[r.Intn(len(inputBranches))]
				commit, err := env.PachClient.StartProjectCommit(pfs.DefaultProjectName, branch.Repo.Name, branch.Name)
				require.NoError(t, err)
				require.NoError(t, finishCommit(env.PachClient, branch.Repo.Name, branch.Name, commit.ID))
				// find and finish all commits in output branches, too
				infos, err := env.PachClient.InspectCommitSet(commit.ID)
				require.NoError(t, err)
				for _, info := range infos {
					if info.Commit.ID != commit.ID {
						continue
					}
					require.NoError(t, finishCommit(env.PachClient,
						info.Commit.Branch.Repo.Name, info.Commit.Branch.Name, commit.ID))
				}
				commits = append(commits, commit)
			case squashCommitSet:
				if len(commits) == 0 {
					continue OpLoop
				}
				i := r.Intn(len(commits))
				commit := commits[i]

				err := env.PachClient.SquashCommitSet(commit.ID)
				if pfsserver.IsSquashWithoutChildrenErr(err) {
					err = env.PachClient.DropCommitSet(commit.ID)
					if pfsserver.IsDropWithChildrenErr(err) {
						// The commitset cannot be squashed or dropped as some commits have children and some commits don't
						continue
					}
				} else if pfsserver.IsDeleteWithDependentCommitSetsErr(err) || pfsserver.IsSquashWithSuvenanceErr(err) {
					// TODO(acohen4): destructure error and successfully squash all the dependent commit sets
					continue
				}
				require.NoError(t, err)
				commits = append(commits[:i], commits[i+1:]...)
				ris, err := env.PachClient.ListRepo()
				require.NoError(t, err)
				for _, ri := range ris {
					bis, err := env.PachClient.ListProjectBranch(pfs.DefaultProjectName, ri.Repo.Name)
					require.NoError(t, err)
					for _, bi := range bis {
						branch := bi.Branch
						info, err := env.PachClient.InspectProjectCommit(pfs.DefaultProjectName, branch.Repo.Name, branch.Name, "")
						require.NoError(t, err)
						if info.Finishing == nil {
							require.NoError(t, finishCommit(env.PachClient, branch.Repo.Name, branch.Name, ""))
						}
					}
				}
			case outputRepo:
				if len(inputBranches) == 0 {
					continue OpLoop
				}
				repo := tu.UniqueString("out")
				require.NoError(t, env.PachClient.CreateProjectRepo(pfs.DefaultProjectName, repo))
				// outputRepos = append(outputRepos, repo)
				var provBranches []*pfs.Branch
				for num, i := range r.Perm(len(inputBranches))[:r.Intn(len(inputBranches))] {
					provBranches = append(provBranches, inputBranches[i])
					if num > 1 {
						break
					}
				}
				err = env.PachClient.CreateProjectBranch(pfs.DefaultProjectName, repo, "master", "", "", provBranches)
				if err != nil {
					if pfsserver.IsInvalidBranchStructureErr(err) || strings.Contains(err.Error(), "cannot be in the provenance of its own branch") {
						continue
					}
					require.NoError(t, err)
				} else {
					outputBranches = append(outputBranches, client.NewProjectBranch(pfs.DefaultProjectName, repo, "master"))
					if len(provBranches) > 0 {
						require.NoError(t, finishCommit(env.PachClient, repo, "master", ""))
					}
				}
			case outputBranch:
				// TODO(acohen4): re-evaluate whether this makes sense. The problem is that we can get
				// in the situation where we propagate off of multiple heads in a repo within a transaction
				//
				// if len(outputRepos) == 0 {
				// 	continue OpLoop
				// }
				// if len(inputBranches) == 0 {
				// 	continue OpLoop
				// }
				// repo := outputRepos[r.Intn(len(outputRepos))]
				// branch := tu.UniqueString("branch")
				// var provBranches []*pfs.Branch
				// for num, i := range r.Perm(len(inputBranches))[:r.Intn(len(inputBranches))] {
				// 	provBranches = append(provBranches, inputBranches[i])
				// 	if num > 1 {
				// 		break
				// 	}
				// }
				// // TODO(acohen4): does this make sense?
				// if len(outputBranches) > 0 {
				// 	for num, i := range r.Perm(len(outputBranches))[:r.Intn(len(outputBranches))] {
				// 		provBranches = append(provBranches, outputBranches[i])
				// 		if num > 1 {
				// 			break
				// 		}
				// 	}
				// }

				// err = env.PachClient.CreateProjectBranch(pfs.DefaultProjectName, repo, branch, "", "", provBranches)
				// if err != nil && !strings.Contains(err.Error(), "cannot be in the provenance of its own branch") {
				// 	require.NoError(t, err)
				// } else if err == nil {
				// 	outputBranches = append(outputBranches, client.NewProjectBranch(pfs.DefaultProjectName, repo, branch))
				// 	if len(provBranches) > 0 {
				// 		require.NoError(t, finishCommit(env.PachClient, repo, branch, ""))
				// 	}
				// }
			case deleteOutputBranch:
				if len(outputBranches) == 0 || true {
					continue OpLoop
				}
				i := r.Intn(len(outputBranches))
				branch := outputBranches[i]
				err = env.PachClient.DeleteProjectBranch(pfs.DefaultProjectName, branch.Repo.Name, branch.Name, false)
				// don't fail if the error was just that it couldn't delete the branch without breaking subvenance
				outputBranches = append(outputBranches[:i], outputBranches[i+1:]...)
				if err != nil && !strings.Contains(err.Error(), "break") {
					require.NoError(t, err)
				}
			}
			require.NoError(t, env.PachClient.FsckFastExit())
		}
		// make sure we can delete at the end
		_, err = env.PachClient.PfsAPIClient.DeleteAll(env.PachClient.Ctx(), &types.Empty{})
		require.NoError(t, err)
	})

	// TestAtomicHistory repeatedly writes to a file while concurrently reading
	// its history. This checks for a regression where the repo would sometimes
	// lock.
	suite.Run("AtomicHistory", func(t *testing.T) {
		// TODO: There is no notion of file history in V2. We could potentially implement this, but
		// we would need to spend some time thinking about the performance characteristics.
		t.Skip("File history is not implemented in V2")
		//	t.Parallel()
		//  env := testpachd.NewRealEnv(t, dockertestenv.NewTestDBConfig(t))
		//
		//	repo := "test"
		//	require.NoError(t, env.PachClient.CreateProjectRepo(pfs.DefaultProjectName,repo))
		//	require.NoError(t, env.PachClient.CreateProjectBranch(pfs.DefaultProjectName,repo, "master", "", nil))
		//	aSize := 1 * 1024 * 1024
		//	bSize := aSize + 1024
		//
		//	for i := 0; i < 10; i++ {
		//		// create a file of all A's
		//		a := strings.Repeat("A", aSize)
		//		_, err := env.PachClient.PutFile(repo, "master", "/file", strings.NewReader(a))
		//		require.NoError(t, err)
		//
		//		// sllowwwllly replace it with all B's
		//		ctx, cancel := context.WithCancel(context.Background())
		//		eg, ctx := errgroup.WithContext(ctx)
		//		eg.Go(func() error {
		//			b := strings.Repeat("B", bSize)
		//			r := SlowReader{underlying: strings.NewReader(b)}
		//			_, err := env.PachClient.PutFile(repo, "master", "/file", &r)
		//			cancel()
		//			return err
		//		})
		//
		//		// should pull /file when it's all A's
		//		eg.Go(func() error {
		//			for {
		//				fileInfos, err := env.PachClient.ListFileHistory(repo, "master", "/file", 1)
		//				require.NoError(t, err)
		//				require.Equal(t, len(fileInfos), 1)
		//
		//				// stop once B's have been written
		//				select {
		//				case <-ctx.Done():
		//					return nil
		//				default:
		//					time.Sleep(1 * time.Millisecond)
		//				}
		//			}
		//		})
		//
		//		require.NoError(t, eg.Wait())
		//
		//		// should pull /file when it's all B's
		//		fileInfos, err := env.PachClient.ListFileHistory(repo, "master", "/file", 1)
		//		require.NoError(t, err)
		//		require.Equal(t, 1, len(fileInfos))
		//		require.Equal(t, bSize, int(fileInfos[0].SizeBytes))
		//	}
	})

	// TestTrigger tests branch triggers
	// TODO: This test can be refactored to remove a lot of the boilerplate.
	suite.Run("Trigger", func(t *testing.T) {
		t.Parallel()
		ctx := pctx.TestContext(t)
		env := realenv.NewRealEnv(ctx, t, dockertestenv.NewTestDBConfig(t))
		c := env.PachClient

		t.Run("Simple", func(t *testing.T) {
			require.NoError(t, c.CreateProjectRepo(pfs.DefaultProjectName, "test"))
			require.NoError(t, c.CreateProjectBranchTrigger(pfs.DefaultProjectName, "test", "master", "", "", &pfs.Trigger{
				Branch: "staging",
				Size_:  "1B",
			}))
			require.NoError(t, c.PutFile(client.NewProjectCommit(pfs.DefaultProjectName, "test", "staging", ""), "file", strings.NewReader("small")))
		})

		t.Run("SizeWithProvenance", func(t *testing.T) {
			require.NoError(t, c.CreateProjectRepo(pfs.DefaultProjectName, "in"))
			require.NoError(t, c.CreateProjectBranchTrigger(pfs.DefaultProjectName, "in", "trigger", "", "", &pfs.Trigger{
				Branch: "master",
				Size_:  "1K",
			}))
			inCommit := client.NewProjectCommit(pfs.DefaultProjectName, "in", "master", "")
			bis, err := c.ListProjectBranch(pfs.DefaultProjectName, "in")
			require.NoError(t, err)
			require.Equal(t, 1, len(bis))
			// Create a downstream branch
			require.NoError(t, c.CreateProjectRepo(pfs.DefaultProjectName, "out"))
			require.NoError(t, c.CreateProjectBranch(pfs.DefaultProjectName, "out", "master", "", "", []*pfs.Branch{client.NewProjectBranch(pfs.DefaultProjectName, "in", "trigger")}))
			require.NoError(t, c.FinishProjectCommit(pfs.DefaultProjectName, "out", "master", ""))
			require.NoError(t, c.CreateProjectBranchTrigger(pfs.DefaultProjectName, "out", "trigger", "", "", &pfs.Trigger{
				Branch: "master",
				Size_:  "1K",
			}))
			// Write a small file, too small to trigger
			require.NoError(t, c.PutFile(inCommit, "file", strings.NewReader("small")))
			_, err = c.WaitProjectCommit(pfs.DefaultProjectName, "in", "master", "")
			require.NoError(t, err)
			bi, err := c.InspectProjectBranch(pfs.DefaultProjectName, "in", "master")
			require.NoError(t, err)
			head := bi.Head.ID
			bi, err = c.InspectProjectBranch(pfs.DefaultProjectName, "in", "trigger")
			require.NoError(t, err)
			require.NotEqual(t, head, bi.Head.ID)
			bi, err = c.InspectProjectBranch(pfs.DefaultProjectName, "out", "master")
			require.NoError(t, err)
			require.NotEqual(t, head, bi.Head.ID)
			bi, err = c.InspectProjectBranch(pfs.DefaultProjectName, "out", "trigger")
			require.NoError(t, err)
			require.NotEqual(t, head, bi.Head.ID)

			require.NoError(t, c.PutFile(inCommit, "file", strings.NewReader(strings.Repeat("a", units.KB))))
			_, err = c.WaitProjectCommit(pfs.DefaultProjectName, "in", "master", "")
			require.NoError(t, err)
			bi, err = c.InspectProjectBranch(pfs.DefaultProjectName, "in", "master")
			require.NoError(t, err)
			head = bi.Head.ID

			bi, err = c.InspectProjectBranch(pfs.DefaultProjectName, "in", "trigger")
			require.NoError(t, err)
			require.Equal(t, head, bi.Head.ID)

			// Output branch should have a commit now
			bi, err = c.InspectProjectBranch(pfs.DefaultProjectName, "out", "master")
			require.NoError(t, err)
			require.NotEqual(t, head, bi.Head.ID)

			resolvedAlias, err := c.InspectProjectCommit(pfs.DefaultProjectName, "in", "", bi.Head.ID)
			require.NoError(t, err)
			require.Equal(t, head, resolvedAlias.Commit.ID)

			// Put a file that will cause the trigger to go off
			require.NoError(t, c.PutFile(client.NewProjectCommit(pfs.DefaultProjectName, "out", "master", ""), "file", strings.NewReader(strings.Repeat("a", units.KB))))
			require.NoError(t, c.FinishProjectCommit(pfs.DefaultProjectName, "out", "master", ""))
			_, err = c.WaitProjectCommit(pfs.DefaultProjectName, "out", "master", "")
			require.NoError(t, err)
			bi, err = c.InspectProjectBranch(pfs.DefaultProjectName, "out", "master")
			require.NoError(t, err)
			head = bi.Head.ID

			// Output trigger should have triggered
			bi, err = c.InspectProjectBranch(pfs.DefaultProjectName, "out", "trigger")
			require.NoError(t, err)
			require.Equal(t, head, bi.Head.ID)
		})

		t.Run("Cron", func(t *testing.T) {
			require.NoError(t, c.CreateProjectRepo(pfs.DefaultProjectName, "cron"))
			require.NoError(t, c.CreateProjectBranchTrigger(pfs.DefaultProjectName, "cron", "trigger", "", "", &pfs.Trigger{
				Branch:   "master",
				CronSpec: "* * * * *", // every minute
			}))
			cronCommit := client.NewProjectCommit(pfs.DefaultProjectName, "cron", "master", "")
			// The first commit should always trigger a cron
			require.NoError(t, c.PutFile(cronCommit, "file1", strings.NewReader("foo")))
			_, err := c.WaitProjectCommit(pfs.DefaultProjectName, "cron", "master", "")
			require.NoError(t, err)
			bi, err := c.InspectProjectBranch(pfs.DefaultProjectName, "cron", "trigger")
			require.NoError(t, err)
			require.NotNil(t, bi.Head)
			head := bi.Head.ID

			// Second commit should not trigger the cron because less than a
			// minute has passed
			require.NoError(t, c.PutFile(cronCommit, "file2", strings.NewReader("bar")))
			_, err = c.WaitProjectCommit(pfs.DefaultProjectName, "cron", "master", "")
			require.NoError(t, err)
			bi, err = c.InspectProjectBranch(pfs.DefaultProjectName, "cron", "trigger")
			require.NoError(t, err)
			require.Equal(t, head, bi.Head.ID)

			time.Sleep(time.Minute)
			// Third commit should trigger the cron because a minute has passed
			require.NoError(t, c.PutFile(cronCommit, "file3", strings.NewReader("fizz")))
			_, err = c.WaitProjectCommit(pfs.DefaultProjectName, "cron", "master", "")
			require.NoError(t, err)
			bi, err = c.InspectProjectBranch(pfs.DefaultProjectName, "cron", "trigger")
			require.NoError(t, err)
			require.NotEqual(t, head, bi.Head.ID)
		})

		t.Run("Count", func(t *testing.T) {
			require.NoError(t, c.CreateProjectRepo(pfs.DefaultProjectName, "count"))
			require.NoError(t, c.CreateProjectBranchTrigger(pfs.DefaultProjectName, "count", "trigger", "", "", &pfs.Trigger{
				Branch:  "master",
				Commits: 2, // trigger every 2 commits
			}))

			bi, err := c.InspectProjectBranch(pfs.DefaultProjectName, "count", "trigger")
			require.NoError(t, err)
			head := bi.Head

			masterHead := client.NewProjectCommit(pfs.DefaultProjectName, "count", "master", "")
			// The first commit shouldn't trigger
			require.NoError(t, c.PutFile(masterHead, "file1", strings.NewReader("foo")))
			_, err = c.WaitProjectCommit(pfs.DefaultProjectName, "count", "master", "")
			require.NoError(t, err)
			bi, err = c.InspectProjectBranch(pfs.DefaultProjectName, "count", "trigger")
			require.NoError(t, err)
			require.Equal(t, head, bi.Head)

			// Second commit should trigger
			require.NoError(t, c.PutFile(masterHead, "file2", strings.NewReader("bar")))
			_, err = c.WaitProjectCommit(pfs.DefaultProjectName, "count", "master", "")
			require.NoError(t, err)
			bi, err = c.InspectProjectBranch(pfs.DefaultProjectName, "count", "trigger")
			require.NoError(t, err)
			require.NotEqual(t, head, bi.Head)
			head = bi.Head

			// The trigger commit should have the same ID as the master commit
			bi, err = c.InspectProjectBranch(pfs.DefaultProjectName, "count", "master")
			require.NoError(t, err)
			require.Equal(t, head.ID, bi.Head.ID)

			// Third commit shouldn't trigger
			require.NoError(t, c.PutFile(masterHead, "file3", strings.NewReader("fizz")))
			_, err = c.WaitProjectCommit(pfs.DefaultProjectName, "count", "master", "")
			require.NoError(t, err)
			bi, err = c.InspectProjectBranch(pfs.DefaultProjectName, "count", "trigger")
			require.NoError(t, err)
			require.Equal(t, head, bi.Head)

			// Fourth commit should trigger
			require.NoError(t, c.PutFile(masterHead, "file4", strings.NewReader("buzz")))
			_, err = c.WaitProjectCommit(pfs.DefaultProjectName, "count", "master", "")
			require.NoError(t, err)
			bi, err = c.InspectProjectBranch(pfs.DefaultProjectName, "count", "trigger")
			require.NoError(t, err)
			require.NotEqual(t, head, bi.Head)
			head = bi.Head

			// The trigger commit should have the same ID as the master commit
			bi, err = c.InspectProjectBranch(pfs.DefaultProjectName, "count", "master")
			require.NoError(t, err)
			require.Equal(t, head.ID, bi.Head.ID)
		})

		t.Run("Or", func(t *testing.T) {
			require.NoError(t, c.CreateProjectRepo(pfs.DefaultProjectName, "or"))
			require.NoError(t, c.CreateProjectBranchTrigger(pfs.DefaultProjectName, "or", "trigger", "", "", &pfs.Trigger{
				Branch:   "master",
				CronSpec: "* * * * *",
				Size_:    "100",
				Commits:  3,
			}))
			orCommit := client.NewProjectCommit(pfs.DefaultProjectName, "or", "master", "")
			// This triggers, because the cron is satisfied
			require.NoError(t, c.PutFile(orCommit, "file1", strings.NewReader(strings.Repeat("a", 1))))
			_, err := c.WaitProjectCommit(pfs.DefaultProjectName, "or", "master", "")
			require.NoError(t, err)
			bi, err := c.InspectProjectBranch(pfs.DefaultProjectName, "or", "trigger")
			require.NoError(t, err)
			require.NotNil(t, bi.Head)
			head := bi.Head.ID
			// This one doesn't because none of them are satisfied
			require.NoError(t, c.PutFile(orCommit, "file2", strings.NewReader(strings.Repeat("a", 50))))
			_, err = c.WaitProjectCommit(pfs.DefaultProjectName, "or", "master", "")
			require.NoError(t, err)
			bi, err = c.InspectProjectBranch(pfs.DefaultProjectName, "or", "trigger")
			require.NoError(t, err)
			require.Equal(t, head, bi.Head.ID)
			// This one triggers because we hit 100 bytes
			require.NoError(t, c.PutFile(orCommit, "file3", strings.NewReader(strings.Repeat("a", 50))))
			_, err = c.WaitProjectCommit(pfs.DefaultProjectName, "or", "master", "")
			require.NoError(t, err)
			bi, err = c.InspectProjectBranch(pfs.DefaultProjectName, "or", "trigger")
			require.NoError(t, err)
			require.NotEqual(t, head, bi.Head.ID)
			head = bi.Head.ID

			// This one doesn't trigger
			require.NoError(t, c.PutFile(orCommit, "file4", strings.NewReader(strings.Repeat("a", 1))))
			_, err = c.WaitProjectCommit(pfs.DefaultProjectName, "or", "master", "")
			require.NoError(t, err)
			bi, err = c.InspectProjectBranch(pfs.DefaultProjectName, "or", "trigger")
			require.NoError(t, err)
			require.Equal(t, head, bi.Head.ID)
			// This one neither
			require.NoError(t, c.PutFile(orCommit, "file5", strings.NewReader(strings.Repeat("a", 1))))
			_, err = c.WaitProjectCommit(pfs.DefaultProjectName, "or", "master", "")
			require.NoError(t, err)
			bi, err = c.InspectProjectBranch(pfs.DefaultProjectName, "or", "trigger")
			require.NoError(t, err)
			require.Equal(t, head, bi.Head.ID)
			// This one does, because it's 3 commits
			require.NoError(t, c.PutFile(orCommit, "file6", strings.NewReader(strings.Repeat("a", 1))))
			_, err = c.WaitProjectCommit(pfs.DefaultProjectName, "or", "master", "")
			require.NoError(t, err)
			bi, err = c.InspectProjectBranch(pfs.DefaultProjectName, "or", "trigger")
			require.NoError(t, err)
			require.NotEqual(t, head, bi.Head.ID)
			head = bi.Head.ID

			// This one doesn't trigger
			require.NoError(t, c.PutFile(orCommit, "file7", strings.NewReader(strings.Repeat("a", 1))))
			_, err = c.WaitProjectCommit(pfs.DefaultProjectName, "or", "master", "")
			require.NoError(t, err)
			bi, err = c.InspectProjectBranch(pfs.DefaultProjectName, "or", "trigger")
			require.NoError(t, err)
			require.Equal(t, head, bi.Head.ID)

			time.Sleep(time.Minute)

			require.NoError(t, c.PutFile(orCommit, "file8", strings.NewReader(strings.Repeat("a", 1))))
			_, err = c.WaitProjectCommit(pfs.DefaultProjectName, "or", "master", "")
			require.NoError(t, err)
			bi, err = c.InspectProjectBranch(pfs.DefaultProjectName, "or", "trigger")
			require.NoError(t, err)
			require.NotEqual(t, head, bi.Head.ID)
		})

		t.Run("And", func(t *testing.T) {
			require.NoError(t, c.CreateProjectRepo(pfs.DefaultProjectName, "and"))
			require.NoError(t, c.CreateProjectBranchTrigger(pfs.DefaultProjectName, "and", "trigger", "", "", &pfs.Trigger{
				Branch:   "master",
				All:      true,
				CronSpec: "* * * * *",
				Size_:    "100",
				Commits:  3,
			}))
			andCommit := client.NewProjectCommit(pfs.DefaultProjectName, "and", "master", "")
			// Doesn't trigger because all 3 conditions must be met
			require.NoError(t, c.PutFile(andCommit, "file1", strings.NewReader(strings.Repeat("a", 100))))
			_, err := c.WaitProjectCommit(pfs.DefaultProjectName, "and", "master", "")
			require.NoError(t, err)
			bi, err := c.InspectProjectBranch(pfs.DefaultProjectName, "and", "master")
			require.NoError(t, err)
			head := bi.Head.ID
			bi, err = c.InspectProjectBranch(pfs.DefaultProjectName, "and", "trigger")
			require.NoError(t, err)
			require.NotEqual(t, head, bi.Head)

			// Still doesn't trigger
			require.NoError(t, c.PutFile(andCommit, "file2", strings.NewReader(strings.Repeat("a", 100))))
			_, err = c.WaitProjectCommit(pfs.DefaultProjectName, "and", "master", "")
			require.NoError(t, err)
			bi, err = c.InspectProjectBranch(pfs.DefaultProjectName, "and", "trigger")
			require.NoError(t, err)
			require.NotEqual(t, head, bi.Head)

			// Finally triggers because we have 3 commits, 100 bytes and Cron
			// Spec (since epoch) is satisfied.
			require.NoError(t, c.PutFile(andCommit, "file3", strings.NewReader(strings.Repeat("a", 100))))
			_, err = c.WaitProjectCommit(pfs.DefaultProjectName, "and", "master", "")
			require.NoError(t, err)
			bi, err = c.InspectProjectBranch(pfs.DefaultProjectName, "and", "trigger")
			require.NoError(t, err)
			require.NotNil(t, bi.Head)
			head = bi.Head.ID

			// Doesn't trigger because all 3 conditions must be met
			require.NoError(t, c.PutFile(andCommit, "file4", strings.NewReader(strings.Repeat("a", 100))))
			_, err = c.WaitProjectCommit(pfs.DefaultProjectName, "and", "master", "")
			require.NoError(t, err)
			bi, err = c.InspectProjectBranch(pfs.DefaultProjectName, "and", "trigger")
			require.NoError(t, err)
			require.Equal(t, head, bi.Head.ID)

			// Still no trigger, not enough time or commits
			require.NoError(t, c.PutFile(andCommit, "file5", strings.NewReader(strings.Repeat("a", 100))))
			_, err = c.WaitProjectCommit(pfs.DefaultProjectName, "and", "master", "")
			require.NoError(t, err)
			bi, err = c.InspectProjectBranch(pfs.DefaultProjectName, "and", "trigger")
			require.NoError(t, err)
			require.Equal(t, head, bi.Head.ID)

			// Still no trigger, not enough time
			require.NoError(t, c.PutFile(andCommit, "file6", strings.NewReader(strings.Repeat("a", 100))))
			_, err = c.WaitProjectCommit(pfs.DefaultProjectName, "and", "master", "")
			require.NoError(t, err)
			bi, err = c.InspectProjectBranch(pfs.DefaultProjectName, "and", "trigger")
			require.NoError(t, err)
			require.Equal(t, head, bi.Head.ID)

			time.Sleep(time.Minute)

			// Finally triggers, all triggers have been met
			require.NoError(t, c.PutFile(andCommit, "file7", strings.NewReader(strings.Repeat("a", 100))))
			_, err = c.WaitProjectCommit(pfs.DefaultProjectName, "and", "master", "")
			require.NoError(t, err)
			bi, err = c.InspectProjectBranch(pfs.DefaultProjectName, "and", "trigger")
			require.NoError(t, err)
			require.NotEqual(t, head, bi.Head.ID)
		})

		t.Run("Chain", func(t *testing.T) {
			// a triggers b which triggers c
			require.NoError(t, c.CreateProjectRepo(pfs.DefaultProjectName, "chain"))
			require.NoError(t, c.CreateProjectBranchTrigger(pfs.DefaultProjectName, "chain", "b", "", "", &pfs.Trigger{
				Branch: "a",
				Size_:  "100",
			}))
			require.NoError(t, c.CreateProjectBranchTrigger(pfs.DefaultProjectName, "chain", "c", "", "", &pfs.Trigger{
				Branch: "b",
				Size_:  "200",
			}))
			aCommit := client.NewProjectCommit(pfs.DefaultProjectName, "chain", "a", "")
			// Triggers nothing
			require.NoError(t, c.PutFile(aCommit, "file1", strings.NewReader(strings.Repeat("a", 50))))
			_, err := c.WaitProjectCommit(pfs.DefaultProjectName, "chain", "a", "")
			require.NoError(t, err)
			bi, err := c.InspectProjectBranch(pfs.DefaultProjectName, "chain", "a")
			require.NoError(t, err)
			head := bi.Head.ID
			bi, err = c.InspectProjectBranch(pfs.DefaultProjectName, "chain", "b")
			require.NoError(t, err)
			require.NotEqual(t, head, bi.Head)
			bi, err = c.InspectProjectBranch(pfs.DefaultProjectName, "chain", "c")
			require.NoError(t, err)
			require.NotEqual(t, head, bi.Head)

			// Triggers b, but not c
			require.NoError(t, c.PutFile(aCommit, "file2", strings.NewReader(strings.Repeat("a", 50))))
			_, err = c.WaitProjectCommit(pfs.DefaultProjectName, "chain", "a", "")
			require.NoError(t, err)
			bi, err = c.InspectProjectBranch(pfs.DefaultProjectName, "chain", "a")
			require.NoError(t, err)
			head = bi.Head.ID
			bi, err = c.InspectProjectBranch(pfs.DefaultProjectName, "chain", "b")
			require.NoError(t, err)
			require.Equal(t, head, bi.Head.ID)
			bi, err = c.InspectProjectBranch(pfs.DefaultProjectName, "chain", "c")
			require.NoError(t, err)
			require.NotEqual(t, head, bi.Head.ID)

			// Triggers nothing
			require.NoError(t, c.PutFile(aCommit, "file3", strings.NewReader(strings.Repeat("a", 50))))
			_, err = c.WaitProjectCommit(pfs.DefaultProjectName, "chain", "a", "")
			require.NoError(t, err)
			bi, err = c.InspectProjectBranch(pfs.DefaultProjectName, "chain", "a")
			require.NoError(t, err)
			head = bi.Head.ID
			bi, err = c.InspectProjectBranch(pfs.DefaultProjectName, "chain", "b")
			require.NoError(t, err)
			require.NotEqual(t, head, bi.Head.ID)
			bi, err = c.InspectProjectBranch(pfs.DefaultProjectName, "chain", "c")
			require.NoError(t, err)
			require.NotEqual(t, head, bi.Head.ID)

			// Triggers a and c
			require.NoError(t, c.PutFile(aCommit, "file4", strings.NewReader(strings.Repeat("a", 50))))
			_, err = c.WaitProjectCommit(pfs.DefaultProjectName, "chain", "a", "")
			require.NoError(t, err)
			bi, err = c.InspectProjectBranch(pfs.DefaultProjectName, "chain", "a")
			require.NoError(t, err)
			head = bi.Head.ID
			bi, err = c.InspectProjectBranch(pfs.DefaultProjectName, "chain", "b")
			require.NoError(t, err)
			require.Equal(t, head, bi.Head.ID)
			bi, err = c.InspectProjectBranch(pfs.DefaultProjectName, "chain", "c")
			require.NoError(t, err)
			require.Equal(t, head, bi.Head.ID)

			// Triggers nothing
			require.NoError(t, c.PutFile(aCommit, "file5", strings.NewReader(strings.Repeat("a", 50))))
			_, err = c.WaitProjectCommit(pfs.DefaultProjectName, "chain", "a", "")
			require.NoError(t, err)
			bi, err = c.InspectProjectBranch(pfs.DefaultProjectName, "chain", "a")
			require.NoError(t, err)
			head = bi.Head.ID
			bi, err = c.InspectProjectBranch(pfs.DefaultProjectName, "chain", "b")
			require.NoError(t, err)
			require.NotEqual(t, head, bi.Head.ID)
			bi, err = c.InspectProjectBranch(pfs.DefaultProjectName, "chain", "c")
			require.NoError(t, err)
			require.NotEqual(t, head, bi.Head.ID)
		})

		t.Run("BranchMovement", func(t *testing.T) {
			require.NoError(t, c.CreateProjectRepo(pfs.DefaultProjectName, "branch-movement"))
			require.NoError(t, c.CreateProjectBranchTrigger(pfs.DefaultProjectName, "branch-movement", "c", "", "", &pfs.Trigger{
				Branch: "b",
				Size_:  "100",
			}))
			moveCommit := client.NewProjectCommit(pfs.DefaultProjectName, "branch-movement", "a", "")

			require.NoError(t, c.PutFile(moveCommit, "file1", strings.NewReader(strings.Repeat("a", 50))))
			_, err := c.WaitProjectCommit(pfs.DefaultProjectName, "branch-movement", "a", "")
			require.NoError(t, err)
			bi, err := c.InspectProjectBranch(pfs.DefaultProjectName, "branch-movement", "a")
			require.NoError(t, err)
			head := bi.Head.ID
			require.NoError(t, c.CreateProjectBranch(pfs.DefaultProjectName, "branch-movement", "b", "a", "", nil))
			bi, err = c.InspectProjectBranch(pfs.DefaultProjectName, "branch-movement", "c")
			require.NoError(t, err)
			require.NotEqual(t, head, bi.Head.ID)

			require.NoError(t, c.PutFile(moveCommit, "file2", strings.NewReader(strings.Repeat("a", 50))))
			_, err = c.WaitProjectCommit(pfs.DefaultProjectName, "branch-movement", "a", "")
			require.NoError(t, err)
			require.NoError(t, c.CreateProjectBranch(pfs.DefaultProjectName, "branch-movement", "b", "a", "", nil))
			bi, err = c.InspectProjectBranch(pfs.DefaultProjectName, "branch-movement", "c")
			require.NoError(t, err)
			require.NotNil(t, bi.Head)
			cHead := bi.Head.ID

			require.NoError(t, c.PutFile(moveCommit, "file3", strings.NewReader(strings.Repeat("a", 50))))
			_, err = c.WaitProjectCommit(pfs.DefaultProjectName, "branch-movement", "a", "")
			require.NoError(t, err)
			require.NoError(t, c.CreateProjectBranch(pfs.DefaultProjectName, "branch-movement", "b", "a", "", nil))
			bi, err = c.InspectProjectBranch(pfs.DefaultProjectName, "branch-movement", "c")
			require.NoError(t, err)
			require.NotNil(t, bi.Head)
			require.Equal(t, cHead, bi.Head.ID)
		})
	})

	// TriggerValidation tests branch trigger validation
	suite.Run("TriggerValidation", func(t *testing.T) {
		t.Parallel()
		ctx := pctx.TestContext(t)
		env := realenv.NewRealEnv(ctx, t, dockertestenv.NewTestDBConfig(t))

		c := env.PachClient
		require.NoError(t, c.CreateProjectRepo(pfs.DefaultProjectName, "repo"))
		// Must specify a branch
		require.YesError(t, c.CreateProjectBranchTrigger(pfs.DefaultProjectName, "repo", "master", "", "", &pfs.Trigger{
			Branch: "",
			Size_:  "1K",
		}))
		// Can't trigger a branch on itself
		require.YesError(t, c.CreateProjectBranchTrigger(pfs.DefaultProjectName, "repo", "master", "", "", &pfs.Trigger{
			Branch: "master",
			Size_:  "1K",
		}))
		// Size doesn't parse
		require.YesError(t, c.CreateProjectBranchTrigger(pfs.DefaultProjectName, "repo", "trigger", "", "", &pfs.Trigger{
			Branch: "master",
			Size_:  "this is not a size",
		}))
		// Can't have negative commit count
		require.YesError(t, c.CreateProjectBranchTrigger(pfs.DefaultProjectName, "repo", "trigger", "", "", &pfs.Trigger{
			Branch:  "master",
			Commits: -1,
		}))

		// a -> b (valid, sets up the next test)
		require.NoError(t, c.CreateProjectBranchTrigger(pfs.DefaultProjectName, "repo", "b", "", "", &pfs.Trigger{
			Branch: "a",
			Size_:  "1K",
		}))
		// Can't have circular triggers
		require.YesError(t, c.CreateProjectBranchTrigger(pfs.DefaultProjectName, "repo", "a", "", "", &pfs.Trigger{
			Branch: "b",
			Size_:  "1K",
		}))
		// CronSpec doesn't parse
		require.YesError(t, c.CreateProjectBranchTrigger(pfs.DefaultProjectName, "repo", "trigger", "", "", &pfs.Trigger{
			Branch:   "master",
			CronSpec: "this is not a cron spec",
		}))
		// Can't use a trigger and provenance together
		require.NoError(t, c.CreateProjectRepo(pfs.DefaultProjectName, "in"))
		_, err := c.PfsAPIClient.CreateBranch(c.Ctx(),
			&pfs.CreateBranchRequest{
				Branch: client.NewProjectBranch(pfs.DefaultProjectName, "repo", "master"),
				Trigger: &pfs.Trigger{
					Branch: "master",
					Size_:  "1K",
				},
				Provenance: []*pfs.Branch{client.NewProjectBranch(pfs.DefaultProjectName, "in", "master")},
			})
		require.YesError(t, err)
	})

	suite.Run("RegressionOrphanedFile", func(t *testing.T) {
		t.Parallel()
		ctx := pctx.TestContext(t)
		env := realenv.NewRealEnv(ctx, t, dockertestenv.NewTestDBConfig(t))

		fsclient, err := env.PachClient.NewCreateFileSetClient()
		require.NoError(t, err)
		data := []byte("test data")
		spec := fileSetSpec{
			"file1.txt": tarutil.NewMemFile("file1.txt", data),
			"file2.txt": tarutil.NewMemFile("file2.txt", data),
		}
		require.NoError(t, fsclient.PutFileTAR(spec.makeTarStream()))
		resp, err := fsclient.Close()
		require.NoError(t, err)
		t.Logf("tmp fileset id: %s", resp.FileSetId)
		require.NoError(t, env.PachClient.RenewFileSet(resp.FileSetId, 60*time.Second))
		fis, err := env.PachClient.ListFileAll(client.NewProjectCommit(pfs.DefaultProjectName, client.FileSetsRepoName, "", resp.FileSetId), "/")
		require.NoError(t, err)
		require.Equal(t, 2, len(fis))
	})

	suite.Run("Compaction", func(t *testing.T) {
		t.Parallel()
		ctx := pctx.TestContext(t)
		env := realenv.NewRealEnv(ctx, t, func(config *serviceenv.Configuration) {
			config.StorageCompactionMaxFanIn = 10
		}, dockertestenv.NewTestDBConfig(t))

		repo := "test"
		require.NoError(t, env.PachClient.CreateProjectRepo(pfs.DefaultProjectName, repo))
		commit1, err := env.PachClient.StartProjectCommit(pfs.DefaultProjectName, repo, "master")
		require.NoError(t, err)

		const (
			nFileSets   = 100
			filesPer    = 10
			fileSetSize = 1e3
		)
		for i := 0; i < nFileSets; i++ {
			fsSpec := fileSetSpec{}
			for j := 0; j < filesPer; j++ {
				name := fmt.Sprintf("file%02d", j)
				data, err := io.ReadAll(randomReader(fileSetSize))
				require.NoError(t, err)
				file := tarutil.NewMemFile(name, data)
				hdr, err := file.Header()
				require.NoError(t, err)
				fsSpec[hdr.Name] = file
			}
			require.NoError(t, env.PachClient.PutFileTAR(commit1, fsSpec.makeTarStream()))
			runtime.GC()
		}
		require.NoError(t, finishCommit(env.PachClient, repo, commit1.Branch.Name, commit1.ID))
	})

	suite.Run("ModifyFileGRPC", func(subsuite *testing.T) {
		subsuite.Parallel()

		subsuite.Run("EmptyFile", func(t *testing.T) {
			t.Parallel()
			ctx := pctx.TestContext(t)
			env := realenv.NewRealEnv(ctx, t, dockertestenv.NewTestDBConfig(t))
			repo := "test"
			require.NoError(t, env.PachClient.CreateProjectRepo(pfs.DefaultProjectName, repo))
			c, err := env.PachClient.PfsAPIClient.ModifyFile(context.Background())
			require.NoError(t, err)
			files := []string{"/empty-1", "/empty-2"}
			require.NoError(t, c.Send(&pfs.ModifyFileRequest{
				Body: &pfs.ModifyFileRequest_SetCommit{SetCommit: client.NewProjectCommit(pfs.DefaultProjectName, repo, "master", "")},
			}))
			for _, file := range files {
				require.NoError(t, c.Send(&pfs.ModifyFileRequest{
					Body: &pfs.ModifyFileRequest_AddFile{
						AddFile: &pfs.AddFile{
							Path: file,
							Source: &pfs.AddFile_Raw{
								Raw: &types.BytesValue{},
							},
						},
					},
				}))
			}
			_, err = c.CloseAndRecv()
			require.NoError(t, err)
			require.NoError(t, env.PachClient.ListFile(client.NewProjectCommit(pfs.DefaultProjectName, repo, "master", ""), "/", func(fi *pfs.FileInfo) error {
				require.True(t, files[0] == fi.File.Path)
				files = files[1:]
				return nil
			}))
			require.Equal(t, 0, len(files))
		})

		subsuite.Run("SingleMessageFile", func(t *testing.T) {
			t.Parallel()
			ctx := pctx.TestContext(t)
			env := realenv.NewRealEnv(ctx, t, dockertestenv.NewTestDBConfig(t))
			repo := "test"
			require.NoError(t, env.PachClient.CreateProjectRepo(pfs.DefaultProjectName, repo))
			filePath := "file"
			fileContent := "foo"
			c, err := env.PachClient.PfsAPIClient.ModifyFile(context.Background())
			require.NoError(t, err)
			require.NoError(t, c.Send(&pfs.ModifyFileRequest{
				Body: &pfs.ModifyFileRequest_SetCommit{SetCommit: client.NewProjectCommit(pfs.DefaultProjectName, repo, "master", "")},
			}))
			require.NoError(t, c.Send(&pfs.ModifyFileRequest{
				Body: &pfs.ModifyFileRequest_AddFile{
					AddFile: &pfs.AddFile{
						Path: filePath,
						Source: &pfs.AddFile_Raw{
							Raw: &types.BytesValue{Value: []byte(fileContent)},
						},
					},
				},
			}))
			_, err = c.CloseAndRecv()
			require.NoError(t, err)
			buf := &bytes.Buffer{}
			require.NoError(t, env.PachClient.GetFile(client.NewProjectCommit(pfs.DefaultProjectName, repo, "master", ""), filePath, buf))
			require.Equal(t, fileContent, buf.String())
		})
	})

	suite.Run("TestPanicOnNilArgs", func(t *testing.T) {
		t.Parallel()
		ctx := pctx.TestContext(t)
		env := realenv.NewRealEnv(ctx, t, dockertestenv.NewTestDBConfig(t))
		c := env.PachClient
		requireNoPanic := func(err error) {
			t.Helper()
			if err != nil {
				// if a "transport is closing" error happened, pachd abruptly
				// closed the connection. Most likely this is caused by a panic.
				require.False(t, strings.Contains(err.Error(), "transport is closing"), err.Error())
			}
		}
		ctx, cf := context.WithCancel(c.Ctx())
		defer cf()
		_, err := c.PfsAPIClient.CreateRepo(ctx, &pfs.CreateRepoRequest{})
		requireNoPanic(err)
		_, err = c.PfsAPIClient.InspectRepo(ctx, &pfs.InspectRepoRequest{})
		requireNoPanic(err)
		_, err = c.PfsAPIClient.ListRepo(ctx, &pfs.ListRepoRequest{})
		requireNoPanic(err)
		_, err = c.PfsAPIClient.DeleteRepo(ctx, &pfs.DeleteRepoRequest{})
		requireNoPanic(err)
		_, err = c.PfsAPIClient.StartCommit(ctx, &pfs.StartCommitRequest{})
		requireNoPanic(err)
		_, err = c.PfsAPIClient.FinishCommit(ctx, &pfs.FinishCommitRequest{})
		requireNoPanic(err)
		_, err = c.PfsAPIClient.InspectCommit(ctx, &pfs.InspectCommitRequest{})
		requireNoPanic(err)
		_, err = c.PfsAPIClient.ListCommit(ctx, &pfs.ListCommitRequest{})
		requireNoPanic(err)
		_, err = c.PfsAPIClient.SquashCommitSet(c.Ctx(), &pfs.SquashCommitSetRequest{})
		requireNoPanic(err)
		_, err = c.PfsAPIClient.InspectCommitSet(c.Ctx(), &pfs.InspectCommitSetRequest{})
		requireNoPanic(err)
		_, err = c.PfsAPIClient.SubscribeCommit(ctx, &pfs.SubscribeCommitRequest{})
		requireNoPanic(err)
		_, err = c.PfsAPIClient.CreateBranch(ctx, &pfs.CreateBranchRequest{})
		requireNoPanic(err)
		_, err = c.PfsAPIClient.InspectBranch(ctx, &pfs.InspectBranchRequest{})
		requireNoPanic(err)
		_, err = c.PfsAPIClient.ListBranch(ctx, &pfs.ListBranchRequest{})
		requireNoPanic(err)
		_, err = c.PfsAPIClient.DeleteBranch(ctx, &pfs.DeleteBranchRequest{})
		requireNoPanic(err)
		_, err = c.PfsAPIClient.GetFileTAR(ctx, &pfs.GetFileRequest{})
		requireNoPanic(err)
		_, err = c.PfsAPIClient.InspectFile(ctx, &pfs.InspectFileRequest{})
		requireNoPanic(err)
		_, err = c.PfsAPIClient.ListFile(ctx, &pfs.ListFileRequest{})
		requireNoPanic(err)
		_, err = c.PfsAPIClient.WalkFile(ctx, &pfs.WalkFileRequest{})
		requireNoPanic(err)
		_, err = c.PfsAPIClient.GlobFile(ctx, &pfs.GlobFileRequest{})
		requireNoPanic(err)
		_, err = c.PfsAPIClient.DiffFile(ctx, &pfs.DiffFileRequest{})
		requireNoPanic(err)
		_, err = c.PfsAPIClient.Fsck(ctx, &pfs.FsckRequest{})
		requireNoPanic(err)
	})

	suite.Run("ErroredCommits", func(t *testing.T) {
		t.Parallel()
		ctx := pctx.TestContext(t)
		env := realenv.NewRealEnv(ctx, t, dockertestenv.NewTestDBConfig(t))
		repo := "test"
		require.NoError(t, env.PachClient.CreateProjectRepo(pfs.DefaultProjectName, repo))
		checks := func(t *testing.T, branch string) {
			// First commit should contain the first file.
			branchCommit := client.NewProjectCommit(pfs.DefaultProjectName, repo, branch, "^2")
			expected := []string{"/f1"}
			require.NoError(t, env.PachClient.ListFile(branchCommit, "", func(fi *pfs.FileInfo) error {
				require.Equal(t, expected[0], fi.File.Path)
				expected = expected[1:]
				return nil
			}))
			require.Equal(t, 0, len(expected))
			// Second commit (errored commit) should still be readable with its content included.
			branchCommit = client.NewProjectCommit(pfs.DefaultProjectName, repo, branch, "^1")
			expected = []string{"/f1", "/f2"}
			require.NoError(t, env.PachClient.ListFile(branchCommit, "", func(fi *pfs.FileInfo) error {
				require.Equal(t, expected[0], fi.File.Path)
				expected = expected[1:]
				return nil
			}))
			require.Equal(t, 0, len(expected))
			// Third commit should exclude the errored parent commit.
			branchCommit = client.NewProjectCommit(pfs.DefaultProjectName, repo, branch, "")
			expected = []string{"/f1", "/f3"}
			require.NoError(t, env.PachClient.ListFile(branchCommit, "", func(fi *pfs.FileInfo) error {
				require.Equal(t, expected[0], fi.File.Path)
				expected = expected[1:]
				return nil
			}))
			require.Equal(t, 0, len(expected))
		}
		t.Run("FinishedErroredFinished", func(t *testing.T) {
			branch := uuid.New()
			require.NoError(t, env.PachClient.CreateProjectBranch(pfs.DefaultProjectName, repo, branch, "", "", nil))
			branchCommit := client.NewProjectCommit(pfs.DefaultProjectName, repo, branch, "")
			require.NoError(t, env.PachClient.PutFile(branchCommit, "f1", strings.NewReader("foo\n")))
			commit, err := env.PachClient.StartProjectCommit(pfs.DefaultProjectName, repo, branch)
			require.NoError(t, err)
			require.NoError(t, env.PachClient.PutFile(branchCommit, "f2", strings.NewReader("foo\n")))
			_, err = env.PachClient.PfsAPIClient.FinishCommit(context.Background(), &pfs.FinishCommitRequest{
				Commit: commit,
				Error:  "error",
			})
			require.NoError(t, err)
			require.NoError(t, env.PachClient.PutFile(branchCommit, "f3", strings.NewReader("foo\n")))
			checks(t, branch)
		})
		t.Run("FinishedErroredOpen", func(t *testing.T) {
			branch := uuid.New()
			require.NoError(t, env.PachClient.CreateProjectBranch(pfs.DefaultProjectName, repo, branch, "", "", nil))
			branchCommit := client.NewProjectCommit(pfs.DefaultProjectName, repo, branch, "")
			require.NoError(t, env.PachClient.PutFile(branchCommit, "f1", strings.NewReader("foo\n")))
			commit, err := env.PachClient.StartProjectCommit(pfs.DefaultProjectName, repo, branch)
			require.NoError(t, err)
			require.NoError(t, env.PachClient.PutFile(branchCommit, "f2", strings.NewReader("foo\n")))
			_, err = env.PachClient.PfsAPIClient.FinishCommit(context.Background(), &pfs.FinishCommitRequest{
				Commit: commit,
				Error:  "error",
			})
			require.NoError(t, err)
			_, err = env.PachClient.StartProjectCommit(pfs.DefaultProjectName, repo, branch)
			require.NoError(t, err)
			require.NoError(t, env.PachClient.PutFile(branchCommit, "f3", strings.NewReader("foo\n")))
			checks(t, branch)
		})

	})

	suite.Run("SystemRepoDependence", func(t *testing.T) {
		t.Parallel()
		ctx := pctx.TestContext(t)
		env := realenv.NewRealEnv(ctx, t, dockertestenv.NewTestDBConfig(t))

		sysRepo := client.NewSystemProjectRepo(pfs.DefaultProjectName, "test", pfs.MetaRepoType)

		// can't create system repo by itself
		_, err := env.PachClient.PfsAPIClient.CreateRepo(env.Context, &pfs.CreateRepoRequest{
			Repo: sysRepo,
		})
		require.YesError(t, err)

		require.NoError(t, env.PachClient.CreateProjectRepo(pfs.DefaultProjectName, "test"))
		// but now we can
		_, err = env.PachClient.PfsAPIClient.CreateRepo(env.Context, &pfs.CreateRepoRequest{
			Repo: sysRepo,
		})
		require.NoError(t, err)

		require.NoError(t, env.PachClient.DeleteProjectRepo(pfs.DefaultProjectName, "test", false))

		// meta repo should be gone, too
		_, err = env.PachClient.PfsAPIClient.InspectRepo(env.Context, &pfs.InspectRepoRequest{
			Repo: sysRepo,
		})
		require.YesError(t, err)
		require.True(t, errutil.IsNotFoundError(err))
	})
	suite.Run("ErrorMessages", func(t *testing.T) {
		ctx := pctx.TestContext(t)
		env := realenv.NewRealEnv(ctx, t, dockertestenv.NewTestDBConfig(t))
		// don't show user .user suffix
		_, err := env.PachClient.InspectProjectRepo(pfs.DefaultProjectName, "test")
		require.YesError(t, err)
		require.True(t, errutil.IsNotFoundError(err))
		require.False(t, strings.Contains(err.Error(), pfs.UserRepoType))

		require.NoError(t, env.PachClient.CreateProjectRepo(pfs.DefaultProjectName, "test"))

		err = env.PachClient.CreateProjectRepo(pfs.DefaultProjectName, "test")
		require.YesError(t, err)
		require.True(t, errutil.IsAlreadyExistError(err))
		require.False(t, strings.Contains(err.Error(), pfs.UserRepoType))

		_, err = env.PachClient.InspectProjectBranch(pfs.DefaultProjectName, "test", "branch")
		require.YesError(t, err)
		require.True(t, errutil.IsNotFoundError(err))
		require.False(t, strings.Contains(err.Error(), pfs.UserRepoType))

		_, err = env.PachClient.InspectProjectCommit(pfs.DefaultProjectName, "test", "branch", uuid.NewWithoutDashes())
		require.YesError(t, err)
		require.True(t, errutil.IsNotFoundError(err))
		require.False(t, strings.Contains(err.Error(), pfs.UserRepoType))
	})

	suite.Run("EgressToPostgres", func(_suite *testing.T) {
		os.Setenv("PACHYDERM_SQL_PASSWORD", tu.DefaultPostgresPassword)

		type Schema struct {
			Id    int    `column:"ID" dtype:"INT"`
			A     string `column:"A" dtype:"VARCHAR(100)"`
			Datum string `column:"DATUM" dtype:"INT"`
		}

		type File struct {
			data string
			path string
		}

		tests := []struct {
			name           string
			files          []File
			options        *pfs.SQLDatabaseEgress
			tables         []string
			expectedCounts map[string]int64
		}{
			{
				name: "CSV",
				files: []File{
					{"1,Foo,101\n2,Bar,102", "/test_table/0000"},
					{"3,Hello,103\n4,World,104", "/test_table/subdir/0001"},
					{"1,this is in test_table2,201", "/test_table2/0000"},
					{"", "/empty_table/0000"},
				},
				options: &pfs.SQLDatabaseEgress{
					FileFormat: &pfs.SQLDatabaseEgress_FileFormat{
						Type: pfs.SQLDatabaseEgress_FileFormat_CSV,
					},
				},
				tables:         []string{"test_table", "test_table2", "empty_table"},
				expectedCounts: map[string]int64{"test_table": 4, "test_table2": 1, "empty_table": 0},
			},
			{
				name: "JSON",
				files: []File{
					{`{"ID":1,"A":"Foo","DATUM":101}
					  {"ID":2,"A":"Bar","DATUM":102}`, "/test_table/0000"},
					{`{"ID":3,"A":"Hello","DATUM":103}
					  {"ID":4,"A":"World","DATUM":104}`, "/test_table/subdir/0001"},
					{`{"ID":1,"A":"Foo","DATUM":201}`, "/test_table2/0000"},
					{"", "/empty_table/0000"},
				},
				options: &pfs.SQLDatabaseEgress{
					FileFormat: &pfs.SQLDatabaseEgress_FileFormat{
						Type:    pfs.SQLDatabaseEgress_FileFormat_JSON,
						Columns: []string{"ID", "A", "DATUM"},
					},
				},
				tables:         []string{"test_table", "test_table2", "empty_table"},
				expectedCounts: map[string]int64{"test_table": 4, "test_table2": 1, "empty_table": 0},
			},
			{
				name: "HEADER_CSV",
				files: []File{
					{"ID,A,DATUM\n1,Foo,101\n2,Bar,102", "/test_table/0000"},
					{"ID,A,DATUM\n3,Hello,103\n4,World,104", "/test_table/subdir/0001"},
					{"ID,A,DATUM\n1,this is in test_table2,201", "/test_table2/0000"},
					{"ID,A,DATUM", "/empty_table/0000"},
				},
				options: &pfs.SQLDatabaseEgress{
					FileFormat: &pfs.SQLDatabaseEgress_FileFormat{
						Type:    pfs.SQLDatabaseEgress_FileFormat_CSV,
						Columns: []string{"ID", "A", "DATUM"},
					},
				},
				tables:         []string{"test_table", "test_table2", "empty_table"},
				expectedCounts: map[string]int64{"test_table": 4, "test_table2": 1, "empty_table": 0},
			},
			{
				name: "HEADER_CSV_JUMBLED",
				files: []File{
					{"A,ID,DATUM\nFoo,1,101\nBar,2,102", "/test_table/0000"},
					{"A,DATUM,ID\nHello,103,3\nWorld,104,4", "/test_table/subdir/0001"},
					{"DATUM,A,ID\n201,this is in test_table2,1", "/test_table2/0000"},
					{"DATUM,ID,A", "/empty_table/0000"},
				},
				options: &pfs.SQLDatabaseEgress{
					FileFormat: &pfs.SQLDatabaseEgress_FileFormat{
						Type:    pfs.SQLDatabaseEgress_FileFormat_CSV,
						Columns: []string{"ID", "A", "DATUM"},
					},
				},
				tables:         []string{"test_table", "test_table2", "empty_table"},
				expectedCounts: map[string]int64{"test_table": 4, "test_table2": 1, "empty_table": 0},
			},
		}
		for _, test := range tests {
			_suite.Run(test.name, func(t *testing.T) {
				ctx := pctx.TestContext(t)
				env := realenv.NewRealEnv(ctx, t, dockertestenv.NewTestDBConfig(t))
				// setup target database
				dbName := tu.GenerateEphemeralDBName(t)
				tu.CreateEphemeralDB(t, sqlx.NewDb(env.ServiceEnv.GetDBClient().DB, "postgres"), dbName)
				db := tu.OpenDB(t,
					dbutil.WithMaxOpenConns(1),
					dbutil.WithUserPassword(tu.DefaultPostgresUser, tu.DefaultPostgresPassword),
					dbutil.WithHostPort(dockertestenv.PGBouncerHost(), dockertestenv.PGBouncerPort),
					dbutil.WithDBName(dbName),
				)
				for _, tableName := range test.tables {
					require.NoError(t, pachsql.CreateTestTable(db, tableName, Schema{}))
				}

				// setup source repo based on target database, and generate fake data
				require.NoError(t, env.PachClient.CreateProjectRepo(pfs.DefaultProjectName, dbName))
				commit := client.NewProjectCommit(pfs.DefaultProjectName, dbName, "master", "")
				for _, f := range test.files {
					require.NoError(t, env.PachClient.PutFile(
						commit,
						f.path,
						strings.NewReader(f.data)))
				}

				// run Egress to copy data from source commit to target database
				test.options.Secret = &pfs.SQLDatabaseEgress_Secret{Name: "does not matter", Key: "does not matter"}
				test.options.Url = fmt.Sprintf("postgres://%s@%s:%d/%s", tu.DefaultPostgresUser, dockertestenv.PGBouncerHost(), dockertestenv.PGBouncerPort, dbName)
				resp, err := env.PachClient.Egress(env.PachClient.Ctx(),
					&pfs.EgressRequest{
						Commit: commit,
						Target: &pfs.EgressRequest_SqlDatabase{
							SqlDatabase: test.options,
						},
					})
				require.NoError(t, err)
				require.Equal(t, test.expectedCounts, resp.GetSqlDatabase().GetRowsWritten())

				// verify that actual rows got written to db
				var count int64
				for table, expected := range test.expectedCounts {
					require.NoError(t, db.QueryRow(fmt.Sprintf("select count(*) from %s", table)).Scan(&count))
					require.Equal(t, expected, count)
				}
			})
		}
	})
}

var (
	randSeed = int64(0)
	randMu   sync.Mutex
)

func writeObj(t *testing.T, c obj.Client, path, content string) {
	err := c.Put(context.Background(), path, strings.NewReader(content))
	require.NoError(t, err)
}

type SlowReader struct {
	underlying io.Reader
	delay      time.Duration
}

func (r *SlowReader) Read(p []byte) (n int, err error) {
	n, err = r.underlying.Read(p)
	if r.delay == 0 {
		time.Sleep(1 * time.Millisecond)
	} else {
		time.Sleep(r.delay)
	}
	return
}

func getRand() *rand.Rand {
	randMu.Lock()
	seed := randSeed
	randSeed++
	randMu.Unlock()
	return rand.New(rand.NewSource(seed))
}

func randomReader(n int) io.Reader {
	return io.LimitReader(getRand(), int64(n))
}<|MERGE_RESOLUTION|>--- conflicted
+++ resolved
@@ -504,13 +504,8 @@
 	suite.Run("CreateRepoDeleteRepoRace", func(t *testing.T) {
 		t.Skip()
 		t.Parallel()
-<<<<<<< HEAD
-		env := realenv.NewRealEnv(t, dockertestenv.NewTestDBConfig(t))
-=======
-		ctx := pctx.TestContext(t)
-		env := realenv.NewRealEnv(ctx, t, dockertestenv.NewTestDBConfig(t))
-
->>>>>>> 179e8b0d
+		ctx := pctx.TestContext(t)
+		env := realenv.NewRealEnv(ctx, t, dockertestenv.NewTestDBConfig(t))
 		for i := 0; i < 100; i++ {
 			require.NoError(t, env.PachClient.CreateProjectRepo(pfs.DefaultProjectName, "foo"))
 			require.NoError(t, env.PachClient.CreateProjectRepo(pfs.DefaultProjectName, "bar"))
@@ -672,13 +667,8 @@
 
 	suite.Run("RecreateBranchProvenance", func(t *testing.T) {
 		t.Parallel()
-<<<<<<< HEAD
-		env := realenv.NewRealEnv(t, dockertestenv.NewTestDBConfig(t))
-=======
-		ctx := pctx.TestContext(t)
-		env := realenv.NewRealEnv(ctx, t, dockertestenv.NewTestDBConfig(t))
-
->>>>>>> 179e8b0d
+		ctx := pctx.TestContext(t)
+		env := realenv.NewRealEnv(ctx, t, dockertestenv.NewTestDBConfig(t))
 		require.NoError(t, env.PachClient.CreateProjectRepo(pfs.DefaultProjectName, "in"))
 		require.NoError(t, env.PachClient.CreateProjectRepo(pfs.DefaultProjectName, "out"))
 		require.NoError(t, env.PachClient.CreateProjectBranch(pfs.DefaultProjectName, "out", "master", "", "", []*pfs.Branch{client.NewProjectBranch(pfs.DefaultProjectName, "in", "master")}))
@@ -1852,13 +1842,8 @@
 
 	suite.Run("Provenance", func(t *testing.T) {
 		t.Parallel()
-<<<<<<< HEAD
-		env := realenv.NewRealEnv(t, dockertestenv.NewTestDBConfig(t))
-=======
-		ctx := pctx.TestContext(t)
-		env := realenv.NewRealEnv(ctx, t, dockertestenv.NewTestDBConfig(t))
-
->>>>>>> 179e8b0d
+		ctx := pctx.TestContext(t)
+		env := realenv.NewRealEnv(ctx, t, dockertestenv.NewTestDBConfig(t))
 		require.NoError(t, env.PachClient.CreateProjectRepo(pfs.DefaultProjectName, "A"))
 		require.NoError(t, env.PachClient.CreateProjectRepo(pfs.DefaultProjectName, "B"))
 		require.NoError(t, env.PachClient.CreateProjectRepo(pfs.DefaultProjectName, "C"))
@@ -1920,13 +1905,8 @@
 	suite.Run("CommitBranch", func(t *testing.T) {
 		t.Skip("TODO(acohen4): FIXME - Rethink this one")
 		t.Parallel()
-<<<<<<< HEAD
-		env := realenv.NewRealEnv(t, dockertestenv.NewTestDBConfig(t))
-=======
-		ctx := pctx.TestContext(t)
-		env := realenv.NewRealEnv(ctx, t, dockertestenv.NewTestDBConfig(t))
-
->>>>>>> 179e8b0d
+		ctx := pctx.TestContext(t)
+		env := realenv.NewRealEnv(ctx, t, dockertestenv.NewTestDBConfig(t))
 		require.NoError(t, env.PachClient.CreateProjectRepo(pfs.DefaultProjectName, "input"))
 		require.NoError(t, env.PachClient.CreateProjectRepo(pfs.DefaultProjectName, "output"))
 		// Make two branches provenant on the master branch
@@ -1949,13 +1929,8 @@
 	suite.Run("CommitOnTwoBranchesProvenance", func(t *testing.T) {
 		t.Skip("TODO(acohen4): FIXME - Rethink this one")
 		t.Parallel()
-<<<<<<< HEAD
-		env := realenv.NewRealEnv(t, dockertestenv.NewTestDBConfig(t))
-=======
-		ctx := pctx.TestContext(t)
-		env := realenv.NewRealEnv(ctx, t, dockertestenv.NewTestDBConfig(t))
-
->>>>>>> 179e8b0d
+		ctx := pctx.TestContext(t)
+		env := realenv.NewRealEnv(ctx, t, dockertestenv.NewTestDBConfig(t))
 		require.NoError(t, env.PachClient.CreateProjectRepo(pfs.DefaultProjectName, "input"))
 		require.NoError(t, env.PachClient.CreateProjectRepo(pfs.DefaultProjectName, "output"))
 		// create two commits on input@master
@@ -3692,26 +3667,16 @@
 
 	suite.Run("EmptyWait", func(t *testing.T) {
 		t.Parallel()
-<<<<<<< HEAD
-		env := realenv.NewRealEnv(t, dockertestenv.NewTestDBConfig(t))
-=======
-		ctx := pctx.TestContext(t)
-		env := realenv.NewRealEnv(ctx, t, dockertestenv.NewTestDBConfig(t))
-
->>>>>>> 179e8b0d
+		ctx := pctx.TestContext(t)
+		env := realenv.NewRealEnv(ctx, t, dockertestenv.NewTestDBConfig(t))
 		_, err := env.PachClient.WaitCommitSetAll("")
 		require.YesError(t, err)
 	})
 
 	suite.Run("WaitNonExistentCommitSet", func(t *testing.T) {
 		t.Parallel()
-<<<<<<< HEAD
-		env := realenv.NewRealEnv(t, dockertestenv.NewTestDBConfig(t))
-=======
-		ctx := pctx.TestContext(t)
-		env := realenv.NewRealEnv(ctx, t, dockertestenv.NewTestDBConfig(t))
-
->>>>>>> 179e8b0d
+		ctx := pctx.TestContext(t)
+		env := realenv.NewRealEnv(ctx, t, dockertestenv.NewTestDBConfig(t))
 		_, err := env.PachClient.WaitCommitSetAll("fake-commitset")
 		require.YesError(t, err)
 		require.True(t, pfsserver.IsCommitSetNotFoundErr(err))
@@ -4959,78 +4924,78 @@
 	// if appropriate
 	suite.Run("SquashCommitSetMultiLevelChildrenSimple", func(t *testing.T) {
 		t.Parallel()
-<<<<<<< HEAD
-		env := realenv.NewRealEnv(t, dockertestenv.NewTestDBConfig(t))
+		ctx := pctx.TestContext(t)
+		env := realenv.NewRealEnv(ctx, t, dockertestenv.NewTestDBConfig(t))
+		project := tu.UniqueString("prj-")
+		require.NoError(t, env.PachClient.CreateProject(project))
 		// Create main repo (will have the commit graphs above)
-		require.NoError(t, env.PachClient.CreateProjectRepo(pfs.DefaultProjectName, "repo"))
-		repoProto := client.NewProjectRepo(pfs.DefaultProjectName, "repo")
-		_, err := env.PachClient.PfsAPIClient.StartCommit(env.PachClient.Ctx(), &pfs.StartCommitRequest{
-			Branch: client.NewProjectBranch(pfs.DefaultProjectName, "repo", "master"),
-		})
+		require.NoError(t, env.PachClient.CreateProjectRepo(project, "repo"))
+		repoProto := client.NewProjectRepo(project, "repo")
+		_, err := env.PachClient.StartProjectCommit(project, "repo", "master")
 		require.NoError(t, err)
 		// Create commit 'a'
-		aInfo, err := env.PachClient.InspectProjectCommit(pfs.DefaultProjectName, "repo", "master", "")
+		aInfo, err := env.PachClient.InspectProjectCommit(project, "repo", "master", "")
 		require.NoError(t, err)
 		a := aInfo.Commit
-		require.NoError(t, finishCommit(env.PachClient, "repo", a.Branch.Name, a.ID))
+		require.NoError(t, finishProjectCommit(env.PachClient, project, "repo", a.Branch.Name, a.ID))
 		// Create 'd'
 		resp, err := env.PachClient.PfsAPIClient.StartCommit(env.PachClient.Ctx(), &pfs.StartCommitRequest{
-			Branch: client.NewProjectBranch(pfs.DefaultProjectName, "repo", "fod"),
+			Branch: client.NewProjectBranch(project, "repo", "fod"),
 			Parent: a,
 		})
 		require.NoError(t, err)
-		d := client.NewProjectCommit(pfs.DefaultProjectName, "repo", resp.Branch.Name, resp.ID)
-		require.NoError(t, finishCommit(env.PachClient, "repo", resp.Branch.Name, resp.ID))
+		d := client.NewProjectCommit(project, "repo", resp.Branch.Name, resp.ID)
+		require.NoError(t, finishProjectCommit(env.PachClient, project, "repo", resp.Branch.Name, resp.ID))
 		// Create 'b'
 		// (a & b have same prov commit in upstream2, so this is the commit that will
 		// be deleted, as both b and c are provenant on it)
-		squashMeCommit, err := env.PachClient.StartProjectCommit(pfs.DefaultProjectName, "repo", "master")
-		require.NoError(t, err)
-		require.NoError(t, finishCommit(env.PachClient, "repo", "master", ""))
-		bInfo, err := env.PachClient.InspectProjectCommit(pfs.DefaultProjectName, "repo", "master", "")
+		squashMeCommit, err := env.PachClient.StartProjectCommit(project, "repo", "master")
+		require.NoError(t, err)
+		require.NoError(t, finishProjectCommit(env.PachClient, project, "repo", "master", ""))
+		bInfo, err := env.PachClient.InspectProjectCommit(project, "repo", "master", "")
 		require.NoError(t, err)
 		b := bInfo.Commit
-		require.NoError(t, finishCommit(env.PachClient, "repo", b.Branch.Name, b.ID))
+		require.NoError(t, finishProjectCommit(env.PachClient, project, "repo", b.Branch.Name, b.ID))
 		require.Equal(t, b.ID, squashMeCommit.ID)
 		// Create 'e'
 		resp, err = env.PachClient.PfsAPIClient.StartCommit(env.PachClient.Ctx(), &pfs.StartCommitRequest{
-			Branch: client.NewProjectBranch(pfs.DefaultProjectName, "repo", "foe"),
+			Branch: client.NewProjectBranch(project, "repo", "foe"),
 			Parent: b,
 		})
 		require.NoError(t, err)
-		e := client.NewProjectCommit(pfs.DefaultProjectName, "repo", resp.Branch.Name, resp.ID)
-		require.NoError(t, finishCommit(env.PachClient, "repo", resp.Branch.Name, resp.ID))
+		e := client.NewProjectCommit(project, "repo", resp.Branch.Name, resp.ID)
+		require.NoError(t, finishProjectCommit(env.PachClient, project, "repo", resp.Branch.Name, resp.ID))
 		// Create 'c'
 		_, err = env.PachClient.StartProjectCommit(pfs.DefaultProjectName, "repo", "master")
 		require.NoError(t, err)
-		require.NoError(t, finishCommit(env.PachClient, "repo", "master", ""))
-		cInfo, err := env.PachClient.InspectProjectCommit(pfs.DefaultProjectName, "repo", "master", "")
+		require.NoError(t, finishProjectCommit(env.PachClient, project, "repo", "master", ""))
+		cInfo, err := env.PachClient.InspectProjectCommit(project, "repo", "master", "")
 		require.NoError(t, err)
 		c := cInfo.Commit
-		require.NoError(t, finishCommit(env.PachClient, "repo", c.Branch.Name, c.ID))
+		require.NoError(t, finishProjectCommit(env.PachClient, project, "repo", c.Branch.Name, c.ID))
 		// Create 'f'
 		resp, err = env.PachClient.PfsAPIClient.StartCommit(env.PachClient.Ctx(), &pfs.StartCommitRequest{
-			Branch: client.NewProjectBranch(pfs.DefaultProjectName, "repo", "fof"),
+			Branch: client.NewProjectBranch(project, "repo", "fof"),
 			Parent: c,
 		})
 		require.NoError(t, err)
-		f := client.NewProjectCommit(pfs.DefaultProjectName, "repo", resp.Branch.Name, resp.ID)
-		require.NoError(t, finishCommit(env.PachClient, "repo", resp.Branch.Name, resp.ID))
+		f := client.NewProjectCommit(project, "repo", resp.Branch.Name, resp.ID)
+		require.NoError(t, finishProjectCommit(env.PachClient, project, "repo", resp.Branch.Name, resp.ID))
 		// Make sure child/parent relationships are as shown in first diagram
 		commits, err := env.PachClient.ListCommit(repoProto, nil, nil, 0)
 		require.NoError(t, err)
 		require.Equal(t, 6, len(commits))
-		aInfo, err = env.PachClient.InspectProjectCommit(pfs.DefaultProjectName, "repo", a.Branch.Name, a.ID)
-		require.NoError(t, err)
-		bInfo, err = env.PachClient.InspectProjectCommit(pfs.DefaultProjectName, "repo", b.Branch.Name, b.ID)
-		require.NoError(t, err)
-		cInfo, err = env.PachClient.InspectProjectCommit(pfs.DefaultProjectName, "repo", c.Branch.Name, c.ID)
-		require.NoError(t, err)
-		dInfo, err := env.PachClient.InspectProjectCommit(pfs.DefaultProjectName, "repo", d.Branch.Name, d.ID)
-		require.NoError(t, err)
-		eInfo, err := env.PachClient.InspectProjectCommit(pfs.DefaultProjectName, "repo", e.Branch.Name, e.ID)
-		require.NoError(t, err)
-		fInfo, err := env.PachClient.InspectProjectCommit(pfs.DefaultProjectName, "repo", f.Branch.Name, f.ID)
+		aInfo, err = env.PachClient.InspectProjectCommit(project, "repo", a.Branch.Name, a.ID)
+		require.NoError(t, err)
+		bInfo, err = env.PachClient.InspectProjectCommit(project, "repo", b.Branch.Name, b.ID)
+		require.NoError(t, err)
+		cInfo, err = env.PachClient.InspectProjectCommit(project, "repo", c.Branch.Name, c.ID)
+		require.NoError(t, err)
+		dInfo, err := env.PachClient.InspectProjectCommit(project, "repo", d.Branch.Name, d.ID)
+		require.NoError(t, err)
+		eInfo, err := env.PachClient.InspectProjectCommit(project, "repo", e.Branch.Name, e.ID)
+		require.NoError(t, err)
+		fInfo, err := env.PachClient.InspectProjectCommit(project, "repo", f.Branch.Name, f.ID)
 		require.NoError(t, err)
 		require.Nil(t, aInfo.ParentCommit)
 		require.Equal(t, a.ID, bInfo.ParentCommit.ID)
@@ -5047,21 +5012,21 @@
 		// Delete b
 		require.NoError(t, env.PachClient.SquashCommitSet(squashMeCommit.ID))
 		// Re-read commit info to get new parents/children
-		aInfo, err = env.PachClient.InspectProjectCommit(pfs.DefaultProjectName, "repo", a.Branch.Name, a.ID)
-		require.NoError(t, err)
-		cInfo, err = env.PachClient.InspectProjectCommit(pfs.DefaultProjectName, "repo", c.Branch.Name, c.ID)
-		require.NoError(t, err)
-		dInfo, err = env.PachClient.InspectProjectCommit(pfs.DefaultProjectName, "repo", d.Branch.Name, d.ID)
-		require.NoError(t, err)
-		eInfo, err = env.PachClient.InspectProjectCommit(pfs.DefaultProjectName, "repo", e.Branch.Name, e.ID)
-		require.NoError(t, err)
-		fInfo, err = env.PachClient.InspectProjectCommit(pfs.DefaultProjectName, "repo", f.Branch.Name, f.ID)
+		aInfo, err = env.PachClient.InspectProjectCommit(project, "repo", a.Branch.Name, a.ID)
+		require.NoError(t, err)
+		cInfo, err = env.PachClient.InspectProjectCommit(project, "repo", c.Branch.Name, c.ID)
+		require.NoError(t, err)
+		dInfo, err = env.PachClient.InspectProjectCommit(project, "repo", d.Branch.Name, d.ID)
+		require.NoError(t, err)
+		eInfo, err = env.PachClient.InspectProjectCommit(project, "repo", e.Branch.Name, e.ID)
+		require.NoError(t, err)
+		fInfo, err = env.PachClient.InspectProjectCommit(project, "repo", f.Branch.Name, f.ID)
 		require.NoError(t, err)
 		// The head of master should be 'c'
 		// Make sure child/parent relationships are as shown in second diagram. Note
 		// that after 'b' is deleted, SquashCommitSet does not create a new commit (c has
 		// an alias for the deleted commit in upstream1)
-		commits, err = env.PachClient.ListCommit(client.NewProjectRepo(pfs.DefaultProjectName, "repo"), nil, nil, 0)
+		commits, err = env.PachClient.ListCommit(client.NewProjectRepo(project, "repo"), nil, nil, 0)
 		require.NoError(t, err)
 		require.Equal(t, 5, len(commits))
 		require.Nil(t, aInfo.ParentCommit)
@@ -5074,7 +5039,7 @@
 		require.Nil(t, dInfo.ChildCommits)
 		require.Nil(t, eInfo.ChildCommits)
 		require.Nil(t, fInfo.ChildCommits)
-		masterInfo, err := env.PachClient.InspectProjectBranch(pfs.DefaultProjectName, "repo", "master")
+		masterInfo, err := env.PachClient.InspectProjectBranch(project, "repo", "master")
 		require.NoError(t, err)
 		require.Equal(t, c.ID, masterInfo.Head.ID)
 	})
@@ -5102,106 +5067,58 @@
 		env := realenv.NewRealEnv(t, dockertestenv.NewTestDBConfig(t))
 		require.NoError(t, env.PachClient.CreateProjectRepo(pfs.DefaultProjectName, "upstream1"))
 		require.NoError(t, env.PachClient.CreateProjectRepo(pfs.DefaultProjectName, "upstream2"))
-=======
-		ctx := pctx.TestContext(t)
-		env := realenv.NewRealEnv(ctx, t, dockertestenv.NewTestDBConfig(t))
-
-		project := tu.UniqueString("prj-")
-		require.NoError(t, env.PachClient.CreateProject(project))
-
-		require.NoError(t, env.PachClient.CreateProjectRepo(project, "upstream1"))
-		require.NoError(t, env.PachClient.CreateProjectRepo(project, "upstream2"))
->>>>>>> 179e8b0d
 		// commit to both inputs
-		_, err := env.PachClient.StartProjectCommit(project, "upstream1", "master")
-		require.NoError(t, err)
-		require.NoError(t, finishProjectCommit(env.PachClient, project, "upstream1", "master", ""))
-		_, err = env.PachClient.StartProjectCommit(project, "upstream2", "master")
-		require.NoError(t, err)
-<<<<<<< HEAD
+		_, err := env.PachClient.StartProjectCommit(pfs.DefaultProjectName, "upstream1", "master")
+		require.NoError(t, err)
+		require.NoError(t, finishCommit(env.PachClient, "upstream1", "master", ""))
+		_, err = env.PachClient.StartProjectCommit(pfs.DefaultProjectName, "upstream2", "master")
+		require.NoError(t, err)
 		require.NoError(t, finishCommit(env.PachClient, "upstream2", "master", ""))
-=======
-		require.NoError(t, finishProjectCommit(env.PachClient, project, "upstream2", "master", ""))
-
->>>>>>> 179e8b0d
 		// Create main repo (will have the commit graphs above)
-		require.NoError(t, env.PachClient.CreateProjectRepo(project, "repo"))
-		require.NoError(t, env.PachClient.CreateProjectBranch(project, "repo", "master", "", "", []*pfs.Branch{
-			client.NewProjectBranch(project, "upstream1", "master"),
-			client.NewProjectBranch(project, "upstream2", "master"),
+		require.NoError(t, env.PachClient.CreateProjectRepo(pfs.DefaultProjectName, "repo"))
+		require.NoError(t, env.PachClient.CreateProjectBranch(pfs.DefaultProjectName, "repo", "master", "", "", []*pfs.Branch{
+			client.NewProjectBranch(pfs.DefaultProjectName, "upstream1", "master"),
+			client.NewProjectBranch(pfs.DefaultProjectName, "upstream2", "master"),
 		}))
-<<<<<<< HEAD
 		repoProto := client.NewProjectRepo(pfs.DefaultProjectName, "repo")
-=======
-		repoProto := client.NewProjectRepo(project, "repo")
-
->>>>>>> 179e8b0d
 		// Create commit 'a'
-		aInfo, err := env.PachClient.InspectProjectCommit(project, "repo", "master", "")
+		aInfo, err := env.PachClient.InspectProjectCommit(pfs.DefaultProjectName, "repo", "master", "")
 		require.NoError(t, err)
 		a := aInfo.Commit
-<<<<<<< HEAD
 		require.NoError(t, finishCommit(env.PachClient, "repo", a.Branch.Name, a.ID))
-=======
-		require.NoError(t, finishProjectCommit(env.PachClient, project, "repo", a.Branch.Name, a.ID))
-
->>>>>>> 179e8b0d
 		// Create 'd'
 		resp, err := env.PachClient.PfsAPIClient.StartCommit(env.PachClient.Ctx(), &pfs.StartCommitRequest{
-			Branch: client.NewProjectBranch(project, "repo", "fod"),
+			Branch: client.NewProjectBranch(pfs.DefaultProjectName, "repo", "fod"),
 			Parent: a,
 		})
 		require.NoError(t, err)
-<<<<<<< HEAD
 		d := client.NewProjectCommit(pfs.DefaultProjectName, "repo", resp.Branch.Name, resp.ID)
 		require.NoError(t, finishCommit(env.PachClient, "repo", resp.Branch.Name, resp.ID))
 		// Create 'b'
 		// (a & b have same prov commit in upstream2, so this is the commit that will
 		// be deleted, as both b and c are provenant on it)
 		bSquashMeCommit, err := env.PachClient.StartProjectCommit(pfs.DefaultProjectName, "upstream1", "master")
-=======
-		d := client.NewProjectCommit(project, "repo", resp.Branch.Name, resp.ID)
-		require.NoError(t, finishProjectCommit(env.PachClient, project, "repo", resp.Branch.Name, resp.ID))
-
-		// Create 'b'
-		// (a & b have same prov commit in upstream2, so this is the commit that will
-		// be deleted, as both b and c are provenant on it)
-		squashMeCommit, err := env.PachClient.StartProjectCommit(project, "upstream1", "master")
->>>>>>> 179e8b0d
-		require.NoError(t, err)
-		require.NoError(t, finishProjectCommit(env.PachClient, project, "upstream1", "master", ""))
-		bInfo, err := env.PachClient.InspectProjectCommit(project, "repo", "master", "")
+		require.NoError(t, err)
+		require.NoError(t, finishCommit(env.PachClient, "upstream1", "master", ""))
+		bInfo, err := env.PachClient.InspectProjectCommit(pfs.DefaultProjectName, "repo", "master", "")
 		require.NoError(t, err)
 		b := bInfo.Commit
-<<<<<<< HEAD
 		require.NoError(t, finishCommit(env.PachClient, "repo", b.Branch.Name, b.ID))
 		require.Equal(t, b.ID, bSquashMeCommit.ID)
-=======
-		require.NoError(t, finishProjectCommit(env.PachClient, project, "repo", b.Branch.Name, b.ID))
-		require.Equal(t, b.ID, squashMeCommit.ID)
-
->>>>>>> 179e8b0d
 		// Create 'e'
 		resp, err = env.PachClient.PfsAPIClient.StartCommit(env.PachClient.Ctx(), &pfs.StartCommitRequest{
-			Branch: client.NewProjectBranch(project, "repo", "foe"),
+			Branch: client.NewProjectBranch(pfs.DefaultProjectName, "repo", "foe"),
 			Parent: b,
 		})
 		require.NoError(t, err)
-<<<<<<< HEAD
 		e := client.NewProjectCommit(pfs.DefaultProjectName, "repo", resp.Branch.Name, resp.ID)
 		require.NoError(t, finishCommit(env.PachClient, "repo", resp.Branch.Name, resp.ID))
-=======
-		e := client.NewProjectCommit(project, "repo", resp.Branch.Name, resp.ID)
-		require.NoError(t, finishProjectCommit(env.PachClient, project, "repo", resp.Branch.Name, resp.ID))
-
->>>>>>> 179e8b0d
 		// Create 'c'
-		_, err = env.PachClient.StartProjectCommit(project, "upstream2", "master")
-		require.NoError(t, err)
-		require.NoError(t, finishProjectCommit(env.PachClient, project, "upstream2", "master", ""))
-		cInfo, err := env.PachClient.InspectProjectCommit(project, "repo", "master", "")
-		require.NoError(t, err)
-<<<<<<< HEAD
+		_, err = env.PachClient.StartProjectCommit(pfs.DefaultProjectName, "upstream2", "master")
+		require.NoError(t, err)
+		require.NoError(t, finishCommit(env.PachClient, "upstream2", "master", ""))
+		cInfo, err := env.PachClient.InspectProjectCommit(pfs.DefaultProjectName, "repo", "master", "")
+		require.NoError(t, err)
 		cSquashMeToo := cInfo.Commit
 		require.NoError(t, finishCommit(env.PachClient, "repo", cSquashMeToo.Branch.Name, cSquashMeToo.ID))
 		// Create 'f'
@@ -5212,39 +5129,21 @@
 		require.NoError(t, err)
 		f := client.NewProjectCommit(pfs.DefaultProjectName, "repo", resp.Branch.Name, resp.ID)
 		require.NoError(t, finishCommit(env.PachClient, "repo", resp.Branch.Name, resp.ID))
-=======
-		c := cInfo.Commit
-		require.NoError(t, finishProjectCommit(env.PachClient, project, "repo", c.Branch.Name, c.ID))
-
-		// Create 'f'
-		resp, err = env.PachClient.PfsAPIClient.StartCommit(env.PachClient.Ctx(), &pfs.StartCommitRequest{
-			Branch: client.NewProjectBranch(project, "repo", "fof"),
-			Parent: c,
-		})
-		require.NoError(t, err)
-		f := client.NewProjectCommit(project, "repo", resp.Branch.Name, resp.ID)
-		require.NoError(t, finishProjectCommit(env.PachClient, project, "repo", resp.Branch.Name, resp.ID))
-
->>>>>>> 179e8b0d
 		// Make sure child/parent relationships are as shown in first diagram
 		commits, err := env.PachClient.ListCommit(repoProto, nil, nil, 0)
 		require.NoError(t, err)
 		require.Equal(t, 6, len(commits))
-		aInfo, err = env.PachClient.InspectProjectCommit(project, "repo", a.Branch.Name, a.ID)
-		require.NoError(t, err)
-		bInfo, err = env.PachClient.InspectProjectCommit(project, "repo", b.Branch.Name, b.ID)
-		require.NoError(t, err)
-<<<<<<< HEAD
+		aInfo, err = env.PachClient.InspectProjectCommit(pfs.DefaultProjectName, "repo", a.Branch.Name, a.ID)
+		require.NoError(t, err)
+		bInfo, err = env.PachClient.InspectProjectCommit(pfs.DefaultProjectName, "repo", b.Branch.Name, b.ID)
+		require.NoError(t, err)
 		cInfo, err = env.PachClient.InspectProjectCommit(pfs.DefaultProjectName, "repo", cSquashMeToo.Branch.Name, cSquashMeToo.ID)
-=======
-		cInfo, err = env.PachClient.InspectProjectCommit(project, "repo", c.Branch.Name, c.ID)
->>>>>>> 179e8b0d
-		require.NoError(t, err)
-		dInfo, err := env.PachClient.InspectProjectCommit(project, "repo", d.Branch.Name, d.ID)
-		require.NoError(t, err)
-		eInfo, err := env.PachClient.InspectProjectCommit(project, "repo", e.Branch.Name, e.ID)
-		require.NoError(t, err)
-		fInfo, err := env.PachClient.InspectProjectCommit(project, "repo", f.Branch.Name, f.ID)
+		require.NoError(t, err)
+		dInfo, err := env.PachClient.InspectProjectCommit(pfs.DefaultProjectName, "repo", d.Branch.Name, d.ID)
+		require.NoError(t, err)
+		eInfo, err := env.PachClient.InspectProjectCommit(pfs.DefaultProjectName, "repo", e.Branch.Name, e.ID)
+		require.NoError(t, err)
+		fInfo, err := env.PachClient.InspectProjectCommit(pfs.DefaultProjectName, "repo", f.Branch.Name, f.ID)
 		require.NoError(t, err)
 		require.Nil(t, aInfo.ParentCommit)
 		require.Equal(t, a.ID, bInfo.ParentCommit.ID)
@@ -5281,19 +5180,13 @@
 		require.NoError(t, env.PachClient.SquashCommitSet(cSquashMeToo.ID))
 		require.NoError(t, env.PachClient.SquashCommitSet(bSquashMeCommit.ID))
 		// Re-read commit info to get new parents/children
-		aInfo, err = env.PachClient.InspectProjectCommit(project, "repo", a.Branch.Name, a.ID)
-		require.NoError(t, err)
-<<<<<<< HEAD
+		aInfo, err = env.PachClient.InspectProjectCommit(pfs.DefaultProjectName, "repo", a.Branch.Name, a.ID)
+		require.NoError(t, err)
 		dInfo, err = env.PachClient.InspectProjectCommit(pfs.DefaultProjectName, "repo", d.Branch.Name, d.ID)
-=======
-		cInfo, err = env.PachClient.InspectProjectCommit(project, "repo", c.Branch.Name, c.ID)
-		require.NoError(t, err)
-		dInfo, err = env.PachClient.InspectProjectCommit(project, "repo", d.Branch.Name, d.ID)
->>>>>>> 179e8b0d
-		require.NoError(t, err)
-		eInfo, err = env.PachClient.InspectProjectCommit(project, "repo", e.Branch.Name, e.ID)
-		require.NoError(t, err)
-		fInfo, err = env.PachClient.InspectProjectCommit(project, "repo", f.Branch.Name, f.ID)
+		require.NoError(t, err)
+		eInfo, err = env.PachClient.InspectProjectCommit(pfs.DefaultProjectName, "repo", e.Branch.Name, e.ID)
+		require.NoError(t, err)
+		fInfo, err = env.PachClient.InspectProjectCommit(pfs.DefaultProjectName, "repo", f.Branch.Name, f.ID)
 		require.NoError(t, err)
 		gInfo, err := env.PachClient.InspectProjectCommit(pfs.DefaultProjectName, "repo", "master", "")
 		require.NoError(t, err)
@@ -5301,7 +5194,7 @@
 		// Make sure child/parent relationships are as shown in second diagram. Note
 		// that after 'b' is deleted, SquashCommitSet does not create a new commit (c has
 		// an alias for the deleted commit in upstream1)
-		commits, err = env.PachClient.ListCommit(client.NewProjectRepo(project, "repo"), nil, nil, 0)
+		commits, err = env.PachClient.ListCommit(client.NewProjectRepo(pfs.DefaultProjectName, "repo"), nil, nil, 0)
 		require.NoError(t, err)
 		require.Equal(t, 5, len(commits))
 		require.Nil(t, aInfo.ParentCommit)
@@ -5313,13 +5206,8 @@
 		require.Nil(t, dInfo.ChildCommits)
 		require.Nil(t, eInfo.ChildCommits)
 		require.Nil(t, fInfo.ChildCommits)
-<<<<<<< HEAD
 		require.Nil(t, gInfo.ChildCommits)
 		masterInfo, err := env.PachClient.InspectProjectBranch(pfs.DefaultProjectName, "repo", "master")
-=======
-
-		masterInfo, err := env.PachClient.InspectProjectBranch(project, "repo", "master")
->>>>>>> 179e8b0d
 		require.NoError(t, err)
 		require.Equal(t, gInfo.Commit.ID, masterInfo.Head.ID)
 	})
