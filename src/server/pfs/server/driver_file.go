--- conflicted
+++ resolved
@@ -20,19 +20,6 @@
 )
 
 func (d *driver) modifyFile(ctx context.Context, commit *pfs.Commit, cb func(*fileset.UnorderedWriter) error) error {
-<<<<<<< HEAD
-	// Store the originally-requested parameters because they will be overwritten by inspectCommit
-	branch := proto.Clone(commit.Branch).(*pfs.Branch)
-	commitID := commit.ID
-	if branch.Name == "" && !uuid.IsUUIDWithoutDashes(commitID) {
-		branch.Name = commitID
-		commitID = ""
-	}
-	commitInfo, err := d.inspectCommit(ctx, commit, pfs.CommitState_STARTED)
-	if err != nil {
-		if !isNotFoundErr(err) || branch.Name == "" {
-			return err
-=======
 	return d.storage.WithRenewer(ctx, defaultTTL, func(ctx context.Context, renewer *renew.StringSet) error {
 		// Store the originally-requested parameters because they will be overwritten by inspectCommit
 		branch := proto.Clone(commit.Branch).(*pfs.Branch)
@@ -40,11 +27,10 @@
 		if branch.Name == "" && !uuid.IsUUIDWithoutDashes(commitID) {
 			branch.Name = commitID
 			commitID = ""
->>>>>>> 495d9b61
 		}
 		commitInfo, err := d.inspectCommit(ctx, commit, pfs.CommitState_STARTED)
 		if err != nil {
-			if (!isNotFoundErr(err) && !isNoHeadErr(err)) || branch.Name == "" {
+			if !isNotFoundErr(err) || branch.Name == "" {
 				return err
 			}
 			return d.oneOffModifyFile(ctx, renewer, branch, cb)
@@ -71,18 +57,8 @@
 	if err != nil {
 		return err
 	}
-<<<<<<< HEAD
-	return d.withCommitUnorderedWriter(ctx, commitInfo.Commit, cb, fileset.WithParentID(filesetID))
-}
-
-// TODO: Cleanup after failure?
-func (d *driver) oneOffModifyFile(ctx context.Context, branch *pfs.Branch, cb func(*fileset.UnorderedWriter) error, opts ...fileset.UnorderedWriterOption) error {
-	return d.txnEnv.WithWriteContext(ctx, func(txnCtx *txncontext.TransactionContext) (retErr error) {
+	return d.txnEnv.WithWriteContext(ctx, func(txnCtx *txncontext.TransactionContext) error {
 		commit, err := d.startCommit(txnCtx, nil, branch, "")
-=======
-	return d.txnEnv.WithWriteContext(ctx, func(txnCtx *txncontext.TransactionContext) error {
-		commit, err := d.startCommit(txnCtx, "", nil, branch, nil, "")
->>>>>>> 495d9b61
 		if err != nil {
 			return err
 		}
