package server

import (
	"bytes"
	"fmt"
	"io"
	"math/rand"
	"strings"
	"sync"
	"sync/atomic"
	"testing"
	"time"

	"golang.org/x/net/context"

	"go.pedge.io/proto/server"
	"google.golang.org/grpc"

	pclient "github.com/pachyderm/pachyderm/src/client"
	pfsclient "github.com/pachyderm/pachyderm/src/client/pfs"
	"github.com/pachyderm/pachyderm/src/client/pkg/grpcutil"
	"github.com/pachyderm/pachyderm/src/client/pkg/require"
	"github.com/pachyderm/pachyderm/src/client/pkg/shard"
	"github.com/pachyderm/pachyderm/src/client/pkg/uuid"
	"github.com/pachyderm/pachyderm/src/client/version"
	pfsserver "github.com/pachyderm/pachyderm/src/server/pfs"
	"github.com/pachyderm/pachyderm/src/server/pfs/drive"
)

const (
	shards  = 32
	servers = 4

	ALPHABET = "abcdefghijklmnopqrstuvwxyz"
)

var (
	port int32 = 30651
)

func TestBlock(t *testing.T) {
	t.Parallel()
	blockClient := getBlockClient(t)
	_, err := blockClient.CreateDiff(
		context.Background(),
		&pfsclient.DiffInfo{
			Diff: pclient.NewDiff("foo", "", 0),
		})
	require.NoError(t, err)
	_, err = blockClient.CreateDiff(
		context.Background(),
		&pfsclient.DiffInfo{
			Diff: pclient.NewDiff("foo", "c1", 0),
		})
	require.NoError(t, err)
	_, err = blockClient.CreateDiff(
		context.Background(),
		&pfsclient.DiffInfo{
			Diff: pclient.NewDiff("foo", "c2", 0),
		})
	require.NoError(t, err)
	listDiffClient, err := blockClient.ListDiff(
		context.Background(),
		&pfsclient.ListDiffRequest{Shard: 0},
	)
	require.NoError(t, err)
	var diffInfos []*pfsclient.DiffInfo
	for {
		diffInfo, err := listDiffClient.Recv()
		if err == io.EOF {
			break
		} else {
			require.NoError(t, err)
		}
		diffInfos = append(diffInfos, diffInfo)
	}
	require.Equal(t, 3, len(diffInfos))
}

func TestInvalidRepo(t *testing.T) {
	t.Parallel()
	client, _ := getClientAndServer(t)
	require.YesError(t, client.CreateRepo("/repo"))

	require.NoError(t, client.CreateRepo("lenny"))
	require.NoError(t, client.CreateRepo("lenny123"))
	require.NoError(t, client.CreateRepo("lenny_123"))

	require.YesError(t, client.CreateRepo("lenny-123"))
	require.YesError(t, client.CreateRepo("lenny.123"))
	require.YesError(t, client.CreateRepo("lenny:"))
	require.YesError(t, client.CreateRepo("lenny,"))
	require.YesError(t, client.CreateRepo("lenny#"))
}

func TestSimple(t *testing.T) {
	t.Parallel()
	client, server := getClientAndServer(t)

	repo := "test"
	require.NoError(t, client.CreateRepo(repo))
	commit1, err := client.StartCommit(repo, "", "")
	require.NoError(t, err)
	_, err = client.PutFile(repo, commit1.ID, "foo", strings.NewReader("foo\n"))
	require.NoError(t, err)
	require.NoError(t, client.FinishCommit(repo, commit1.ID))
	commitInfos, err := client.ListCommit([]string{repo}, nil, pclient.CommitTypeNone, false, false, nil)
	require.NoError(t, err)
	require.Equal(t, 1, len(commitInfos))
	var buffer bytes.Buffer
	require.NoError(t, client.GetFile(repo, commit1.ID, "foo", 0, 0, "", nil, &buffer))
	require.Equal(t, "foo\n", buffer.String())
	commit2, err := client.StartCommit(repo, commit1.ID, "")
	require.NoError(t, err)
	_, err = client.PutFile(repo, commit2.ID, "foo", strings.NewReader("foo\n"))
	require.NoError(t, err)
	err = client.FinishCommit(repo, commit2.ID)
	require.NoError(t, err)
	buffer = bytes.Buffer{}
	require.NoError(t, client.GetFile(repo, commit1.ID, "foo", 0, 0, "", nil, &buffer))
	require.Equal(t, "foo\n", buffer.String())
	buffer = bytes.Buffer{}
	require.NoError(t, client.GetFile(repo, commit2.ID, "foo", 0, 0, "", nil, &buffer))
	require.Equal(t, "foo\nfoo\n", buffer.String())

	// restart the server and make sure data is still there
	restartServer(server, t)
	buffer = bytes.Buffer{}
	require.NoError(t, client.GetFile(repo, commit1.ID, "foo", 0, 0, "", nil, &buffer))
	require.Equal(t, "foo\n", buffer.String())
	buffer = bytes.Buffer{}
	require.NoError(t, client.GetFile(repo, commit2.ID, "foo", 0, 0, "", nil, &buffer))
	require.Equal(t, "foo\nfoo\n", buffer.String())
}

func TestBranch(t *testing.T) {
	t.Parallel()
	client, server := getClientAndServer(t)
	repo := "test"
	require.NoError(t, client.CreateRepo(repo))
	commit1, err := client.StartCommit(repo, "", "master")
	require.NoError(t, err)
	_, err = client.PutFile(repo, "master", "foo", strings.NewReader("foo\n"))
	require.NoError(t, err)
	require.NoError(t, client.FinishCommit(repo, "master"))
	var buffer bytes.Buffer
	require.NoError(t, client.GetFile(repo, "master", "foo", 0, 0, "", nil, &buffer))
	require.Equal(t, "foo\n", buffer.String())
	branches, err := client.ListBranch(repo)
	require.NoError(t, err)
	require.Equal(t, commit1, branches[0].Commit)
	require.Equal(t, "master", branches[0].Branch)
	commit2, err := client.StartCommit(repo, "", "master")
	require.NoError(t, err)
	_, err = client.PutFile(repo, "master", "foo", strings.NewReader("foo\n"))
	require.NoError(t, err)
	err = client.FinishCommit(repo, "master")
	require.NoError(t, err)
	buffer = bytes.Buffer{}
	require.NoError(t, client.GetFile(repo, commit1.ID, "foo", 0, 0, "", nil, &buffer))
	require.Equal(t, "foo\n", buffer.String())
	buffer = bytes.Buffer{}
	require.NoError(t, client.GetFile(repo, "master", "foo", 0, 0, "", nil, &buffer))
	require.Equal(t, "foo\nfoo\n", buffer.String())
	branches, err = client.ListBranch(repo)
	require.NoError(t, err)
	require.Equal(t, commit2, branches[0].Commit)
	require.Equal(t, "master", branches[0].Branch)

	// restart the server and make sure data is still there
	restartServer(server, t)
	buffer = bytes.Buffer{}
	require.NoError(t, client.GetFile(repo, commit1.ID, "foo", 0, 0, "", nil, &buffer))
	require.Equal(t, "foo\n", buffer.String())
	buffer = bytes.Buffer{}
	require.NoError(t, client.GetFile(repo, "master", "foo", 0, 0, "", nil, &buffer))
	require.Equal(t, "foo\nfoo\n", buffer.String())
	branches, err = client.ListBranch(repo)
	require.NoError(t, err)
	require.Equal(t, commit2, branches[0].Commit)
	require.Equal(t, "master", branches[0].Branch)
}

func TestDisallowReadsDuringCommit(t *testing.T) {
	t.Parallel()
	client, server := getClientAndServer(t)
	repo := "test"
	require.NoError(t, client.CreateRepo(repo))
	commit1, err := client.StartCommit(repo, "", "")
	require.NoError(t, err)
	_, err = client.PutFile(repo, commit1.ID, "foo", strings.NewReader("foo\n"))
	require.NoError(t, err)

	// Make sure we can't get the file before the commit is finished
	var buffer bytes.Buffer
	require.YesError(t, client.GetFile(repo, commit1.ID, "foo", 0, 0, "", nil, &buffer))
	require.Equal(t, "", buffer.String())

	require.NoError(t, client.FinishCommit(repo, commit1.ID))
	buffer = bytes.Buffer{}
	require.NoError(t, client.GetFile(repo, commit1.ID, "foo", 0, 0, "", nil, &buffer))
	require.Equal(t, "foo\n", buffer.String())
	commit2, err := client.StartCommit(repo, commit1.ID, "")
	require.NoError(t, err)
	_, err = client.PutFile(repo, commit2.ID, "foo", strings.NewReader("foo\n"))
	require.NoError(t, err)
	err = client.FinishCommit(repo, commit2.ID)
	require.NoError(t, err)
	buffer = bytes.Buffer{}
	require.NoError(t, client.GetFile(repo, commit1.ID, "foo", 0, 0, "", nil, &buffer))
	require.Equal(t, "foo\n", buffer.String())
	buffer = bytes.Buffer{}
	require.NoError(t, client.GetFile(repo, commit2.ID, "foo", 0, 0, "", nil, &buffer))
	require.Equal(t, "foo\nfoo\n", buffer.String())

	// restart the server and make sure data is still there
	restartServer(server, t)
	buffer = bytes.Buffer{}
	require.NoError(t, client.GetFile(repo, commit1.ID, "foo", 0, 0, "", nil, &buffer))
	require.Equal(t, "foo\n", buffer.String())
	buffer = bytes.Buffer{}
	require.NoError(t, client.GetFile(repo, commit2.ID, "foo", 0, 0, "", nil, &buffer))
	require.Equal(t, "foo\nfoo\n", buffer.String())
}

func TestInspectRepoSimple(t *testing.T) {
	t.Parallel()
	client, _ := getClientAndServer(t)

	repo := "test"
	require.NoError(t, client.CreateRepo(repo))

	commit, err := client.StartCommit(repo, "", "")
	require.NoError(t, err)

	file1Content := "foo\n"
	_, err = client.PutFile(repo, commit.ID, "foo", strings.NewReader(file1Content))
	require.NoError(t, err)

	file2Content := "bar\n"
	_, err = client.PutFile(repo, commit.ID, "bar", strings.NewReader(file2Content))
	require.NoError(t, err)

	require.NoError(t, client.FinishCommit(repo, commit.ID))

	info, err := client.InspectRepo(repo)
	require.NoError(t, err)

	require.Equal(t, int(info.SizeBytes), len(file1Content)+len(file2Content))
}

func TestInspectRepoComplex(t *testing.T) {
	t.Parallel()
	client, _ := getClientAndServer(t)

	repo := "test"
	require.NoError(t, client.CreateRepo(repo))

	commit, err := client.StartCommit(repo, "", "")
	require.NoError(t, err)

	numFiles := 100
	minFileSize := 1000
	maxFileSize := 2000
	totalSize := 0

	for i := 0; i < numFiles; i++ {
		fileContent := generateRandomString(rand.Intn(maxFileSize-minFileSize) + minFileSize)
		fileContent += "\n"
		fileName := fmt.Sprintf("file_%d", i)
		totalSize += len(fileContent)

		_, err = client.PutFile(repo, commit.ID, fileName, strings.NewReader(fileContent))
		require.NoError(t, err)
	}

	require.NoError(t, client.FinishCommit(repo, commit.ID))

	info, err := client.InspectRepo(repo)
	require.NoError(t, err)

	require.Equal(t, int(info.SizeBytes), totalSize)

	infos, err := client.ListRepo(nil)
	require.NoError(t, err)
	require.Equal(t, 1, len(infos))
	info = infos[0]

	require.Equal(t, int(info.SizeBytes), totalSize)
}

func TestListRepo(t *testing.T) {
	t.Parallel()
	client, server := getClientAndServer(t)

	numRepos := 10
	var repoNames []string
	for i := 0; i < numRepos; i++ {
		repo := fmt.Sprintf("repo%d", i)
		require.NoError(t, client.CreateRepo(repo))
		repoNames = append(repoNames, repo)
	}

	test := func() {
		repoInfos, err := client.ListRepo(nil)
		require.NoError(t, err)

		for i, repoInfo := range repoInfos {
			require.Equal(t, repoNames[len(repoNames)-i-1], repoInfo.Repo.Name)
		}

		require.Equal(t, len(repoInfos), numRepos)
	}

	test()

	restartServer(server, t)

	test()
}

func TestDeleteRepo(t *testing.T) {
	t.Parallel()
	client, _ := getClientAndServer(t)

	numRepos := 10
	repoNames := make(map[string]bool)
	for i := 0; i < numRepos; i++ {
		repo := fmt.Sprintf("repo%d", i)
		require.NoError(t, client.CreateRepo(repo))
		repoNames[repo] = true
	}

	reposToRemove := 5
	for i := 0; i < reposToRemove; i++ {
		// Pick one random element from repoNames
		for repoName := range repoNames {
			require.NoError(t, client.DeleteRepo(repoName))
			delete(repoNames, repoName)
			break
		}
	}

	repoInfos, err := client.ListRepo(nil)
	require.NoError(t, err)

	for _, repoInfo := range repoInfos {
		require.True(t, repoNames[repoInfo.Repo.Name])
	}

	require.Equal(t, len(repoInfos), numRepos-reposToRemove)
}

func TestInspectCommit(t *testing.T) {
	t.Parallel()
	client, _ := getClientAndServer(t)

	repo := "test"
	require.NoError(t, client.CreateRepo(repo))

	started := time.Now()
	commit, err := client.StartCommit(repo, "", "")
	require.NoError(t, err)

	fileContent := "foo\n"
	_, err = client.PutFile(repo, commit.ID, "foo", strings.NewReader(fileContent))
	require.NoError(t, err)

	commitInfo, err := client.InspectCommit(repo, commit.ID)
	require.NoError(t, err)

	require.Equal(t, commit, commitInfo.Commit)
	require.Equal(t, pfsclient.CommitType_COMMIT_TYPE_WRITE, commitInfo.CommitType)
	require.Equal(t, len(fileContent), int(commitInfo.SizeBytes))
	require.True(t, started.Before(commitInfo.Started.GoTime()))
	require.Nil(t, commitInfo.Finished)

	require.NoError(t, client.FinishCommit(repo, commit.ID))
	finished := time.Now()

	commitInfo, err = client.InspectCommit(repo, commit.ID)
	require.NoError(t, err)

	require.Equal(t, commit, commitInfo.Commit)
	require.Equal(t, pfsclient.CommitType_COMMIT_TYPE_READ, commitInfo.CommitType)
	require.Equal(t, len(fileContent), int(commitInfo.SizeBytes))
	require.True(t, started.Before(commitInfo.Started.GoTime()))
	require.True(t, finished.After(commitInfo.Finished.GoTime()))
}

func TestDeleteCommitFuture(t *testing.T) {
	// For when DeleteCommit gets implemented
	t.Skip()

	t.Parallel()
	client, _ := getClientAndServer(t)

	repo := "test"
	require.NoError(t, client.CreateRepo(repo))

	commit, err := client.StartCommit(repo, "", "")
	require.NoError(t, err)

	fileContent := "foo\n"
	_, err = client.PutFile(repo, commit.ID, "foo", strings.NewReader(fileContent))
	require.NoError(t, err)

	require.NoError(t, client.FinishCommit(repo, commit.ID))

	commitInfo, err := client.InspectCommit(repo, commit.ID)
	require.NotNil(t, commitInfo)

	require.NoError(t, client.DeleteCommit(repo, commit.ID))

	commitInfo, err = client.InspectCommit(repo, commit.ID)
	require.Nil(t, commitInfo)

	repoInfo, err := client.InspectRepo(repo)
	require.Equal(t, 0, repoInfo.SizeBytes)
}

func TestDeleteCommit(t *testing.T) {
	t.Parallel()
	client, _ := getClientAndServer(t)

	repo := "test"
	require.NoError(t, client.CreateRepo(repo))

	commit, err := client.StartCommit(repo, "", "")
	require.NoError(t, err)

	fileContent := "foo\n"
	_, err = client.PutFile(repo, commit.ID, "foo", strings.NewReader(fileContent))
	require.NoError(t, err)

	require.NoError(t, client.FinishCommit(repo, commit.ID))

	// Because DeleteCommit is not supported
	require.YesError(t, client.DeleteCommit(repo, commit.ID))
}

func TestPutFile(t *testing.T) {
	t.Parallel()
	client, _ := getClientAndServer(t)

	repo := "test"
	require.NoError(t, client.CreateRepo(repo))

	commit1, err := client.StartCommit(repo, "", "")
	require.NoError(t, err)
	_, err = client.PutFile(repo, commit1.ID, "foo", strings.NewReader("foo\n"))
	require.NoError(t, err)
	_, err = client.PutFile(repo, commit1.ID, "foo", strings.NewReader("foo\n"))
	require.NoError(t, err)
	_, err = client.PutFile(repo, commit1.ID, "foo/bar", strings.NewReader("foo\n"))
	require.YesError(t, err)
	require.NoError(t, client.FinishCommit(repo, commit1.ID))

	var buffer bytes.Buffer
	require.NoError(t, client.GetFile(repo, commit1.ID, "foo", 0, 0, "", nil, &buffer))
	require.Equal(t, "foo\nfoo\n", buffer.String())

	commit2, err := client.StartCommit(repo, commit1.ID, "")
	require.NoError(t, err)
	_, err = client.PutFile(repo, commit2.ID, "foo/bar", strings.NewReader("foo\n"))
	require.YesError(t, err)
	_, err = client.PutFile(repo, commit2.ID, "/bar", strings.NewReader("bar\n"))
	require.YesError(t, err) // because path starts with a slash
	require.NoError(t, client.FinishCommit(repo, commit2.ID))

	commit3, err := client.StartCommit(repo, commit2.ID, "")
	require.NoError(t, err)
	_, err = client.PutFile(repo, commit3.ID, "dir1/foo", strings.NewReader("foo\n"))
	require.NoError(t, err) // because the directory dir does not exist
	require.NoError(t, client.FinishCommit(repo, commit3.ID))

	commit4, err := client.StartCommit(repo, commit3.ID, "")
	require.NoError(t, err)
	require.NoError(t, client.MakeDirectory(repo, commit4.ID, "dir2"))
	_, err = client.PutFile(repo, commit4.ID, "dir2/bar", strings.NewReader("bar\n"))
	require.NoError(t, err)
	_, err = client.PutFile(repo, commit4.ID, "dir1", strings.NewReader("foo\n"))
	require.YesError(t, err) // because dir1 is a directory
	require.NoError(t, client.FinishCommit(repo, commit4.ID))

	buffer = bytes.Buffer{}
	require.NoError(t, client.GetFile(repo, commit4.ID, "dir2/bar", 0, 0, "", nil, &buffer))
	require.Equal(t, "bar\n", buffer.String())
	buffer = bytes.Buffer{}
	require.YesError(t, client.GetFile(repo, commit4.ID, "dir2", 0, 0, "", nil, &buffer))
}

func TestListFileTwoCommits(t *testing.T) {
	t.Parallel()
	client, _ := getClientAndServer(t)

	repo := "test"
	require.NoError(t, client.CreateRepo(repo))

	numFiles := 5

	commit1, err := client.StartCommit(repo, "", "")
	require.NoError(t, err)

	for i := 0; i < numFiles; i++ {
		_, err = client.PutFile(repo, commit1.ID, fmt.Sprintf("file%d", i), strings.NewReader("foo\n"))
		require.NoError(t, err)
	}

	require.NoError(t, client.FinishCommit(repo, commit1.ID))

	commit2, err := client.StartCommit(repo, commit1.ID, "")
	require.NoError(t, err)

	for i := 0; i < numFiles; i++ {
		_, err = client.PutFile(repo, commit2.ID, fmt.Sprintf("file2-%d", i), strings.NewReader("foo\n"))
		require.NoError(t, err)
	}

	require.NoError(t, client.FinishCommit(repo, commit2.ID))

	fileInfos, err := client.ListFile(repo, commit1.ID, "", "", nil, false)
	require.NoError(t, err)
	require.Equal(t, numFiles, len(fileInfos))

	fileInfos, err = client.ListFile(repo, commit2.ID, "", "", nil, false)
	require.NoError(t, err)
	require.Equal(t, 2*numFiles, len(fileInfos))
}

func TestPutSameFileInParallel(t *testing.T) {
	t.Parallel()
	client, _ := getClientAndServer(t)

	repo := "test"
	require.NoError(t, client.CreateRepo(repo))

	commit, err := client.StartCommit(repo, "", "")
	require.NoError(t, err)
	var wg sync.WaitGroup
	for i := 0; i < 3; i++ {
		wg.Add(1)
		go func() {
			_, err = client.PutFile(repo, commit.ID, "foo", strings.NewReader("foo\n"))
			require.NoError(t, err)
			wg.Done()
		}()
	}
	wg.Wait()
	require.NoError(t, client.FinishCommit(repo, commit.ID))

	var buffer bytes.Buffer
	require.NoError(t, client.GetFile(repo, commit.ID, "foo", 0, 0, "", nil, &buffer))
	require.Equal(t, "foo\nfoo\nfoo\n", buffer.String())
}

func TestInspectFile(t *testing.T) {
	t.Parallel()
	client, _ := getClientAndServer(t)

	repo := "test"
	require.NoError(t, client.CreateRepo(repo))

	fileContent1 := "foo\n"
	commit1, err := client.StartCommit(repo, "", "")
	require.NoError(t, err)
	_, err = client.PutFile(repo, commit1.ID, "foo", strings.NewReader(fileContent1))
	require.NoError(t, err)
	require.NoError(t, client.FinishCommit(repo, commit1.ID))

	fileInfo, err := client.InspectFile(repo, commit1.ID, "foo", "", nil)
	require.NoError(t, err)
	require.Equal(t, commit1, fileInfo.CommitModified)
	require.Equal(t, pfsclient.FileType_FILE_TYPE_REGULAR, fileInfo.FileType)
	require.Equal(t, len(fileContent1), int(fileInfo.SizeBytes))

	fileContent2 := "barbar\n"
	commit2, err := client.StartCommit(repo, commit1.ID, "")
	require.NoError(t, err)
	_, err = client.PutFile(repo, commit2.ID, "foo", strings.NewReader(fileContent2))
	require.NoError(t, err)
	require.NoError(t, client.FinishCommit(repo, commit2.ID))

	fileInfo, err = client.InspectFile(repo, commit2.ID, "foo", commit1.ID, nil)
	require.NoError(t, err)
	require.Equal(t, commit2, fileInfo.CommitModified)
	require.Equal(t, pfsclient.FileType_FILE_TYPE_REGULAR, fileInfo.FileType)
	require.Equal(t, len(fileContent2), int(fileInfo.SizeBytes))

	fileInfo, err = client.InspectFile(repo, commit2.ID, "foo", "", nil)
	require.NoError(t, err)
	require.Equal(t, commit2, fileInfo.CommitModified)
	require.Equal(t, pfsclient.FileType_FILE_TYPE_REGULAR, fileInfo.FileType)
	require.Equal(t, len(fileContent1)+len(fileContent2), int(fileInfo.SizeBytes))

	fileContent3 := "bar\n"
	commit3, err := client.StartCommit(repo, commit2.ID, "")
	require.NoError(t, err)
	_, err = client.PutFile(repo, commit3.ID, "bar", strings.NewReader(fileContent3))
	require.NoError(t, err)
	require.NoError(t, client.FinishCommit(repo, commit3.ID))

	fileInfos, err := client.ListFile(repo, commit3.ID, "", "", nil, false)
	require.NoError(t, err)
	require.Equal(t, len(fileInfos), 2)
}

func TestListFile(t *testing.T) {
	t.Parallel()
	client, _ := getClientAndServer(t)

	repo := "test"
	require.NoError(t, client.CreateRepo(repo))

	commit, err := client.StartCommit(repo, "", "")
	require.NoError(t, err)

	fileContent1 := "foo\n"
	_, err = client.PutFile(repo, commit.ID, "dir/foo", strings.NewReader(fileContent1))
	require.NoError(t, err)

	fileContent2 := "bar\n"
	_, err = client.PutFile(repo, commit.ID, "dir/bar", strings.NewReader(fileContent2))
	require.NoError(t, err)

	require.NoError(t, client.FinishCommit(repo, commit.ID))

	fileInfos, err := client.ListFile(repo, commit.ID, "dir", "", nil, true)
	require.NoError(t, err)
	require.Equal(t, 2, len(fileInfos))
	require.True(t, fileInfos[0].File.Path == "dir/foo" && fileInfos[1].File.Path == "dir/bar" || fileInfos[0].File.Path == "dir/bar" && fileInfos[1].File.Path == "dir/foo")
	require.True(t, fileInfos[0].SizeBytes == fileInfos[1].SizeBytes && fileInfos[0].SizeBytes == uint64(len(fileContent1)))

	fileInfos, err = client.ListFile(repo, commit.ID, "dir/foo", "", nil, false)
	require.NoError(t, err)
	require.Equal(t, 1, len(fileInfos))
	require.True(t, fileInfos[0].File.Path == "dir/foo")
}

func TestDeleteFile(t *testing.T) {
	t.Parallel()
	client, _ := getClientAndServer(t)

	repo := "test"
	require.NoError(t, client.CreateRepo(repo))

	// Commit 1: Add two files; delete one file within the commit
	commit1, err := client.StartCommit(repo, "", "")
	require.NoError(t, err)

	fileContent1 := "foo\n"
	_, err = client.PutFile(repo, commit1.ID, "foo", strings.NewReader(fileContent1))
	require.NoError(t, err)

	fileContent2 := "bar\n"
	_, err = client.PutFile(repo, commit1.ID, "bar", strings.NewReader(fileContent2))
	require.NoError(t, err)

	// The deletion should fail because the file did not exist before this commit,
	// and files written in the current commit should not be visible yet.
	require.YesError(t, client.DeleteFile(repo, commit1.ID, "foo", false, ""))

	require.NoError(t, client.FinishCommit(repo, commit1.ID))

	// foo should still be here because we can't remove a file that we are adding
	// in the same commit
	_, err = client.InspectFile(repo, commit1.ID, "foo", "", nil)
	require.NoError(t, err)

	// Should see two files
	fileInfos, err := client.ListFile(repo, commit1.ID, "", "", nil, false)
	require.NoError(t, err)
	require.Equal(t, 2, len(fileInfos))

	// Empty commit
	commit2, err := client.StartCommit(repo, commit1.ID, "")
	require.NoError(t, err)
	require.NoError(t, client.FinishCommit(repo, commit2.ID))

	// Should still see two files
	fileInfos, err = client.ListFile(repo, commit2.ID, "", "", nil, false)
	require.NoError(t, err)
	require.Equal(t, 2, len(fileInfos))

	// Delete foo
	commit3, err := client.StartCommit(repo, commit2.ID, "")
	require.NoError(t, err)
	require.NoError(t, client.DeleteFile(repo, commit3.ID, "foo", false, ""))
	require.NoError(t, client.FinishCommit(repo, commit3.ID))

	// Should see one file
	fileInfos, err = client.ListFile(repo, commit3.ID, "", "", nil, false)
	require.NoError(t, err)
	require.Equal(t, 1, len(fileInfos))

	// The removed file should not exist
	_, err = client.InspectFile(repo, commit3.ID, "foo", "", nil)
	require.YesError(t, err)
}

func TestInspectDir(t *testing.T) {
	t.Parallel()
	client, _ := getClientAndServer(t)

	repo := "test"
	require.NoError(t, client.CreateRepo(repo))

	commit1, err := client.StartCommit(repo, "", "")
	require.NoError(t, err)

	fileContent1 := "foo\n"
	_, err = client.PutFile(repo, commit1.ID, "dir/foo", strings.NewReader(fileContent1))
	require.NoError(t, err)

	require.NoError(t, client.FinishCommit(repo, commit1.ID))

	_, err = client.InspectFile(repo, commit1.ID, "dir/foo", "", nil)
	require.NoError(t, err)

	_, err = client.InspectFile(repo, commit1.ID, "dir", "", nil)
	require.NoError(t, err)

	// This is a limitation in our system: we cannot inspect .
	// . is assumed to be a directory
	// In order to be able to inspect the root directory, we have to have each
	// PutFile send a concurrent request to create an entry for ".", which is
	// a price we are not willing to pay.
	_, err = client.InspectFile(repo, commit1.ID, "", "", nil)
	require.YesError(t, err)
}

func TestDeleteDir(t *testing.T) {
	t.Parallel()
	client, _ := getClientAndServer(t)

	repo := "test"
	require.NoError(t, client.CreateRepo(repo))

	// Commit 1: Add two files into the same directory; delete the directory
	commit1, err := client.StartCommit(repo, "", "")
	require.NoError(t, err)

	_, err = client.PutFile(repo, commit1.ID, "dir/foo", strings.NewReader("foo1"))
	require.NoError(t, err)

	_, err = client.PutFile(repo, commit1.ID, "dir/bar", strings.NewReader("bar1"))
	require.NoError(t, err)

	// Since the directory did not exist before this commit, this should error
	require.YesError(t, client.DeleteFile(repo, commit1.ID, "dir", false, ""))

	require.NoError(t, client.FinishCommit(repo, commit1.ID))

	// Should see one directory
	fileInfos, err := client.ListFile(repo, commit1.ID, "", "", nil, false)
	require.NoError(t, err)
	require.Equal(t, 1, len(fileInfos))

	// dir should not exist
	_, err = client.InspectFile(repo, commit1.ID, "dir", "", nil)
	require.NoError(t, err)

	// Commit 2: Delete the directory and add the same two files
	// The two files should reflect the new content
	commit2, err := client.StartCommit(repo, commit1.ID, "")
	require.NoError(t, err)

	require.NoError(t, client.DeleteFile(repo, commit2.ID, "dir", false, ""))

	_, err = client.PutFile(repo, commit2.ID, "dir/foo", strings.NewReader("foo2"))
	require.NoError(t, err)

	_, err = client.PutFile(repo, commit2.ID, "dir/bar", strings.NewReader("bar2"))
	require.NoError(t, err)

	require.NoError(t, client.FinishCommit(repo, commit2.ID))

	// Should see two files
	fileInfos, err = client.ListFile(repo, commit2.ID, "dir", "", nil, false)
	require.NoError(t, err)
	require.Equal(t, 2, len(fileInfos))

	var buffer bytes.Buffer
	require.NoError(t, client.GetFile(repo, commit2.ID, "dir/foo", 0, 0, "", nil, &buffer))
	require.Equal(t, "foo2", buffer.String())

	var buffer2 bytes.Buffer
	require.NoError(t, client.GetFile(repo, commit2.ID, "dir/bar", 0, 0, "", nil, &buffer2))
	require.Equal(t, "bar2", buffer2.String())

	// Commit 3: delete the directory
	commit3, err := client.StartCommit(repo, commit2.ID, "")
	require.NoError(t, err)

	require.NoError(t, client.DeleteFile(repo, commit3.ID, "dir", false, ""))

	require.NoError(t, client.FinishCommit(repo, commit3.ID))

	// Should see zero files
	fileInfos, err = client.ListFile(repo, commit3.ID, "", "", nil, false)
	require.NoError(t, err)
	require.Equal(t, 0, len(fileInfos))

	// TODO: test deleting "."
}

func TestListCommit(t *testing.T) {
	t.Parallel()
	client, _ := getClientAndServer(t)

	repo := "test"
	require.NoError(t, client.CreateRepo(repo))

	commit, err := client.StartCommit(repo, "", "")
	require.NoError(t, err)

	fileContent1 := "foo\n"
	_, err = client.PutFile(repo, commit.ID, "foo", strings.NewReader(fileContent1))
	require.NoError(t, err)

	require.NoError(t, client.FinishCommit(repo, commit.ID))

	commitInfos, err := client.ListCommit([]string{repo}, nil, pclient.CommitTypeNone, false, false, nil)
	require.NoError(t, err)
	require.Equal(t, 1, len(commitInfos))

	// test the block behaviour
	ch := make(chan bool)
	go func() {
		_, err = client.ListCommit([]string{repo}, []string{commit.ID}, pclient.CommitTypeNone, true, false, nil)
		close(ch)
	}()

	time.Sleep(time.Second)
	select {
	case <-ch:
		t.Fatal("ListCommit should not have returned")
	default:
	}

	commit2, err := client.StartCommit(repo, commit.ID, "")
	require.NoError(t, err)

	require.NoError(t, client.FinishCommit(repo, commit2.ID))

	time.Sleep(time.Second)
	select {
	case <-ch:
	default:
		t.Fatal("ListCommit should have returned")
	}

	// test that cancelled commits are not listed
	commit3, err := client.StartCommit(repo, commit2.ID, "")
	require.NoError(t, err)

	require.NoError(t, client.CancelCommit(repo, commit3.ID))
	commitInfos, err = client.ListCommit([]string{repo}, nil, pclient.CommitTypeNone, false, false, nil)
	require.NoError(t, err)
	require.Equal(t, 2, len(commitInfos))
	commitInfos, err = client.ListCommit([]string{repo}, nil, pclient.CommitTypeNone, false, true, nil)
	require.NoError(t, err)
	require.Equal(t, 3, len(commitInfos))
	require.Equal(t, commit3, commitInfos[0].Commit)
}

func TestOffsetRead(t *testing.T) {
	t.Parallel()
	client, _ := getClientAndServer(t)
	repo := "TestOffsetRead"
	require.NoError(t, client.CreateRepo(repo))
	_, err := client.StartCommit(repo, "", "master")
	require.NoError(t, err)
	fileData := "foo\n"
	_, err = client.PutFile(repo, "master", "foo", strings.NewReader(fileData))
	require.NoError(t, err)
	_, err = client.PutFile(repo, "master", "foo", strings.NewReader(fileData))
	require.NoError(t, err)
	require.NoError(t, client.FinishCommit(repo, "master"))
	var buffer bytes.Buffer
	require.NoError(t, client.GetFile(repo, "master", "foo", int64(len(fileData)*2)+1, 0, "", nil, &buffer))
	require.Equal(t, "", buffer.String())
}

func TestUnsafeOperations(t *testing.T) {
	t.Parallel()
	client, _ := getClientAndServer(t)
	repo := "TestUnsafeOperations"
	require.NoError(t, client.CreateRepo(repo))

	_, err := client.StartCommit(repo, "", "master")
	require.NoError(t, err)

	fileData := "foo"
	_, err = client.PutFile(repo, "master", "foo", strings.NewReader(fileData))
	require.NoError(t, err)

	// A safe read should not be able to see the file
	var buffer bytes.Buffer
	require.YesError(t, client.GetFile(repo, "master", "foo", 0, 0, "", nil, &buffer))

	// An unsafe read should
	var buffer2 bytes.Buffer
	require.NoError(t, client.GetFileUnsafe(repo, "master", "foo", 0, 0, "", nil, "", &buffer2))
	require.Equal(t, "foo", buffer2.String())

	fileInfo, err := client.InspectFile(repo, "master", "foo", "", nil)
	require.YesError(t, err)

	fileInfo, err = client.InspectFileUnsafe(repo, "master", "foo", "", nil, "")
	require.NoError(t, err)
	require.Equal(t, 3, int(fileInfo.SizeBytes))

	fileInfos, err := client.ListFile(repo, "master", "", "", nil, true)
	require.NoError(t, err)
	require.Equal(t, 0, len(fileInfos))

	fileInfos, err = client.ListFileUnsafe(repo, "master", "", "", nil, true, "")
	require.NoError(t, err)
	require.Equal(t, 1, len(fileInfos))

	require.NoError(t, client.FinishCommit(repo, "master"))
}

// FinishCommit should block until the parent has been finished
func TestFinishCommit(t *testing.T) {
	t.Parallel()

	client, _ := getClientAndServer(t)
	repo := "TestFinishCommit"

	require.NoError(t, client.CreateRepo(repo))

	commit1, err := client.StartCommit(repo, "", "")
	require.NoError(t, err)

	commit2, err := client.StartCommit(repo, commit1.ID, "")
	require.NoError(t, err)

	ch := make(chan bool)
	go func() {
		require.NoError(t, client.FinishCommit(repo, commit2.ID))
		close(ch)
	}()

	time.Sleep(time.Second * 2)
	select {
	case <-ch:
		t.Fatalf("should block, since the parent commit has not been finished")
	default:
	}

	require.NoError(t, client.FinishCommit(repo, commit1.ID))

	time.Sleep(time.Second * 2)
	select {
	case <-ch:
	default:
		t.Fatalf("should not block, since the parent commit has been finished")
	}
}

func TestStartCommitWithNonexistentParent(t *testing.T) {
	t.Parallel()
	client, _ := getClientAndServer(t)
	repo := "TestStartCommitWithNonexistentParent"
	require.NoError(t, client.CreateRepo(repo))
	_, err := client.StartCommit(repo, "nonexistent", "")
	require.YesError(t, err)
}

// If a commit's parent has been cancelled, the commit should be cancelled too
func TestFinishCommitParentCancelled(t *testing.T) {
	t.Parallel()

	client, _ := getClientAndServer(t)
	repo := "TestFinishCommitParentCancelled"

	require.NoError(t, client.CreateRepo(repo))

	commit1, err := client.StartCommit(repo, "", "")
	require.NoError(t, err)

	commit2, err := client.StartCommit(repo, commit1.ID, "")
	require.NoError(t, err)

	ch := make(chan bool)
	go func() {
		require.NoError(t, client.FinishCommit(repo, commit2.ID))
		close(ch)
	}()

	require.NoError(t, client.CancelCommit(repo, commit1.ID))

	time.Sleep(time.Second * 2)
	select {
	case <-ch:
	default:
		t.Fatalf("should not block, since the parent commit has been finished")
	}

	commit2Info, err := client.InspectCommit(repo, commit2.ID)
	require.True(t, commit2Info.Cancelled)

	commit3, err := client.StartCommit(repo, commit2.ID, "")
	require.NoError(t, err)
	require.NoError(t, client.FinishCommit(repo, commit3.ID))
	commit3Info, err := client.InspectCommit(repo, commit3.ID)
	require.True(t, commit3Info.Cancelled)
}

func TestHandleRace(t *testing.T) {
	t.Parallel()
	client, _ := getClientAndServer(t)

	repo := "test"
	require.NoError(t, client.CreateRepo(repo))
	commit, err := client.StartCommit(repo, "", "")
	require.NoError(t, err)
	writer1, err := client.PutFileWriter(repo, commit.ID, "foo", "handle1")
	require.NoError(t, err)
	_, err = writer1.Write([]byte("foo"))
	require.NoError(t, err)
	writer2, err := client.PutFileWriter(repo, commit.ID, "foo", "handle2")
	require.NoError(t, err)
	_, err = writer2.Write([]byte("bar"))
	require.NoError(t, err)
	require.NoError(t, writer2.Close())
	_, err = writer1.Write([]byte("foo"))
	require.NoError(t, err)
	require.NoError(t, writer1.Close())
	require.NoError(t, client.FinishCommit(repo, commit.ID))
	var buffer bytes.Buffer
	require.NoError(t, client.GetFile(repo, commit.ID, "foo", 0, 0, "", nil, &buffer))
	require.EqualOneOf(t, []interface{}{"foofoobar", "barfoofoo"}, buffer.String())
}

func Test0Modulus(t *testing.T) {
	t.Parallel()
	client, _ := getClientAndServer(t)
	repo := "test"
	require.NoError(t, client.CreateRepo(repo))
	commit, err := client.StartCommit(repo, "", "")
	require.NoError(t, err)
	_, err = client.PutFile(repo, commit.ID, "foo", strings.NewReader("foo\n"))
	require.NoError(t, err)
	require.NoError(t, client.FinishCommit(repo, commit.ID))
	zeroModulusShard := &pfsclient.Shard{}
	fileInfo, err := client.InspectFile(repo, commit.ID, "foo", "", zeroModulusShard)
	require.NoError(t, err)
	require.Equal(t, uint64(4), fileInfo.SizeBytes)
	var buffer bytes.Buffer
	require.NoError(t, client.GetFile(repo, commit.ID, "foo", 0, 0, "", zeroModulusShard, &buffer))
	require.Equal(t, 4, buffer.Len())
	fileInfos, err := client.ListFile(repo, commit.ID, "", "", zeroModulusShard, false)
	require.NoError(t, err)
	require.Equal(t, 1, len(fileInfos))
	require.Equal(t, uint64(4), fileInfos[0].SizeBytes)
}

func TestProvenance(t *testing.T) {
	t.Parallel()
	client, _ := getClientAndServer(t)
	require.NoError(t, client.CreateRepo("A"))
	_, err := client.PfsAPIClient.CreateRepo(context.Background(), &pfsclient.CreateRepoRequest{
		Repo:       pclient.NewRepo("B"),
		Provenance: []*pfsclient.Repo{pclient.NewRepo("A")},
	})
	require.NoError(t, err)
	_, err = client.PfsAPIClient.CreateRepo(context.Background(), &pfsclient.CreateRepoRequest{
		Repo:       pclient.NewRepo("C"),
		Provenance: []*pfsclient.Repo{pclient.NewRepo("B")},
	})
	require.NoError(t, err)
	repoInfo, err := client.InspectRepo("B")
	require.NoError(t, err)
	require.Equal(t, []*pfsclient.Repo{pclient.NewRepo("A")}, repoInfo.Provenance)
	repoInfo, err = client.InspectRepo("C")
	require.NoError(t, err)
	require.Equal(t, []*pfsclient.Repo{pclient.NewRepo("B"), pclient.NewRepo("A")}, repoInfo.Provenance)
	ACommit, err := client.StartCommit("A", "", "")
	require.NoError(t, err)
	require.NoError(t, client.FinishCommit("A", ACommit.ID))
	BCommit, err := client.PfsAPIClient.StartCommit(
		context.Background(),
		&pfsclient.StartCommitRequest{
			Repo:       pclient.NewRepo("B"),
			Provenance: []*pfsclient.Commit{ACommit},
		},
	)
	require.NoError(t, err)
	require.NoError(t, client.FinishCommit("B", BCommit.ID))
	commitInfo, err := client.InspectCommit("B", BCommit.ID)
	require.NoError(t, err)
	require.Equal(t, []*pfsclient.Commit{ACommit}, commitInfo.Provenance)
	CCommit, err := client.PfsAPIClient.StartCommit(
		context.Background(),
		&pfsclient.StartCommitRequest{
			Repo:       pclient.NewRepo("C"),
			Provenance: []*pfsclient.Commit{BCommit},
		},
	)
	require.NoError(t, err)
	require.NoError(t, client.FinishCommit("C", CCommit.ID))
	commitInfo, err = client.InspectCommit("C", CCommit.ID)
	require.NoError(t, err)
	require.Equal(t, []*pfsclient.Commit{BCommit, ACommit}, commitInfo.Provenance)

	// Test that we prevent provenant commits that aren't from provenant repos.
	_, err = client.PfsAPIClient.StartCommit(
		context.Background(),
		&pfsclient.StartCommitRequest{
			Repo:       pclient.NewRepo("C"),
			Provenance: []*pfsclient.Commit{ACommit},
		},
	)
	require.YesError(t, err)

	// Test ListRepo using provenance filtering
	repoInfos, err := client.PfsAPIClient.ListRepo(
		context.Background(),
		&pfsclient.ListRepoRequest{
			Provenance: []*pfsclient.Repo{pclient.NewRepo("B")},
		},
	)
	require.NoError(t, err)
	var repos []*pfsclient.Repo
	for _, repoInfo := range repoInfos.RepoInfo {
		repos = append(repos, repoInfo.Repo)
	}
	require.Equal(t, []*pfsclient.Repo{pclient.NewRepo("C")}, repos)

	// Test ListRepo using provenance filtering
	repoInfos, err = client.PfsAPIClient.ListRepo(
		context.Background(),
		&pfsclient.ListRepoRequest{
			Provenance: []*pfsclient.Repo{pclient.NewRepo("A")},
		},
	)
	require.NoError(t, err)
	repos = nil
	for _, repoInfo := range repoInfos.RepoInfo {
		repos = append(repos, repoInfo.Repo)
	}
	require.EqualOneOf(t, []interface{}{
		[]*pfsclient.Repo{pclient.NewRepo("B"), pclient.NewRepo("C")},
		[]*pfsclient.Repo{pclient.NewRepo("C"), pclient.NewRepo("B")},
	}, repos)

	// Test ListCommit using provenance filtering
	commitInfos, err := client.PfsAPIClient.ListCommit(
		context.Background(),
		&pfsclient.ListCommitRequest{
			Repo:       []*pfsclient.Repo{pclient.NewRepo("C")},
			Provenance: []*pfsclient.Commit{ACommit},
		},
	)
	require.NoError(t, err)
	require.Equal(t, 1, len(commitInfos.CommitInfo))
	require.Equal(t, CCommit, commitInfos.CommitInfo[0].Commit)

	// Negative test ListCommit using provenance filtering
	commitInfos, err = client.PfsAPIClient.ListCommit(
		context.Background(),
		&pfsclient.ListCommitRequest{
			Repo:       []*pfsclient.Repo{pclient.NewRepo("A")},
			Provenance: []*pfsclient.Commit{BCommit},
		},
	)
	require.NoError(t, err)
	require.Equal(t, 0, len(commitInfos.CommitInfo))

	// Test Blocking ListCommit using provenance filtering
	ACommit2, err := client.StartCommit("A", "", "")
	require.NoError(t, err)
	require.NoError(t, client.FinishCommit("A", ACommit2.ID))
	commitInfosCh := make(chan *pfsclient.CommitInfos)
	go func() {
		commitInfos, err := client.PfsAPIClient.ListCommit(
			context.Background(),
			&pfsclient.ListCommitRequest{
				Repo:       []*pfsclient.Repo{pclient.NewRepo("B")},
				Provenance: []*pfsclient.Commit{ACommit2},
				CommitType: pfsclient.CommitType_COMMIT_TYPE_READ,
				Block:      true,
			},
		)
		require.NoError(t, err)
		commitInfosCh <- commitInfos
	}()
	BCommit2, err := client.PfsAPIClient.StartCommit(
		context.Background(),
		&pfsclient.StartCommitRequest{
			Repo:       pclient.NewRepo("B"),
			Provenance: []*pfsclient.Commit{ACommit2},
		},
	)
	require.NoError(t, err)
	require.NoError(t, client.FinishCommit("B", BCommit2.ID))
	select {
	case <-time.After(5 * time.Second):
		t.Errorf("timeout waiting for commit")
	case commitInfos := <-commitInfosCh:
		require.Equal(t, 1, len(commitInfos.CommitInfo))
		require.Equal(t, BCommit2, commitInfos.CommitInfo[0].Commit)
	}
	go func() {
		commitInfos, err := client.PfsAPIClient.ListCommit(
			context.Background(),
			&pfsclient.ListCommitRequest{
				Repo:       []*pfsclient.Repo{pclient.NewRepo("C")},
				Provenance: []*pfsclient.Commit{ACommit2},
				CommitType: pfsclient.CommitType_COMMIT_TYPE_READ,
				Block:      true,
			},
		)
		require.NoError(t, err)
		commitInfosCh <- commitInfos
	}()
	CCommit2, err := client.PfsAPIClient.StartCommit(
		context.Background(),
		&pfsclient.StartCommitRequest{
			Repo:       pclient.NewRepo("C"),
			Provenance: []*pfsclient.Commit{BCommit2},
		},
	)
	require.NoError(t, err)
	require.NoError(t, client.FinishCommit("C", CCommit2.ID))
	select {
	case <-time.After(5 * time.Second):
		t.Errorf("timeout waiting for commit")
	case commitInfos := <-commitInfosCh:
		require.Equal(t, 1, len(commitInfos.CommitInfo))
		require.Equal(t, CCommit2, commitInfos.CommitInfo[0].Commit)
	}
}

func TestFlush(t *testing.T) {
	t.Parallel()
	client, _ := getClientAndServer(t)
	require.NoError(t, client.CreateRepo("A"))
	_, err := client.PfsAPIClient.CreateRepo(context.Background(), &pfsclient.CreateRepoRequest{
		Repo:       pclient.NewRepo("B"),
		Provenance: []*pfsclient.Repo{pclient.NewRepo("A")},
	})
	require.NoError(t, err)
	_, err = client.PfsAPIClient.CreateRepo(context.Background(), &pfsclient.CreateRepoRequest{
		Repo:       pclient.NewRepo("C"),
		Provenance: []*pfsclient.Repo{pclient.NewRepo("B")},
	})
	require.NoError(t, err)
	_, err = client.PfsAPIClient.CreateRepo(context.Background(), &pfsclient.CreateRepoRequest{
		Repo:       pclient.NewRepo("D"),
		Provenance: []*pfsclient.Repo{pclient.NewRepo("B")},
	})
	require.NoError(t, err)
	ACommit, err := client.StartCommit("A", "", "")
	require.NoError(t, err)
	require.NoError(t, client.FinishCommit("A", ACommit.ID))

	// do the other commits in a goro so we can block for them
	go func() {
		BCommit, err := client.PfsAPIClient.StartCommit(
			context.Background(),
			&pfsclient.StartCommitRequest{
				Repo:       pclient.NewRepo("B"),
				Provenance: []*pfsclient.Commit{ACommit},
			},
		)
		require.NoError(t, err)
		require.NoError(t, client.FinishCommit("B", BCommit.ID))
		CCommit, err := client.PfsAPIClient.StartCommit(
			context.Background(),
			&pfsclient.StartCommitRequest{
				Repo:       pclient.NewRepo("C"),
				Provenance: []*pfsclient.Commit{BCommit},
			},
		)
		require.NoError(t, err)
		require.NoError(t, client.FinishCommit("C", CCommit.ID))
		DCommit, err := client.PfsAPIClient.StartCommit(
			context.Background(),
			&pfsclient.StartCommitRequest{
				Repo:       pclient.NewRepo("D"),
				Provenance: []*pfsclient.Commit{BCommit},
			},
		)
		require.NoError(t, err)
		require.NoError(t, client.FinishCommit("D", DCommit.ID))
	}()

	// Flush ACommit
	commitInfos, err := client.FlushCommit([]*pfsclient.Commit{pclient.NewCommit("A", ACommit.ID)}, nil)
	require.NoError(t, err)
	require.Equal(t, 3, len(commitInfos))
	commitInfos, err = client.FlushCommit(
		[]*pfsclient.Commit{pclient.NewCommit("A", ACommit.ID)},
		[]*pfsclient.Repo{pclient.NewRepo("C")},
	)
	require.NoError(t, err)
	require.Equal(t, 2, len(commitInfos))

	// Now test what happens if one of the commits gets cancelled
	ACommit2, err := client.StartCommit("A", "", "")
	require.NoError(t, err)
	require.NoError(t, client.FinishCommit("A", ACommit2.ID))

	// do the other commits in a goro so we can block for them
	go func() {
		BCommit2, err := client.PfsAPIClient.StartCommit(
			context.Background(),
			&pfsclient.StartCommitRequest{
				Repo:       pclient.NewRepo("B"),
				Provenance: []*pfsclient.Commit{ACommit2},
			},
		)
		require.NoError(t, err)
		require.NoError(t, client.CancelCommit("B", BCommit2.ID))
	}()

	// Flush ACommit2
	_, err = client.FlushCommit(
		[]*pfsclient.Commit{pclient.NewCommit("A", ACommit2.ID)},
		[]*pfsclient.Repo{pclient.NewRepo("C")},
	)
	require.YesError(t, err)
}

func TestShardingInTopLevel(t *testing.T) {
	t.Parallel()
	client, _ := getClientAndServer(t)

	repo := "test"
	require.NoError(t, client.CreateRepo(repo))

	folders := 4
	filesPerFolder := 10

	commit, err := client.StartCommit(repo, "", "")
	require.NoError(t, err)
	for i := 0; i < folders; i++ {
		for j := 0; j < filesPerFolder; j++ {
			_, err = client.PutFile(repo, commit.ID, fmt.Sprintf("dir%d/file%d", i, j), strings.NewReader("foo\n"))
			require.NoError(t, err)
		}
	}
	require.NoError(t, client.FinishCommit(repo, commit.ID))

	totalFiles := 0
	for i := 0; i < folders; i++ {
		shard := &pfsclient.Shard{
			FileNumber:  uint64(i),
			FileModulus: uint64(folders),
		}
		for j := 0; j < folders; j++ {
			// You should either see all files in the folder (if the folder
			// matches the shard), or no files in the folder (if the folder
			// does not match the shard).
			fileInfos, err := client.ListFile(repo, commit.ID, fmt.Sprintf("dir%d", j), "", shard, false)
			require.NoError(t, err)
			require.EqualOneOf(t, []interface{}{filesPerFolder, 0}, len(fileInfos))
			totalFiles += len(fileInfos)
		}
	}
	require.Equal(t, folders*filesPerFolder, totalFiles)
}

<<<<<<< HEAD
func TestCreate(t *testing.T) {
=======
func TestGetFileInvalidCommit(t *testing.T) {
>>>>>>> fb4ebcc6
	t.Parallel()
	client, _ := getClientAndServer(t)

	repo := "test"
	require.NoError(t, client.CreateRepo(repo))
<<<<<<< HEAD
	commit, err := client.StartCommit(repo, "", "")
	require.NoError(t, err)
	w, err := client.PutFileWriter(repo, commit.ID, "foo", "handle")
	require.NoError(t, err)
	require.NoError(t, w.Close())
	require.NoError(t, client.FinishCommit(repo, commit.ID))
	_, err = client.InspectFileUnsafe(repo, commit.ID, "foo", "", nil, "handle")
	require.NoError(t, err)
=======
	commit1, err := client.StartCommit(repo, "", "")
	require.NoError(t, err)
	_, err = client.PutFile(repo, commit1.ID, "file", strings.NewReader("foo\n"))
	require.NoError(t, err)
	require.NoError(t, client.FinishCommit(repo, commit1.ID))

	var buffer bytes.Buffer
	require.NoError(t, client.GetFile(repo, commit1.ID, "file", 0, 0, "", nil, &buffer))
	require.Equal(t, "foo\n", buffer.String())
	err = client.GetFile(repo, "aninvalidcommitid", "file", 0, 0, "", nil, &buffer)
	require.YesError(t, err)

	require.Equal(t, fmt.Sprintf("Commit %v not found in repo %v", "aninvalidcommitid", repo), err.Error())
}

func TestScrubbedErrorStrings(t *testing.T) {

	t.Parallel()
	client, _ := getClientAndServer(t)

	err := client.CreateRepo("foo||@&#$TYX")
	require.Equal(t, "Repo name (foo||@&#$TYX) invalid. Only alphanumeric and underscore characters allowed.", err.Error())

	_, err = client.StartCommit("zzzzz", "", "")
	require.Equal(t, "Repo zzzzz not found", err.Error())

	_, err = client.ListCommit([]string{"zzzzz"}, []string{}, pclient.CommitTypeNone, false, true, []*pfsclient.Commit{})
	require.Equal(t, "Repo zzzzz not found", err.Error())

	_, err = client.InspectRepo("bogusrepo")
	require.Equal(t, "Repo bogusrepo not found", err.Error())

	repo := "test"
	require.NoError(t, client.CreateRepo(repo))
	commit1, err := client.StartCommit(repo, "", "")
	require.NoError(t, err)

	_, err = client.PutFile("sdf", commit1.ID, "file", strings.NewReader("foo\n"))
	require.Equal(t, "Repo sdf not found", err.Error())

	_, err = client.PutFile(repo, commit1.ID, "file", strings.NewReader("foo\n"))
	require.NoError(t, err)

	err = client.FinishCommit("zzzzzz", commit1.ID)
	require.Equal(t, "Repo zzzzzz not found", err.Error())

	err = client.FinishCommit(repo, "bogus")
	require.Equal(t, "Commit bogus not found in repo test", err.Error())

	err = client.CancelCommit(repo, "bogus")
	require.Equal(t, "Commit bogus not found in repo test", err.Error())

	_, err = client.InspectCommit(repo, "bogus")
	require.Equal(t, "Commit bogus not found in repo test", err.Error())

	_, err = client.ListBranch("blah")
	require.Equal(t, "Repo blah not found", err.Error())

	_, err = client.InspectFile(repo, commit1.ID, "file", "", nil)
	require.Equal(t, fmt.Sprintf("File file not found in repo %v at commit %v", repo, commit1.ID), err.Error())

	err = client.MakeDirectory(repo, "sdf", "foo")
	require.Equal(t, "Commit sdf not found in repo test", err.Error())

	require.NoError(t, client.FinishCommit(repo, commit1.ID))

	var buffer bytes.Buffer
	require.NoError(t, client.GetFile(repo, commit1.ID, "file", 0, 0, "", nil, &buffer))
	require.Equal(t, "foo\n", buffer.String())
	err = client.GetFile(repo, "aninvalidcommitid", "file", 0, 0, "", nil, &buffer)
	require.YesError(t, err)

	require.Equal(t, fmt.Sprintf("Commit %v not found in repo %v", "aninvalidcommitid", repo), err.Error())
>>>>>>> fb4ebcc6
}

func generateRandomString(n int) string {
	b := make([]byte, n)
	for i := range b {
		b[i] = ALPHABET[rand.Intn(len(ALPHABET))]
	}
	return string(b)
}

func getBlockClient(t *testing.T) pfsclient.BlockAPIClient {
	localPort := atomic.AddInt32(&port, 1)
	address := fmt.Sprintf("localhost:%d", localPort)
	root := uniqueString("/tmp/pach_test/run")
	t.Logf("root %s", root)
	blockAPIServer, err := NewLocalBlockAPIServer(root)
	require.NoError(t, err)
	ready := make(chan bool)
	go func() {
		err := protoserver.Serve(
			func(s *grpc.Server) {
				pfsclient.RegisterBlockAPIServer(s, blockAPIServer)
				close(ready)
			},
			protoserver.ServeOptions{Version: version.Version},
			protoserver.ServeEnv{GRPCPort: uint16(localPort)},
		)
		require.NoError(t, err)
	}()
	<-ready
	clientConn, err := grpc.Dial(address, grpc.WithInsecure())
	return pfsclient.NewBlockAPIClient(clientConn)
}

func runServers(t *testing.T, port int32, apiServer pfsclient.APIServer,
	internalAPIServer pfsclient.InternalAPIServer, blockAPIServer pfsclient.BlockAPIServer) {
	ready := make(chan bool)
	go func() {
		err := protoserver.Serve(
			func(s *grpc.Server) {
				pfsclient.RegisterAPIServer(s, apiServer)
				pfsclient.RegisterInternalAPIServer(s, internalAPIServer)
				pfsclient.RegisterBlockAPIServer(s, blockAPIServer)
				close(ready)
			},
			protoserver.ServeOptions{Version: version.Version},
			protoserver.ServeEnv{GRPCPort: uint16(port)},
		)
		require.NoError(t, err)
	}()
	<-ready
}

func getClientAndServer(t *testing.T) (pclient.APIClient, []*internalAPIServer) {
	root := uniqueString("/tmp/pach_test/run")
	t.Logf("root %s", root)
	var ports []int32
	for i := 0; i < servers; i++ {
		ports = append(ports, atomic.AddInt32(&port, 1))
	}
	var addresses []string
	for _, port := range ports {
		addresses = append(addresses, fmt.Sprintf("localhost:%d", port))
	}
	sharder := shard.NewLocalSharder(addresses, shards)
	var internalAPIServers []*internalAPIServer
	for i, port := range ports {
		address := addresses[i]
		driver, err := drive.NewDriver(address)
		require.NoError(t, err)
		blockAPIServer, err := NewLocalBlockAPIServer(root)
		require.NoError(t, err)
		hasher := pfsserver.NewHasher(shards, 1)
		dialer := grpcutil.NewDialer(grpc.WithInsecure())
		apiServer := NewAPIServer(hasher, shard.NewRouter(sharder, dialer, address))
		internalAPIServer := newInternalAPIServer(hasher, shard.NewRouter(sharder, dialer, address), driver)
		internalAPIServers = append(internalAPIServers, internalAPIServer)
		runServers(t, port, apiServer, internalAPIServer, blockAPIServer)
		for i := 0; i < shards; i++ {
			require.NoError(t, internalAPIServer.AddShard(uint64(i)))
		}
	}
	clientConn, err := grpc.Dial(addresses[0], grpc.WithInsecure())
	require.NoError(t, err)
	return pclient.APIClient{PfsAPIClient: pfsclient.NewAPIClient(clientConn)}, internalAPIServers
}

func restartServer(servers []*internalAPIServer, t *testing.T) {
	var wg sync.WaitGroup
	defer wg.Wait()
	for _, server := range servers {
		server := server
		for i := 0; i < shards; i++ {
			i := i
			wg.Add(1)
			go func() {
				defer wg.Done()
				require.NoError(t, server.DeleteShard(uint64(i)))
				require.NoError(t, server.AddShard(uint64(i)))
			}()
		}
	}
}

func uniqueString(prefix string) string {
	return prefix + "." + uuid.NewWithoutDashes()[0:12]
}<|MERGE_RESOLUTION|>--- conflicted
+++ resolved
@@ -1365,17 +1365,12 @@
 	require.Equal(t, folders*filesPerFolder, totalFiles)
 }
 
-<<<<<<< HEAD
 func TestCreate(t *testing.T) {
-=======
-func TestGetFileInvalidCommit(t *testing.T) {
->>>>>>> fb4ebcc6
-	t.Parallel()
-	client, _ := getClientAndServer(t)
-
-	repo := "test"
-	require.NoError(t, client.CreateRepo(repo))
-<<<<<<< HEAD
+	t.Parallel()
+	client, _ := getClientAndServer(t)
+
+	repo := "test"
+	require.NoError(t, client.CreateRepo(repo))
 	commit, err := client.StartCommit(repo, "", "")
 	require.NoError(t, err)
 	w, err := client.PutFileWriter(repo, commit.ID, "foo", "handle")
@@ -1384,7 +1379,14 @@
 	require.NoError(t, client.FinishCommit(repo, commit.ID))
 	_, err = client.InspectFileUnsafe(repo, commit.ID, "foo", "", nil, "handle")
 	require.NoError(t, err)
-=======
+}
+
+func TestGetFileInvalidCommit(t *testing.T) {
+	t.Parallel()
+	client, _ := getClientAndServer(t)
+
+	repo := "test"
+	require.NoError(t, client.CreateRepo(repo))
 	commit1, err := client.StartCommit(repo, "", "")
 	require.NoError(t, err)
 	_, err = client.PutFile(repo, commit1.ID, "file", strings.NewReader("foo\n"))
@@ -1458,7 +1460,6 @@
 	require.YesError(t, err)
 
 	require.Equal(t, fmt.Sprintf("Commit %v not found in repo %v", "aninvalidcommitid", repo), err.Error())
->>>>>>> fb4ebcc6
 }
 
 func generateRandomString(n int) string {
