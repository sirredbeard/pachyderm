--- conflicted
+++ resolved
@@ -136,14 +136,7 @@
 		`Name: {{.Pipeline.Name}}
 Created: {{prettyAgo .CreatedAt}}
 State: {{pipelineState .State}}
-<<<<<<< HEAD
 Parallelism Spec: {{.ParallelismSpec}}
-=======
-ParallelismSpec: {{.ParallelismSpec}}
-{{ if .Resources }}Resources:
-	CPU: {{ .Resources.Cpu }}
-	Memory: {{ .Resources.Memory }} {{end}}
->>>>>>> 497bc3f7
 Inputs:
 {{pipelineInputs .}}
 Output Branch: {{.OutputBranch}}
