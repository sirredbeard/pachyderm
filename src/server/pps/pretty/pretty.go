package pretty

import (
	"bytes"
	"encoding/json"
	"fmt"
	"io"
	"os"
	"strings"
	"text/tabwriter"
	"text/template"

	"github.com/docker/go-units"
	"github.com/fatih/color"
	"github.com/gogo/protobuf/types"
	"github.com/pachyderm/pachyderm/src/client"
	ppsclient "github.com/pachyderm/pachyderm/src/client/pps"
	"github.com/pachyderm/pachyderm/src/server/pkg/pretty"
)

// PrintJobHeader prints a job header.
func PrintJobHeader(w io.Writer) {
	// because STATE is a colorful field it has to be at the end of the line,
	// otherwise the terminal escape characters will trip up the tabwriter
	fmt.Fprint(w, "ID\tOUTPUT COMMIT\tSTARTED\tDURATION\tRESTART\tPROGRESS\tDL\tUL\tSTATE\t\n")
}

// PrintJobInfo pretty-prints job info.
func PrintJobInfo(w io.Writer, jobInfo *ppsclient.JobInfo) {
	fmt.Fprintf(w, "%s\t", jobInfo.Job.ID)
	if jobInfo.OutputCommit != nil {
		fmt.Fprintf(w, "%s/%s\t", jobInfo.OutputCommit.Repo.Name, jobInfo.OutputCommit.ID)
	} else if jobInfo.Pipeline != nil {
		fmt.Fprintf(w, "%s/-\t", jobInfo.Pipeline.Name)
	} else {
		fmt.Fprintf(w, "-\t")
	}
	fmt.Fprintf(w, "%s\t", pretty.Ago(jobInfo.Started))
	if jobInfo.Finished != nil {
		fmt.Fprintf(w, "%s\t", pretty.TimeDifference(jobInfo.Started, jobInfo.Finished))
	} else {
		fmt.Fprintf(w, "-\t")
	}
	fmt.Fprintf(w, "%d\t", jobInfo.Restart)
	fmt.Fprintf(w, "%d + %d / %d\t", jobInfo.DataProcessed, jobInfo.DataSkipped, jobInfo.DataTotal)
	fmt.Fprintf(w, "%s\t", pretty.Size(jobInfo.Stats.DownloadBytes))
	fmt.Fprintf(w, "%s\t", pretty.Size(jobInfo.Stats.UploadBytes))
	fmt.Fprintf(w, "%s\t\n", jobState(jobInfo.State))
}

// PrintPipelineHeader prints a pipeline header.
func PrintPipelineHeader(w io.Writer) {
	// because STATE is a colorful field it has to be at the end of the line,
	// otherwise the terminal escape characters will trip up the tabwriter
	fmt.Fprint(w, "NAME\tINPUT\tOUTPUT\tCREATED\tSTATE\t\n")
}

// PrintPipelineInfo pretty-prints pipeline info.
func PrintPipelineInfo(w io.Writer, pipelineInfo *ppsclient.PipelineInfo) {
	fmt.Fprintf(w, "%s\t", pipelineInfo.Pipeline.Name)
	fmt.Fprintf(w, "%s\t", shorthandInput(pipelineInfo.Input))
	fmt.Fprintf(w, "%s/%s\t", pipelineInfo.Pipeline.Name, pipelineInfo.OutputBranch)
	fmt.Fprintf(w, "%s\t", pretty.Ago(pipelineInfo.CreatedAt))
	fmt.Fprintf(w, "%s\t\n", pipelineState(pipelineInfo.State))
}

// PrintJobInputHeader pretty prints a job input header.
func PrintJobInputHeader(w io.Writer) {
	fmt.Fprint(w, "NAME\tREPO\tCOMMIT\tGLOB\tLAZY\t\n")
}

// PrintJobInput pretty-prints a job input.
func PrintJobInput(w io.Writer, jobInput *ppsclient.JobInput) {
	fmt.Fprintf(w, "%s\t", jobInput.Name)
	fmt.Fprintf(w, "%s\t", jobInput.Commit.Repo.Name)
	fmt.Fprintf(w, "%s\t", jobInput.Commit.ID)
	fmt.Fprintf(w, "%s\t", jobInput.Glob)
	fmt.Fprintf(w, "%t\t\n", jobInput.Lazy)
}

// PrintWorkerStatusHeader pretty prints a worker status header.
func PrintWorkerStatusHeader(w io.Writer) {
	fmt.Fprint(w, "WORKER\tJOB\tDATUM\tSTARTED\tQUEUE\t\n")
}

// PrintWorkerStatus pretty prints a worker status.
func PrintWorkerStatus(w io.Writer, workerStatus *ppsclient.WorkerStatus) {
	fmt.Fprintf(w, "%s\t", workerStatus.WorkerID)
	fmt.Fprintf(w, "%s\t", workerStatus.JobID)
	for _, datum := range workerStatus.Data {
		fmt.Fprintf(w, datum.Path)
	}
	fmt.Fprintf(w, "\t")
	fmt.Fprintf(w, "%s\t", pretty.Ago(workerStatus.Started))
	fmt.Fprintf(w, "%d\t\n", workerStatus.QueueSize)
}

// PrintPipelineInputHeader prints a pipeline input header.
func PrintPipelineInputHeader(w io.Writer) {
	fmt.Fprint(w, "NAME\tREPO\tBRANCH\tGLOB\tLAZY\t\n")
}

// PrintPipelineInput pretty-prints a pipeline input.
func PrintPipelineInput(w io.Writer, pipelineInput *ppsclient.PipelineInput) {
	fmt.Fprintf(w, "%s\t", pipelineInput.Name)
	fmt.Fprintf(w, "%s\t", pipelineInput.Repo.Name)
	fmt.Fprintf(w, "%s\t", pipelineInput.Branch)
	fmt.Fprintf(w, "%s\t", pipelineInput.Glob)
	fmt.Fprintf(w, "%t\t\n", pipelineInput.Lazy)
}

// PrintJobCountsHeader prints a job counts header.
func PrintJobCountsHeader(w io.Writer) {
	fmt.Fprintf(w, strings.ToUpper(jobState(ppsclient.JobState_JOB_STARTING))+"\t")
	fmt.Fprintf(w, strings.ToUpper(jobState(ppsclient.JobState_JOB_RUNNING))+"\t")
	fmt.Fprintf(w, strings.ToUpper(jobState(ppsclient.JobState_JOB_FAILURE))+"\t")
	fmt.Fprintf(w, strings.ToUpper(jobState(ppsclient.JobState_JOB_SUCCESS))+"\t\n")
}

// PrintDetailedJobInfo pretty-prints detailed job info.
func PrintDetailedJobInfo(jobInfo *ppsclient.JobInfo) error {
	template, err := template.New("JobInfo").Funcs(funcMap).Parse(
		`ID: {{.Job.ID}} {{if .Pipeline}}
Pipeline: {{.Pipeline.Name}} {{end}} {{if .ParentJob}}
Parent: {{.ParentJob.ID}} {{end}}
Started: {{prettyAgo .Started}} {{if .Finished}}
Duration: {{prettyTimeDifference .Started .Finished}} {{end}}
State: {{jobState .State}}
Reason: {{.Reason}}
Processed: {{.DataProcessed}}
Skipped: {{.DataSkipped}}
Total: {{.DataTotal}}
Data Downloaded: {{prettySize .Stats.DownloadBytes}}
Data Uploaded: {{prettySize .Stats.UploadBytes}}
Download Time: {{prettyDuration .Stats.DownloadTime}}
Process Time: {{prettyDuration .Stats.ProcessTime}}
Upload Time: {{prettyDuration .Stats.UploadTime}}
Datum Timeout: {{.DatumTimeout}}
Job Timeout: {{.JobTimeout}}
Worker Status:
{{workerStatus .}}Restarts: {{.Restart}}
ParallelismSpec: {{.ParallelismSpec}}
{{ if .ResourceRequests }}ResourceRequests:
	CPU: {{ .ResourceRequests.Cpu }}
	Memory: {{ .ResourceRequests.Memory }} {{end}}
{{ if .ResourceLimits }}ResourceLimits:
	CPU: {{ .ResourceLimits.Cpu }}
	Memory: {{ .ResourceLimits.Memory }}
	GPU: {{ .ResourceLimits.Gpu }} {{end}}
{{ if .Service }}Service:
	{{ if .Service.InternalPort }}InternalPort: {{ .Service.InternalPort }} {{end}}
	{{ if .Service.ExternalPort }}ExternalPort: {{ .Service.ExternalPort }} {{end}} {{end}}Input:
{{jobInput .}}
Transform:
{{prettyTransform .Transform}} {{if .OutputCommit}}
Output Commit: {{.OutputCommit.ID}} {{end}} {{ if .StatsCommit }}
Stats Commit: {{.StatsCommit.ID}} {{end}} {{ if .Egress }}
Egress: {{.Egress.URL}} {{end}}
`)
	if err != nil {
		return err
	}
	err = template.Execute(os.Stdout, jobInfo)
	if err != nil {
		return err
	}
	return nil
}

// PrintDetailedPipelineInfo pretty-prints detailed pipeline info.
func PrintDetailedPipelineInfo(pipelineInfo *ppsclient.PipelineInfo) error {
	template, err := template.New("PipelineInfo").Funcs(funcMap).Parse(
		`Name: {{.Pipeline.Name}}{{if .Description}}
Description: {{.Description}}{{end}}
Created: {{prettyAgo .CreatedAt}}
State: {{pipelineState .State}}
Reason: {{.Reason}}
Parallelism Spec: {{.ParallelismSpec}}
<<<<<<< HEAD
{{ if .ResourceSpec }}ResourceSpec:
	CPU: {{ .ResourceSpec.Cpu }}
	Memory: {{ .ResourceSpec.Memory }} {{end}}
Datum Timeout: {{.DatumTimeout}}
Job Timeout: {{.JobTimeout}}
=======
{{ if .ResourceRequests }}ResourceRequests:
	CPU: {{ .ResourceRequests.Cpu }}
	Memory: {{ .ResourceRequests.Memory }} {{end}}
{{ if .ResourceLimits }}ResourceLimits:
	CPU: {{ .ResourceLimits.Cpu }}
	Memory: {{ .ResourceLimits.Memory }}
	GPU: {{ .ResourceLimits.Gpu }} {{end}}
>>>>>>> b5170f79
Input:
{{pipelineInput .}}
Output Branch: {{.OutputBranch}}
Transform:
{{prettyTransform .Transform}}
{{ if .Egress }}Egress: {{.Egress.URL}} {{end}}
{{if .RecentError}} Recent Error: {{.RecentError}} {{end}}
Job Counts:
{{jobCounts .JobCounts}}
`)
	if err != nil {
		return err
	}
	err = template.Execute(os.Stdout, pipelineInfo)
	if err != nil {
		return err
	}
	return nil
}

// PrintDatumInfoHeader prints a file info header.
func PrintDatumInfoHeader(w io.Writer) {
	fmt.Fprint(w, "ID\tSTATUS\tTIME\t\n")
}

// PrintDatumInfo pretty-prints file info.
// If recurse is false and directory size is 0, display "-" instead
// If fast is true and file size is 0, display "-" instead
func PrintDatumInfo(w io.Writer, datumInfo *ppsclient.DatumInfo) {
	totalTime := "-"
	if datumInfo.Stats != nil {
		totalTime = units.HumanDuration(client.GetDatumTotalTime(datumInfo.Stats))
	}
	fmt.Fprintf(w, "%s\t%s\t%s\n", datumInfo.Datum.ID, datumState(datumInfo.State), totalTime)
}

// PrintDetailedDatumInfo pretty-prints detailed info about a datum
func PrintDetailedDatumInfo(w io.Writer, datumInfo *ppsclient.DatumInfo) {
	fmt.Fprintf(w, "ID\t%s\n", datumInfo.Datum.ID)
	fmt.Fprintf(w, "Job ID\t%s\n", datumInfo.Datum.Job.ID)
	fmt.Fprintf(w, "State\t%s\n", datumInfo.State)
	fmt.Fprintf(w, "Data Downloaded\t%s\n", pretty.Size(datumInfo.Stats.DownloadBytes))
	fmt.Fprintf(w, "Data Uploaded\t%s\n", pretty.Size(datumInfo.Stats.UploadBytes))

	totalTime := client.GetDatumTotalTime(datumInfo.Stats).String()
	fmt.Fprintf(w, "Total Time\t%s\n", totalTime)

	var downloadTime string
	dl, err := types.DurationFromProto(datumInfo.Stats.DownloadTime)
	if err != nil {
		downloadTime = err.Error()
	}
	downloadTime = dl.String()
	fmt.Fprintf(w, "Download Time\t%s\n", downloadTime)

	var procTime string
	proc, err := types.DurationFromProto(datumInfo.Stats.ProcessTime)
	if err != nil {
		procTime = err.Error()
	}
	procTime = proc.String()
	fmt.Fprintf(w, "Process Time\t%s\n", procTime)

	var uploadTime string
	ul, err := types.DurationFromProto(datumInfo.Stats.UploadTime)
	if err != nil {
		uploadTime = err.Error()
	}
	uploadTime = ul.String()
	fmt.Fprintf(w, "Upload Time\t%s\n", uploadTime)

	fmt.Fprintf(w, "PFS State:\n")
}

// PrintDatumPfsStateHeader prints the header for the PfsState field
func PrintDatumPfsStateHeader(w io.Writer) {
	fmt.Fprintf(w, "  REPO\tCOMMIT\tPATH\t\n")
}

// PrintDatumPfsState prints the values of the PfsState field
func PrintDatumPfsState(w io.Writer, datumInfo *ppsclient.DatumInfo) {
	fmt.Fprintf(w, "  %s\t%s\t%s\t\n", datumInfo.PfsState.Commit.Repo.Name, datumInfo.PfsState.Commit.ID, datumInfo.PfsState.Path)
}

func datumState(datumState ppsclient.DatumState) string {
	switch datumState {
	case ppsclient.DatumState_SKIPPED:
		return color.New(color.FgYellow).SprintFunc()("skipped")
	case ppsclient.DatumState_FAILED:
		return color.New(color.FgRed).SprintFunc()("failed")
	case ppsclient.DatumState_SUCCESS:
		return color.New(color.FgGreen).SprintFunc()("success")
	}
	return "-"
}

func jobState(jobState ppsclient.JobState) string {
	switch jobState {
	case ppsclient.JobState_JOB_STARTING:
		return color.New(color.FgYellow).SprintFunc()("starting")
	case ppsclient.JobState_JOB_RUNNING:
		return color.New(color.FgYellow).SprintFunc()("running")
	case ppsclient.JobState_JOB_FAILURE:
		return color.New(color.FgRed).SprintFunc()("failure")
	case ppsclient.JobState_JOB_SUCCESS:
		return color.New(color.FgGreen).SprintFunc()("success")
	case ppsclient.JobState_JOB_KILLED:
		return color.New(color.FgYellow).SprintFunc()("killed")
	}
	return "-"
}

func pipelineState(pipelineState ppsclient.PipelineState) string {
	switch pipelineState {
	case ppsclient.PipelineState_PIPELINE_STARTING:
		return color.New(color.FgYellow).SprintFunc()("starting")
	case ppsclient.PipelineState_PIPELINE_RUNNING:
		return color.New(color.FgGreen).SprintFunc()("running")
	case ppsclient.PipelineState_PIPELINE_RESTARTING:
		return color.New(color.FgYellow).SprintFunc()("restarting")
	case ppsclient.PipelineState_PIPELINE_FAILURE:
		return color.New(color.FgRed).SprintFunc()("failure")
	case ppsclient.PipelineState_PIPELINE_PAUSED:
		return color.New(color.FgYellow).SprintFunc()("paused")
	}
	return "-"
}

func jobInput(jobInfo *ppsclient.JobInfo) string {
	if jobInfo.Input == nil {
		return ""
	}
	input, err := json.MarshalIndent(jobInfo.Input, "", "  ")
	if err != nil {
		panic(fmt.Errorf("error marshalling input: %+v", err))
	}
	return string(input) + "\n"
}

func workerStatus(jobInfo *ppsclient.JobInfo) string {
	var buffer bytes.Buffer
	writer := tabwriter.NewWriter(&buffer, 20, 1, 3, ' ', 0)
	PrintWorkerStatusHeader(writer)
	for _, workerStatus := range jobInfo.WorkerStatus {
		PrintWorkerStatus(writer, workerStatus)
	}
	// can't error because buffer can't error on Write
	writer.Flush()
	return buffer.String()
}

func pipelineInput(pipelineInfo *ppsclient.PipelineInfo) string {
	if pipelineInfo.Input == nil {
		return ""
	}
	input, err := json.MarshalIndent(pipelineInfo.Input, "", "  ")
	if err != nil {
		panic(fmt.Errorf("error marshalling input: %+v", err))
	}
	return string(input) + "\n"
}

func jobCounts(counts map[int32]int32) string {
	var buffer bytes.Buffer
	for i := int32(ppsclient.JobState_JOB_STARTING); i <= int32(ppsclient.JobState_JOB_SUCCESS); i++ {
		fmt.Fprintf(&buffer, "%s: %d\t", jobState(ppsclient.JobState(i)), counts[i])
	}
	return buffer.String()
}

func prettyTransform(transform *ppsclient.Transform) (string, error) {
	result, err := json.MarshalIndent(transform, "", "  ")
	if err != nil {
		return "", err
	}
	return pretty.UnescapeHTML(string(result)), nil
}

func shorthandInput(input *ppsclient.Input) string {
	switch {
	case input.Atom != nil:
		return fmt.Sprintf("%s:%s", input.Atom.Repo, input.Atom.Glob)
	case input.Cross != nil:
		var subInput []string
		for _, input := range input.Cross {
			subInput = append(subInput, shorthandInput(input))
		}
		return "(" + strings.Join(subInput, " ⨯ ") + ")"
	case input.Union != nil:
		var subInput []string
		for _, input := range input.Union {
			subInput = append(subInput, shorthandInput(input))
		}
		return "(" + strings.Join(subInput, " ∪ ") + ")"
	case input.Cron != nil:
		return fmt.Sprintf("%s:%s", input.Cron.Name, input.Cron.Spec)
	}
	return ""
}

var funcMap = template.FuncMap{
	"pipelineState":        pipelineState,
	"jobState":             jobState,
	"datumState":           datumState,
	"workerStatus":         workerStatus,
	"pipelineInput":        pipelineInput,
	"jobInput":             jobInput,
	"prettyAgo":            pretty.Ago,
	"prettyTimeDifference": pretty.TimeDifference,
	"prettyDuration":       pretty.Duration,
	"prettySize":           pretty.Size,
	"jobCounts":            jobCounts,
	"prettyTransform":      prettyTransform,
}<|MERGE_RESOLUTION|>--- conflicted
+++ resolved
@@ -176,21 +176,15 @@
 State: {{pipelineState .State}}
 Reason: {{.Reason}}
 Parallelism Spec: {{.ParallelismSpec}}
-<<<<<<< HEAD
 {{ if .ResourceSpec }}ResourceSpec:
 	CPU: {{ .ResourceSpec.Cpu }}
 	Memory: {{ .ResourceSpec.Memory }} {{end}}
-Datum Timeout: {{.DatumTimeout}}
-Job Timeout: {{.JobTimeout}}
-=======
-{{ if .ResourceRequests }}ResourceRequests:
-	CPU: {{ .ResourceRequests.Cpu }}
-	Memory: {{ .ResourceRequests.Memory }} {{end}}
 {{ if .ResourceLimits }}ResourceLimits:
 	CPU: {{ .ResourceLimits.Cpu }}
 	Memory: {{ .ResourceLimits.Memory }}
 	GPU: {{ .ResourceLimits.Gpu }} {{end}}
->>>>>>> b5170f79
+Datum Timeout: {{.DatumTimeout}}
+Job Timeout: {{.JobTimeout}}
 Input:
 {{pipelineInput .}}
 Output Branch: {{.OutputBranch}}
