package server

import (
	"bufio"
	"bytes"
	"encoding/json"
	"fmt"
	"path"
	"sort"
	"strings"
	"sync"
	"time"
	"unicode"

	"github.com/gogo/protobuf/jsonpb"
	"github.com/gogo/protobuf/proto"
	"github.com/gogo/protobuf/types"
	"github.com/golang/protobuf/ptypes"
	"github.com/itchyny/gojq"
	"github.com/jmoiron/sqlx"
	opentracing "github.com/opentracing/opentracing-go"
	"github.com/robfig/cron"
	logrus "github.com/sirupsen/logrus"
	"golang.org/x/net/context"
	"golang.org/x/sync/errgroup"
	v1 "k8s.io/api/core/v1"
	"k8s.io/apimachinery/pkg/api/resource"
	metav1 "k8s.io/apimachinery/pkg/apis/meta/v1"
	kube "k8s.io/client-go/kubernetes"

	"github.com/pachyderm/pachyderm/v2/src/auth"
	"github.com/pachyderm/pachyderm/v2/src/client"
	enterpriseclient "github.com/pachyderm/pachyderm/v2/src/enterprise"
	"github.com/pachyderm/pachyderm/v2/src/internal/ancestry"
	col "github.com/pachyderm/pachyderm/v2/src/internal/collection"
	"github.com/pachyderm/pachyderm/v2/src/internal/errors"
	"github.com/pachyderm/pachyderm/v2/src/internal/errutil"
	"github.com/pachyderm/pachyderm/v2/src/internal/grpcutil"
	"github.com/pachyderm/pachyderm/v2/src/internal/log"
	"github.com/pachyderm/pachyderm/v2/src/internal/lokiutil"
	"github.com/pachyderm/pachyderm/v2/src/internal/metrics"
	"github.com/pachyderm/pachyderm/v2/src/internal/ppsconsts"
	"github.com/pachyderm/pachyderm/v2/src/internal/ppsdb"
	"github.com/pachyderm/pachyderm/v2/src/internal/ppsutil"
	"github.com/pachyderm/pachyderm/v2/src/internal/serde"
	"github.com/pachyderm/pachyderm/v2/src/internal/serviceenv"
	"github.com/pachyderm/pachyderm/v2/src/internal/tracing"
	"github.com/pachyderm/pachyderm/v2/src/internal/tracing/extended"
	txnenv "github.com/pachyderm/pachyderm/v2/src/internal/transactionenv"
	"github.com/pachyderm/pachyderm/v2/src/internal/transactionenv/txncontext"
	"github.com/pachyderm/pachyderm/v2/src/internal/uuid"
	"github.com/pachyderm/pachyderm/v2/src/internal/watch"
	"github.com/pachyderm/pachyderm/v2/src/internal/work"
	"github.com/pachyderm/pachyderm/v2/src/pfs"
	"github.com/pachyderm/pachyderm/v2/src/pps"
	enterpriselimits "github.com/pachyderm/pachyderm/v2/src/server/enterprise/limits"
	enterprisemetrics "github.com/pachyderm/pachyderm/v2/src/server/enterprise/metrics"
	enterprisetext "github.com/pachyderm/pachyderm/v2/src/server/enterprise/text"
	pfsServer "github.com/pachyderm/pachyderm/v2/src/server/pfs"
	ppsServer "github.com/pachyderm/pachyderm/v2/src/server/pps"
	"github.com/pachyderm/pachyderm/v2/src/server/worker/common"
	"github.com/pachyderm/pachyderm/v2/src/server/worker/datum"
	"github.com/pachyderm/pachyderm/v2/src/server/worker/driver"
	workerserver "github.com/pachyderm/pachyderm/v2/src/server/worker/server"
)

const (
	// DefaultUserImage is the image used for jobs when the user does not specify
	// an image.
	DefaultUserImage = "ubuntu:20.04"
	// DefaultDatumTries is the default number of times a datum will be tried
	// before we give up and consider the job failed.
	DefaultDatumTries = 3

	// DefaultLogsFrom is the default duration to return logs from, i.e. by
	// default we return logs from up to 24 hours ago.
	DefaultLogsFrom = time.Hour * 24
)

var (
	suite = "pachyderm"
)

func newErrPipelineExists(pipeline string) error {
	return errors.Errorf("pipeline %v already exists", pipeline)
}

// apiServer implements the public interface of the Pachyderm Pipeline System,
// including all RPCs defined in the protobuf spec.
type apiServer struct {
	log.Logger
	etcdPrefix            string
	env                   serviceenv.ServiceEnv
	txnEnv                *txnenv.TransactionEnv
	namespace             string
	workerImage           string
	workerSidecarImage    string
	workerImagePullPolicy string
	storageRoot           string
	storageBackend        string
	storageHostPath       string
	iamRole               string
	imagePullSecret       string
	noExposeDockerSocket  bool
	reporter              *metrics.Reporter
	workerUsesRoot        bool
	workerGrpcPort        uint16
	port                  uint16
	peerPort              uint16
	gcPercent             int
	// collections
	pipelines col.PostgresCollection
	jobs      col.PostgresCollection
}

func merge(from, to map[string]bool) {
	for s := range from {
		to[s] = true
	}
}

func validateNames(names map[string]bool, input *pps.Input) error {
	switch {
	case input == nil:
		return nil // spouts can have nil input
	case input.Pfs != nil:
		if names[input.Pfs.Name] {
			return errors.Errorf(`name "%s" was used more than once`, input.Pfs.Name)
		}
		names[input.Pfs.Name] = true
	case input.Cron != nil:
		if names[input.Cron.Name] {
			return errors.Errorf(`name "%s" was used more than once`, input.Cron.Name)
		}
		names[input.Cron.Name] = true
	case input.Union != nil:
		for _, input := range input.Union {
			namesCopy := make(map[string]bool)
			merge(names, namesCopy)
			if err := validateNames(namesCopy, input); err != nil {
				return err
			}
			// we defer this because subinputs of a union input are allowed to
			// have conflicting names but other inputs that are, for example,
			// crossed with this union cannot conflict with any of the names it
			// might present
			defer merge(namesCopy, names)
		}
	case input.Cross != nil:
		for _, input := range input.Cross {
			if err := validateNames(names, input); err != nil {
				return err
			}
		}
	case input.Join != nil:
		for _, input := range input.Join {
			if err := validateNames(names, input); err != nil {
				return err
			}
		}
	case input.Group != nil:
		for _, input := range input.Group {
			if err := validateNames(names, input); err != nil {
				return err
			}
		}
	}
	return nil
}

func (a *apiServer) validateInput(pipelineName string, input *pps.Input) error {
	if err := validateNames(make(map[string]bool), input); err != nil {
		return err
	}
	return pps.VisitInput(input, func(input *pps.Input) error {
		set := false
		if input.Pfs != nil {
			set = true
			switch {
			case len(input.Pfs.Name) == 0:
				return errors.Errorf("input must specify a name")
			case input.Pfs.Name == "out":
				return errors.Errorf("input cannot be named \"out\", as pachyderm " +
					"already creates /pfs/out to collect job output")
			case input.Pfs.Repo == "":
				return errors.Errorf("input must specify a repo")
			case input.Pfs.Repo == "out" && input.Pfs.Name == "":
				return errors.Errorf("inputs based on repos named \"out\" must have " +
					"'name' set, as pachyderm already creates /pfs/out to collect " +
					"job output")
			case input.Pfs.Branch == "":
				return errors.Errorf("input must specify a branch")
			case !input.Pfs.S3 && len(input.Pfs.Glob) == 0:
				return errors.Errorf("input must specify a glob")
			case input.Pfs.S3 && input.Pfs.Glob != "/":
				return errors.Errorf("inputs that set 's3' to 'true' must also set " +
					"'glob', to \"/\", as the S3 gateway is only able to expose data " +
					"at the commit level")
			case input.Pfs.S3 && input.Pfs.Lazy:
				return errors.Errorf("input cannot specify both 's3' and 'lazy', as " +
					"'s3' requires input data to be accessed via Pachyderm's S3 " +
					"gateway rather than the file system")
			case input.Pfs.S3 && input.Pfs.EmptyFiles:
				return errors.Errorf("input cannot specify both 's3' and " +
					"'empty_files', as 's3' requires input data to be accessed via " +
					"Pachyderm's S3 gateway rather than the file system")
			}
		}
		if input.Cross != nil {
			if set {
				return errors.Errorf("multiple input types set")
			}
			set = true
		}
		if input.Join != nil {
			if set {
				return errors.Errorf("multiple input types set")
			}
			set = true
			if ppsutil.ContainsS3Inputs(input) {
				// The best datum semantics for s3 inputs embedded in join expressions
				// are not yet clear, and we see no use case for them yet, so block
				// them until we know how they should work
				return errors.Errorf("S3 inputs in join expressions are not supported")
			}
		}
		if input.Group != nil {
			if set {
				return errors.Errorf("multiple input types set")
			}
			set = true
			if ppsutil.ContainsS3Inputs(input) {
				// See above for "joins"; block s3 inputs in group expressions until
				// we know how they should work
				return errors.Errorf("S3 inputs in group expressions are not supported")
			}
		}
		if input.Union != nil {
			if set {
				return errors.Errorf("multiple input types set")
			}
			set = true
			if ppsutil.ContainsS3Inputs(input) {
				// See above for "joins"; block s3 inputs in union expressions until
				// we know how they should work
				return errors.Errorf("S3 inputs in union expressions are not supported")
			}
		}
		if input.Cron != nil {
			if set {
				return errors.Errorf("multiple input types set")
			}
			set = true
			if len(input.Cron.Name) == 0 {
				return errors.Errorf("input must specify a name")
			}
			if _, err := cron.ParseStandard(input.Cron.Spec); err != nil {
				return errors.Wrapf(err, "error parsing cron-spec")
			}
		}
		if !set {
			return errors.Errorf("no input set")
		}
		return nil
	})
}

func validateTransform(transform *pps.Transform) error {
	if transform == nil {
		return errors.Errorf("pipeline must specify a transform")
	}
	if transform.Image == "" {
		return errors.Errorf("pipeline transform must contain an image")
	}
	return nil
}

func (a *apiServer) validateKube() {
	errors := false
	kubeClient := a.env.GetKubeClient()
	_, err := kubeClient.CoreV1().Pods(a.namespace).Watch(metav1.ListOptions{Watch: true})
	if err != nil {
		errors = true
		logrus.Errorf("unable to access kubernetes pods, Pachyderm will continue to work but certain pipeline errors will result in pipelines being stuck indefinitely in \"starting\" state. error: %v", err)
	}
	pods, err := a.rcPods("pachd")
	if err != nil || len(pods) == 0 {
		errors = true
		logrus.Errorf("unable to access kubernetes pods, Pachyderm will continue to work but 'pachctl logs' will not work. error: %v", err)
	} else {
		// No need to check all pods since we're just checking permissions.
		pod := pods[0]
		_, err = kubeClient.CoreV1().Pods(a.namespace).GetLogs(
			pod.ObjectMeta.Name, &v1.PodLogOptions{
				Container: "pachd",
			}).Timeout(10 * time.Second).Do().Raw()
		if err != nil {
			errors = true
			logrus.Errorf("unable to access kubernetes logs, Pachyderm will continue to work but 'pachctl logs' will not work. error: %v", err)
		}
	}
	name := uuid.NewWithoutDashes()
	labels := map[string]string{"app": name}
	rc := &v1.ReplicationController{
		TypeMeta: metav1.TypeMeta{
			Kind:       "ReplicationController",
			APIVersion: "v1",
		},
		ObjectMeta: metav1.ObjectMeta{
			Name:   name,
			Labels: labels,
		},
		Spec: v1.ReplicationControllerSpec{
			Selector: labels,
			Replicas: new(int32),
			Template: &v1.PodTemplateSpec{
				ObjectMeta: metav1.ObjectMeta{
					Name:   name,
					Labels: labels,
				},
				Spec: v1.PodSpec{
					Containers: []v1.Container{
						{
							Name:    "name",
							Image:   DefaultUserImage,
							Command: []string{"true"},
						},
					},
				},
			},
		},
	}
	if _, err := kubeClient.CoreV1().ReplicationControllers(a.namespace).Create(rc); err != nil {
		if err != nil {
			errors = true
			logrus.Errorf("unable to create kubernetes replication controllers, Pachyderm will not function properly until this is fixed. error: %v", err)
		}
	}
	if err := kubeClient.CoreV1().ReplicationControllers(a.namespace).Delete(name, nil); err != nil {
		if err != nil {
			errors = true
			logrus.Errorf("unable to delete kubernetes replication controllers, Pachyderm function properly but pipeline cleanup will not work. error: %v", err)
		}
	}
	if !errors {
		logrus.Infof("validating kubernetes access returned no errors")
	}
}

// authorizing a pipeline operation varies slightly depending on whether the
// pipeline is being created, updated, or deleted
type pipelineOperation uint8

const (
	// pipelineOpCreate is required for CreatePipeline
	pipelineOpCreate pipelineOperation = iota
	// pipelineOpListDatum is required for ListDatum
	pipelineOpListDatum
	// pipelineOpGetLogs is required for GetLogs
	pipelineOpGetLogs
	// pipelineOpUpdate is required for UpdatePipeline
	pipelineOpUpdate
	// pipelineOpUpdate is required for DeletePipeline
	pipelineOpDelete
)

// authorizePipelineOp checks if the user indicated by 'ctx' is authorized
// to perform 'operation' on the pipeline in 'info'
func (a *apiServer) authorizePipelineOp(ctx context.Context, operation pipelineOperation, input *pps.Input, output string) error {
	return a.txnEnv.WithReadContext(ctx, func(txnCtx *txncontext.TransactionContext) error {
		return a.authorizePipelineOpInTransaction(txnCtx, operation, input, output)
	})
}

// authorizePipelineOpInTransaction is identical to authorizePipelineOp, but runs in the provided transaction
func (a *apiServer) authorizePipelineOpInTransaction(txnCtx *txncontext.TransactionContext, operation pipelineOperation, input *pps.Input, output string) error {
	_, err := a.env.AuthServer().WhoAmI(txnCtx.ClientContext, &auth.WhoAmIRequest{})
	if auth.IsErrNotActivated(err) {
		return nil // Auth isn't activated, skip authorization completely
	} else if err != nil {
		return err
	}

	if input != nil && operation != pipelineOpDelete {
		// Check that the user is authorized to read all input repos, and write to the
		// output repo (which the pipeline needs to be able to do on the user's
		// behalf)
		done := make(map[string]struct{}) // don't double-authorize repos
		if err := pps.VisitInput(input, func(in *pps.Input) error {
			var repo string
			if in.Pfs != nil {
				repo = in.Pfs.Repo
			} else {
				return nil
			}

			if _, ok := done[repo]; ok {
				return nil
			}
			done[repo] = struct{}{}
			return a.env.AuthServer().CheckRepoIsAuthorizedInTransaction(txnCtx, repo, auth.Permission_REPO_READ)
		}); err != nil {
			return err
		}
	}

	// Check that the user is authorized to write to the output repo.
	// Note: authorizePipelineOp is called before CreateRepo creates a
	// PipelineInfo proto in etcd, so PipelineManager won't have created an output
	// repo yet, and it's possible to check that the output repo doesn't exist
	// (if it did exist, we'd have to check that the user has permission to write
	// to it, and this is simpler)
	if output != "" {
		var required auth.Permission
		switch operation {
		case pipelineOpCreate:
			if _, err := a.env.PfsServer().InspectRepoInTransaction(txnCtx, &pfs.InspectRepoRequest{
				Repo: client.NewRepo(output),
			}); err == nil {
				// the repo already exists, so we need the same permissions as update
				required = auth.Permission_REPO_WRITE
			} else if errutil.IsNotFoundError(err) {
				return nil
			} else {
				return err
			}
		case pipelineOpListDatum, pipelineOpGetLogs:
			required = auth.Permission_REPO_READ
		case pipelineOpUpdate:
			required = auth.Permission_REPO_WRITE
		case pipelineOpDelete:
			if _, err := a.env.PfsServer().InspectRepoInTransaction(txnCtx, &pfs.InspectRepoRequest{
				Repo: client.NewRepo(output),
			}); errutil.IsNotFoundError(err) {
				// special case: the pipeline output repo has been deleted (so the
				// pipeline is now invalid). It should be possible to delete the pipeline.
				return nil
			}
			required = auth.Permission_REPO_DELETE
		default:
			return errors.Errorf("internal error, unrecognized operation %v", operation)
		}
		if err := a.env.AuthServer().CheckRepoIsAuthorizedInTransaction(txnCtx, output, required); err != nil {
			return err
		}
	}
	return nil
}

func (a *apiServer) UpdateJobState(ctx context.Context, request *pps.UpdateJobStateRequest) (response *types.Empty, retErr error) {
	func() { a.Log(request, nil, nil, 0) }()
	defer func(start time.Time) { a.Log(request, response, retErr, time.Since(start)) }(time.Now())

	if err := a.txnEnv.WithTransaction(ctx, func(txn txnenv.Transaction) error {
		return txn.UpdateJobState(request)
	}, nil); err != nil {
		return nil, err
	}

	return &types.Empty{}, nil
}

func (a *apiServer) UpdateJobStateInTransaction(txnCtx *txncontext.TransactionContext, request *pps.UpdateJobStateRequest) error {
	jobs := a.jobs.ReadWrite(txnCtx.SqlTx)
	jobInfo := &pps.JobInfo{}
	if err := jobs.Get(ppsdb.JobKey(request.Job), jobInfo); err != nil {
		return err
	}
	if ppsutil.IsTerminal(jobInfo.State) {
		return ppsServer.ErrJobFinished{Job: jobInfo.Job}
	}

	jobInfo.Restart = request.Restart
	jobInfo.DataProcessed = request.DataProcessed
	jobInfo.DataSkipped = request.DataSkipped
	jobInfo.DataFailed = request.DataFailed
	jobInfo.DataRecovered = request.DataRecovered
	jobInfo.DataTotal = request.DataTotal
	jobInfo.Stats = request.Stats

	return ppsutil.UpdateJobState(a.pipelines.ReadWrite(txnCtx.SqlTx), jobs, jobInfo, request.State, request.Reason)
}

// InspectJob implements the protobuf pps.InspectJob RPC
func (a *apiServer) InspectJob(ctx context.Context, request *pps.InspectJobRequest) (response *pps.JobInfo, retErr error) {
	func() { a.Log(request, nil, nil, 0) }()
	defer func(start time.Time) { a.Log(request, response, retErr, time.Since(start)) }(time.Now())
	if request.Job == nil {
		return nil, errors.Errorf("must specify a job")
	}
	jobs := a.jobs.ReadOnly(ctx)
	// Make sure the job exists
	// TODO: there's a race condition between this check and the watch below where
	// a deleted job could make this block forever.
	jobInfo := &pps.JobInfo{}
	if err := jobs.Get(ppsdb.JobKey(request.Job), jobInfo); err != nil {
		return nil, err
	}
	if request.Wait {
		watcher, err := jobs.WatchOne(ppsdb.JobKey(request.Job))
		if err != nil {
			return nil, err
		}
		defer watcher.Close()

	watchLoop:
		for {
			ev, ok := <-watcher.Watch()
			if !ok {
				return nil, errors.Errorf("the stream for job updates closed unexpectedly")
			}
			switch ev.Type {
			case watch.EventError:
				return nil, ev.Err
			case watch.EventDelete:
				return nil, errors.Errorf("job %s was deleted", request.Job.ID)
			case watch.EventPut:
				var jobID string
				if err := ev.Unmarshal(&jobID, jobInfo); err != nil {
					return nil, err
				}
				if ppsutil.IsTerminal(jobInfo.State) {
					break watchLoop
				}
			}
		}
	}

	if request.Details {
		if err := a.getJobDetails(ctx, jobInfo); err != nil {
			return nil, err
		}
	}
	return jobInfo, nil
}

// InspectJobset implements the protobuf pps.InspectJobset RPC
func (a *apiServer) InspectJobset(request *pps.InspectJobsetRequest, server pps.API_InspectJobsetServer) (retErr error) {
	func() { a.Log(request, nil, nil, 0) }()
	defer func(start time.Time) { a.Log(request, nil, retErr, time.Since(start)) }(time.Now())
	pachClient := a.env.GetPachClient(server.Context())

	cb := func(ci *pfs.CommitInfo) error {
		if ci.Commit.Branch.Repo.Type != pfs.UserRepoType || ci.Origin.Kind == pfs.OriginKind_ALIAS {
			return nil
		}
		jobInfo, err := pachClient.InspectJob(ci.Commit.Branch.Repo.Name, ci.Commit.ID, request.Details)
		if err != nil {
			// Not all commits are guaranteed to have an associated job - skip over it
			if errutil.IsNotFoundError(err) {
				return nil
			}
			return err
		}
		return server.Send(jobInfo)
	}

	// Note that while this will return jobs in the same topological sort as the
	// commitset, it will block on commits that don't have a job associated with
	// them (aliases and input commits, for example).
	if request.Wait {
		return pachClient.WaitCommitSet(request.Jobset.ID, cb)
	}
	commitInfos, err := pachClient.InspectCommitSet(request.Jobset.ID)
	if err != nil {
		return err
	}
	for _, ci := range commitInfos {
		if err := cb(ci); err != nil {
			return err
		}
	}
	return nil
}

// intersectCommitSets finds all commitsets which involve the specified commits
// (or aliases of the specified commits)
// TODO(global ids): this assumes that all aliases are equivalent to their first
// ancestor non-alias commit, but that may not be true if the ancestor has been
// squashed.  We may need to recursively squash commitsets to prevent this.
func (a *apiServer) intersectCommitSets(ctx context.Context, commits []*pfs.Commit) (map[string]struct{}, error) {
	walkCommits := func(startCommit *pfs.Commit) (map[string]struct{}, error) {
		result := map[string]struct{}{} // key is the commitset id
		queue := []*pfs.Commit{}

		// Walk upwards until finding a concrete commit
		cursor := startCommit
		for {
			commitInfo, err := a.resolveCommit(ctx, cursor)
			if err != nil {
				return nil, err
			}
			if commitInfo.Origin.Kind != pfs.OriginKind_ALIAS || commitInfo.ParentCommit == nil {
				result[cursor.ID] = struct{}{}
				queue = append(queue, commitInfo.ChildCommits...)
				break
			}
			cursor = commitInfo.ParentCommit
		}

		// Now find all descendent aliases
		for len(queue) > 0 {
			cursor = queue[0]
			queue = queue[1:]

			commitInfo, err := a.resolveCommit(ctx, cursor)
			if err != nil {
				return nil, err
			}
			if commitInfo.Origin.Kind == pfs.OriginKind_ALIAS {
				result[cursor.ID] = struct{}{}
				queue = append(queue, commitInfo.ChildCommits...)
			}
		}
		return result, nil
	}

	var intersection map[string]struct{}
	for _, commit := range commits {
		result, err := walkCommits(commit)
		if err != nil {
			return nil, err
		}
		if intersection == nil {
			intersection = result
		} else {
			newIntersection := map[string]struct{}{}
			for commitsetID := range result {
				if _, ok := intersection[commitsetID]; ok {
					newIntersection[commitsetID] = struct{}{}
				}
			}
			intersection = newIntersection
		}
	}
	return intersection, nil
}

// listJob is the internal implementation of ListJob shared between ListJob and
// ListJobStream. When ListJob is removed, this should be inlined into
// ListJobStream.
func (a *apiServer) listJob(
	ctx context.Context,
	pipeline *pps.Pipeline,
	inputCommits []*pfs.Commit,
	history int64,
	details bool,
	jqFilter string,
	f func(*pps.JobInfo) error,
) error {
	if pipeline != nil {
		// If 'pipeline is set, check that caller has access to the pipeline's
		// output repo; currently, that's all that's required for ListJob.
		//
		// If 'pipeline' isn't set, then we don't return an error (otherwise, a
		// caller without access to a single pipeline's output repo couldn't run
		// `pachctl list job` at all) and instead silently skip jobs where the user
		// doesn't have access to the job's output repo.
		if err := a.env.AuthServer().CheckRepoIsAuthorized(ctx, pipeline.Name, auth.Permission_PIPELINE_LIST_JOB); err != nil && !auth.IsErrNotActivated(err) {
			return err
		}
	}

	// For each specified input commit, build the set of commitset IDs which
	// belong to all of them.
	commitsets, err := a.intersectCommitSets(ctx, inputCommits)
	if err != nil {
		return err
	}

	var jqCode *gojq.Code
	var enc serde.Encoder
	var jsonBuffer bytes.Buffer
	if jqFilter != "" {
		jqQuery, err := gojq.Parse(jqFilter)
		if err != nil {
			return err
		}
		jqCode, err = gojq.Compile(jqQuery)
		if err != nil {
			return err
		}
		// ensure field names and enum values match with --raw output
		enc = serde.NewJSONEncoder(&jsonBuffer, serde.WithOrigName(true))
	}

	// pipelineVersions holds the versions of pipelines that we're interested in
	versionKey := func(name string, version uint64) string {
		return fmt.Sprintf("%s-%v", name, version)
	}
	pipelineVersions := make(map[string]bool)
	if err := a.listPipelineInfo(ctx, pipeline, history,
		func(ptr *pps.PipelineInfo) error {
			pipelineVersions[versionKey(ptr.Pipeline.Name, ptr.Version)] = true
			return nil
		}); err != nil {
		return err
	}

	jobs := a.jobs.ReadOnly(ctx)
	jobInfo := &pps.JobInfo{}
	_f := func(string) error {
		if details {
			if err := a.getJobDetails(ctx, jobInfo); err != nil {
				if auth.IsErrNotAuthorized(err) {
					return nil // skip job--see note at top of function
				}
				return err
			}
		}

		if len(inputCommits) > 0 {
			// Only include the job if it's in the set of intersected commitset IDs
			if _, ok := commitsets[jobInfo.Job.ID]; !ok {
				return nil
			}
		}

		if !pipelineVersions[versionKey(jobInfo.Job.Pipeline.Name, jobInfo.PipelineVersion)] {
			return nil
		}

		if jqCode != nil {
			jsonBuffer.Reset()
			// convert jobInfo to a map[string]interface{} for use with gojq
			enc.EncodeProto(jobInfo)
			var jobInterface interface{}
			json.Unmarshal(jsonBuffer.Bytes(), &jobInterface)
			iter := jqCode.Run(jobInterface)
			// treat either jq false-y value as rejection
			if v, _ := iter.Next(); v == false || v == nil {
				return nil
			}
		}

		return f(jobInfo)
	}
	if pipeline != nil {
		return jobs.GetByIndex(ppsdb.JobsPipelineIndex, pipeline.Name, jobInfo, col.DefaultOptions(), _f)
	} else {
		return jobs.List(jobInfo, col.DefaultOptions(), _f)
	}
}

func (a *apiServer) getJobDetails(ctx context.Context, jobInfo *pps.JobInfo) error {
	if err := a.env.AuthServer().CheckRepoIsAuthorized(ctx, jobInfo.Job.Pipeline.Name, auth.Permission_PIPELINE_LIST_JOB); err != nil && !auth.IsErrNotActivated(err) {
		return err
	}

	pipelineInfo := &pps.PipelineInfo{}
	if err := a.pipelines.ReadOnly(ctx).Get(jobInfo.Job.Pipeline.Name, pipelineInfo); err != nil {
		return err
	}

	// Override the SpecCommit for the pipeline to be what it was when this job
	// was created, this prevents races between updating a pipeline and
	// previous jobs running.
	specCommit := client.NewSystemRepo(jobInfo.Job.Pipeline.Name, pfs.SpecRepoType).NewCommit("master", jobInfo.OutputCommit.ID)
	pipelineInfo.SpecCommit = specCommit

	pachClient := a.env.GetPachClient(ctx)
	// If the commits for the job have been squashed, the pipeline spec can no
	// longer be read for this job
	if err := ppsutil.GetPipelineDetails(pachClient, pipelineInfo); err != nil {
		return err
	}

	details := &pps.JobInfo_Details{}
	details.Transform = pipelineInfo.Details.Transform
	details.ParallelismSpec = pipelineInfo.Details.ParallelismSpec
	details.Egress = pipelineInfo.Details.Egress
	details.Service = pipelineInfo.Details.Service
	details.Spout = pipelineInfo.Details.Spout
	details.ResourceRequests = pipelineInfo.Details.ResourceRequests
	details.ResourceLimits = pipelineInfo.Details.ResourceLimits
	details.SidecarResourceLimits = pipelineInfo.Details.SidecarResourceLimits
	details.Input = ppsutil.JobInput(pipelineInfo, jobInfo.OutputCommit)
	details.Salt = pipelineInfo.Details.Salt
	details.DatumSetSpec = pipelineInfo.Details.DatumSetSpec
	details.DatumTimeout = pipelineInfo.Details.DatumTimeout
	details.JobTimeout = pipelineInfo.Details.JobTimeout
	details.DatumTries = pipelineInfo.Details.DatumTries
	details.SchedulingSpec = pipelineInfo.Details.SchedulingSpec
	details.PodSpec = pipelineInfo.Details.PodSpec
	details.PodPatch = pipelineInfo.Details.PodPatch

	// If the job is running, we fill in WorkerStatus field, otherwise
	// we just return the jobInfo.
	if jobInfo.State == pps.JobState_JOB_RUNNING {
		workerPoolID := ppsutil.PipelineRcName(jobInfo.Job.Pipeline.Name, jobInfo.PipelineVersion)
		workerStatus, err := workerserver.Status(ctx, workerPoolID, a.env.GetEtcdClient(), a.etcdPrefix, a.workerGrpcPort)
		if err != nil {
			logrus.Errorf("failed to get worker status with err: %s", err.Error())
		} else {
			// It's possible that the workers might be working on datums for other
			// jobs, we omit those since they're not part of the status for this
			// job.
			for _, status := range workerStatus {
				if status.JobID == jobInfo.Job.ID {
					details.WorkerStatus = append(details.WorkerStatus, status)
				}
			}
		}
	}

	jobInfo.Details = details
	return nil
}

// ListJob implements the protobuf pps.ListJob RPC
func (a *apiServer) ListJob(request *pps.ListJobRequest, resp pps.API_ListJobServer) (retErr error) {
	func() { a.Log(request, nil, nil, 0) }()
	sent := 0
	defer func(start time.Time) {
		a.Log(request, fmt.Sprintf("stream containing %d JobInfos", sent), retErr, time.Since(start))
	}(time.Now())
	return a.listJob(resp.Context(), request.Pipeline, request.InputCommit, request.History, request.Details, request.JqFilter, func(ji *pps.JobInfo) error {
		if err := resp.Send(ji); err != nil {
			return err
		}
		sent++
		return nil
	})
}

// SubscribeJob implements the protobuf pps.SubscribeJob RPC
func (a *apiServer) SubscribeJob(request *pps.SubscribeJobRequest, stream pps.API_SubscribeJobServer) (retErr error) {
	func() { a.Log(request, nil, nil, 0) }()
	defer func(start time.Time) { a.Log(request, nil, retErr, time.Since(start)) }(time.Now())
	ctx := stream.Context()

	// Validate arguments
	if request.Pipeline == nil || request.Pipeline.Name == "" {
		return errors.New("pipeline must be specified")
	}

	if err := a.env.AuthServer().CheckRepoIsAuthorized(ctx, request.Pipeline.Name, auth.Permission_PIPELINE_LIST_JOB); err != nil && !auth.IsErrNotActivated(err) {
		return err
	}

	// keep track of the jobs that have been sent
	seen := map[string]struct{}{}

	return a.jobs.ReadOnly(ctx).WatchByIndexF(ppsdb.JobsTerminalIndex, ppsdb.JobTerminalKey(request.Pipeline, false), func(ev *watch.Event) error {
		var key string
		jobInfo := &pps.JobInfo{}
		if err := ev.Unmarshal(&key, jobInfo); err != nil {
			return errors.Wrapf(err, "unmarshal")
		}

		if _, ok := seen[key]; ok {
			return nil
		}
		seen[key] = struct{}{}

		if request.Details {
			if err := a.getJobDetails(ctx, jobInfo); err != nil {
				return err
			}
		}
		return stream.Send(jobInfo)
	}, watch.WithSort(col.SortByCreateRevision, col.SortAscend), watch.IgnoreDelete)
}

// DeleteJob implements the protobuf pps.DeleteJob RPC
func (a *apiServer) DeleteJob(ctx context.Context, request *pps.DeleteJobRequest) (response *types.Empty, retErr error) {
	func() { a.Log(request, nil, nil, 0) }()
	defer func(start time.Time) { a.Log(request, response, retErr, time.Since(start)) }(time.Now())
	if request.Job == nil {
		return nil, errors.New("job cannot be nil")
	}
	if err := a.txnEnv.WithWriteContext(ctx, func(txnCtx *txncontext.TransactionContext) error {
		if err := a.stopJob(txnCtx, request.Job, "job deleted"); err != nil {
			return err
		}
		return a.jobs.ReadWrite(txnCtx.SqlTx).Delete(ppsdb.JobKey(request.Job))
	}); err != nil {
		return nil, err
	}
	return &types.Empty{}, nil
}

// StopJob implements the protobuf pps.StopJob RPC
func (a *apiServer) StopJob(ctx context.Context, request *pps.StopJobRequest) (response *types.Empty, retErr error) {
	func() { a.Log(request, nil, nil, 0) }()
	defer func(start time.Time) { a.Log(request, response, retErr, time.Since(start)) }(time.Now())
	if err := a.txnEnv.WithTransaction(ctx, func(txn txnenv.Transaction) error {
		return txn.StopJob(request)
	}, nil); err != nil {
		return nil, err
	}
	return &types.Empty{}, nil
}

// StopJobInTransaction is identical to StopJob except that it can run inside an
// existing postgres transaction.  This is not an RPC.
func (a *apiServer) StopJobInTransaction(txnCtx *txncontext.TransactionContext, request *pps.StopJobRequest) error {
	reason := request.Reason
	if reason == "" {
		reason = "job stopped"
	}
	return a.stopJob(txnCtx, request.Job, reason)
}

func (a *apiServer) stopJob(txnCtx *txncontext.TransactionContext, job *pps.Job, reason string) error {
	jobs := a.jobs.ReadWrite(txnCtx.SqlTx)
	if job == nil {
		return errors.New("Job must be specified")
	}

	jobInfo := &pps.JobInfo{}
	if err := jobs.Get(ppsdb.JobKey(job), jobInfo); err != nil {
		return err
	}

	commitInfo, err := a.env.PfsServer().InspectCommitInTransaction(txnCtx, &pfs.InspectCommitRequest{
		Commit: jobInfo.OutputCommit,
	})
	if err != nil && !pfsServer.IsCommitNotFoundErr(err) && !pfsServer.IsCommitDeletedErr(err) {
		return err
	}

	if commitInfo != nil {
		if err := a.env.PfsServer().FinishCommitInTransaction(txnCtx, &pfs.FinishCommitRequest{
			Commit: commitInfo.Commit,
			Empty:  true,
		}); err != nil && !pfsServer.IsCommitNotFoundErr(err) && !pfsServer.IsCommitDeletedErr(err) && !pfsServer.IsCommitFinishedErr(err) {
			return err
		}

		if err := a.env.PfsServer().FinishCommitInTransaction(txnCtx, &pfs.FinishCommitRequest{
			Commit: ppsutil.MetaCommit(commitInfo.Commit),
			Empty:  true,
		}); err != nil && !pfsServer.IsCommitNotFoundErr(err) && !pfsServer.IsCommitDeletedErr(err) && !pfsServer.IsCommitFinishedErr(err) {
			return err
		}
	}

	// TODO: We can still not update a job's state if we fail here. This is
	// probably fine for now since we are likely to have a more comprehensive
	// solution to this with global ids.
	if err := ppsutil.UpdateJobState(a.pipelines.ReadWrite(txnCtx.SqlTx), jobs, jobInfo, pps.JobState_JOB_KILLED, reason); err != nil && !ppsServer.IsJobFinishedErr(err) {
		return err
	}
	return nil
}

// RestartDatum implements the protobuf pps.RestartDatum RPC
func (a *apiServer) RestartDatum(ctx context.Context, request *pps.RestartDatumRequest) (response *types.Empty, retErr error) {
	func() { a.Log(request, nil, nil, 0) }()
	defer func(start time.Time) { a.Log(request, response, retErr, time.Since(start)) }(time.Now())
	jobInfo, err := a.InspectJob(ctx, &pps.InspectJobRequest{
		Job: request.Job,
	})
	if err != nil {
		return nil, err
	}
	workerPoolID := ppsutil.PipelineRcName(jobInfo.Job.Pipeline.Name, jobInfo.PipelineVersion)
	if err := workerserver.Cancel(ctx, workerPoolID, a.env.GetEtcdClient(), a.etcdPrefix, a.workerGrpcPort, request.Job.ID, request.DataFilters); err != nil {
		return nil, err
	}
	return &types.Empty{}, nil
}

func (a *apiServer) InspectDatum(ctx context.Context, request *pps.InspectDatumRequest) (response *pps.DatumInfo, retErr error) {
	func() { a.Log(request, nil, nil, 0) }()
	defer func(start time.Time) { a.Log(request, response, retErr, time.Since(start)) }(time.Now())
	// TODO: Auth?
	if err := a.collectDatums(ctx, request.Datum.Job, func(meta *datum.Meta, pfsState *pfs.File) error {
		if common.DatumID(meta.Inputs) == request.Datum.ID {
			response = convertDatumMetaToInfo(meta)
			response.PfsState = pfsState
		}
		return nil
	}); err != nil {
		return nil, err
	}
	return response, nil
}

func (a *apiServer) ListDatum(request *pps.ListDatumRequest, server pps.API_ListDatumServer) (retErr error) {
	func() { a.Log(request, nil, nil, 0) }()
	defer func(start time.Time) { a.Log(request, nil, retErr, time.Since(start)) }(time.Now())
	// TODO: Auth?
	if request.Input != nil {
		return a.listDatumInput(server.Context(), request.Input, func(meta *datum.Meta) error {
			meta.State = datum.State_UNPROCESSED
			di := convertDatumMetaToInfo(meta)
			di.Datum.ID = ""
			return server.Send(di)
		})
	}
	return a.collectDatums(server.Context(), request.Job, func(meta *datum.Meta, _ *pfs.File) error {
		return server.Send(convertDatumMetaToInfo(meta))
	})
}

func (a *apiServer) listDatumInput(ctx context.Context, input *pps.Input, cb func(*datum.Meta) error) error {
	setInputDefaults("", input)
	if visitErr := pps.VisitInput(input, func(input *pps.Input) error {
		if input.Pfs != nil {
			pachClient := a.env.GetPachClient(ctx)
			ci, err := pachClient.InspectCommit(input.Pfs.Repo, input.Pfs.Branch, "")
			if err != nil {
				return err
			}
			input.Pfs.Commit = ci.Commit.ID
		}
		if input.Cron != nil {
			return errors.Errorf("can't list datums with a cron input, there will be no datums until the pipeline is created")
		}
		return nil
	}); visitErr != nil {
		return visitErr
	}
	pachClient := a.env.GetPachClient(ctx)
	di, err := datum.NewIterator(pachClient, input)
	if err != nil {
		return err
	}
	return di.Iterate(func(meta *datum.Meta) error {
		return cb(meta)
	})
}

func convertDatumMetaToInfo(meta *datum.Meta) *pps.DatumInfo {
	di := &pps.DatumInfo{
		Datum: &pps.Datum{
			Job: meta.Job,
			ID:  common.DatumID(meta.Inputs),
		},
		State: convertDatumState(meta.State),
		Stats: meta.Stats,
	}
	for _, input := range meta.Inputs {
		di.Data = append(di.Data, input.FileInfo)
	}
	return di
}

// TODO: this is a bit wonky, but it is necessary based on the dependency graph.
func convertDatumState(state datum.State) pps.DatumState {
	switch state {
	case datum.State_FAILED:
		return pps.DatumState_FAILED
	case datum.State_RECOVERED:
		return pps.DatumState_RECOVERED
	case datum.State_UNPROCESSED:
		return pps.DatumState_UNPROCESSED
	default:
		return pps.DatumState_SUCCESS
	}
}

func (a *apiServer) collectDatums(ctx context.Context, job *pps.Job, cb func(*datum.Meta, *pfs.File) error) error {
	jobInfo, err := a.InspectJob(ctx, &pps.InspectJobRequest{
		Job: job,
	})
	if err != nil {
		return err
	}
	pachClient := a.env.GetPachClient(ctx)
	metaCommit := ppsutil.MetaCommit(jobInfo.OutputCommit)
	fsi := datum.NewCommitIterator(pachClient, metaCommit)
	return fsi.Iterate(func(meta *datum.Meta) error {
		// TODO: Potentially refactor into datum package (at least the path).
		pfsState := &pfs.File{
			Commit: metaCommit,
			Path:   "/" + path.Join(datum.PFSPrefix, common.DatumID(meta.Inputs)),
		}
		return cb(meta, pfsState)
	})
}

func (a *apiServer) GetLogs(request *pps.GetLogsRequest, apiGetLogsServer pps.API_GetLogsServer) (retErr error) {
	// Set the default for the `Since` field.
	if request.Since == nil || (request.Since.Seconds == 0 && request.Since.Nanos == 0) {
		request.Since = types.DurationProto(DefaultLogsFrom)
	}
	if a.env.Config().LokiLogging || request.UseLokiBackend {
		pachClient := a.env.GetPachClient(apiGetLogsServer.Context())
		resp, err := pachClient.Enterprise.GetState(pachClient.Ctx(),
			&enterpriseclient.GetStateRequest{})
		if err != nil {
			return errors.Wrapf(grpcutil.ScrubGRPC(err), "could not get enterprise status")
		}
		if resp.State == enterpriseclient.State_ACTIVE {
			return a.getLogsLoki(request, apiGetLogsServer)
		}
		enterprisemetrics.IncEnterpriseFailures()
		return errors.Errorf("%s requires an activation key to use Loki for logs. %s\n\n%s",
			enterprisetext.OpenSourceProduct, enterprisetext.ActivateCTA, enterprisetext.RegisterCTA)
	}
	func() { a.Log(request, nil, nil, 0) }()
	defer func(start time.Time) { a.Log(request, nil, retErr, time.Since(start)) }(time.Now())

	// Authorize request and get list of pods containing logs we're interested in
	// (based on pipeline and job filters)
	var rcName, containerName string
	if request.Pipeline == nil && request.Job == nil {
		if len(request.DataFilters) > 0 || request.Datum != nil {
			return errors.Errorf("must specify the Job or Pipeline that the datum is from to get logs for it")
		}
		if err := a.env.AuthServer().CheckClusterIsAuthorized(apiGetLogsServer.Context(), auth.Permission_CLUSTER_GET_PACHD_LOGS); err != nil {
			return err
		}
		containerName, rcName = "pachd", "pachd"
	} else if request.Job != nil && request.Job.GetPipeline().GetName() == "" {
		return errors.Errorf("pipeline must be specified for the given job")
	} else if request.Job != nil && request.Pipeline != nil && !proto.Equal(request.Job.Pipeline, request.Pipeline) {
		return errors.Errorf("job is from the wrong pipeline")
	} else {
		containerName = client.PPSWorkerUserContainerName

		// 1) Lookup the PipelineInfo for this pipeline/job, for auth and to get the
		// RC name
		var pipelineInfo *pps.PipelineInfo
		var err error
		if request.Pipeline != nil && request.Job == nil {
			pipelineInfo, err = a.inspectPipeline(apiGetLogsServer.Context(), request.Pipeline.Name)
			if err != nil {
				return errors.Wrapf(err, "could not get pipeline information for %s", request.Pipeline.Name)
			}
		} else if request.Job != nil {
			// If user provides a job, lookup the pipeline from the JobInfo, and then
			// get the pipeline RC
			jobInfo := &pps.JobInfo{}
			err = a.jobs.ReadOnly(apiGetLogsServer.Context()).Get(ppsdb.JobKey(request.Job), jobInfo)
			if err != nil {
				return errors.Wrapf(err, "could not get job information for \"%s\"", request.Job.ID)
			}
			pipelineInfo, err = a.inspectPipeline(apiGetLogsServer.Context(), jobInfo.Job.Pipeline.Name)
			if err != nil {
				return errors.Wrapf(err, "could not get pipeline information for %s", jobInfo.Job.Pipeline.Name)
			}
		}

		// 2) Check whether the caller is authorized to get logs from this pipeline/job
		if err := a.authorizePipelineOp(apiGetLogsServer.Context(), pipelineOpGetLogs, pipelineInfo.Details.Input, pipelineInfo.Pipeline.Name); err != nil {
			return err
		}

		// 3) Get rcName for this pipeline
		rcName = ppsutil.PipelineRcName(pipelineInfo.Pipeline.Name, pipelineInfo.Version)
		if err != nil {
			return err
		}
	}

	// Get pods managed by the RC we're scraping (either pipeline or pachd)
	pods, err := a.rcPods(rcName)
	if err != nil {
		return errors.Wrapf(err, "could not get pods in rc \"%s\" containing logs", rcName)
	}
	if len(pods) == 0 {
		return errors.Errorf("no pods belonging to the rc \"%s\" were found", rcName)
	}
	// Convert request.From to a usable timestamp.
	since, err := types.DurationFromProto(request.Since)
	if err != nil {
		return errors.Wrapf(err, "invalid from time")
	}
	sinceSeconds := int64(since.Seconds())

	// Spawn one goroutine per pod. Each goro writes its pod's logs to a channel
	// and channels are read into the output server in a stable order.
	// (sort the pods to make sure that the order of log lines is stable)
	sort.Sort(podSlice(pods))
	logCh := make(chan *pps.LogMessage)
	var eg errgroup.Group
	var mu sync.Mutex
	eg.Go(func() error {
		for _, pod := range pods {
			pod := pod
			if !request.Follow {
				mu.Lock()
			}
			eg.Go(func() (retErr error) {
				if !request.Follow {
					defer mu.Unlock()
				}
				tailLines := &request.Tail
				if *tailLines <= 0 {
					tailLines = nil
				}
				// Get full set of logs from pod i
				stream, err := a.env.GetKubeClient().CoreV1().Pods(a.namespace).GetLogs(
					pod.ObjectMeta.Name, &v1.PodLogOptions{
						Container:    containerName,
						Follow:       request.Follow,
						TailLines:    tailLines,
						SinceSeconds: &sinceSeconds,
					}).Timeout(10 * time.Second).Stream()
				if err != nil {
					return err
				}
				defer func() {
					if err := stream.Close(); err != nil && retErr == nil {
						retErr = err
					}
				}()

				// Parse pods' log lines, and filter out irrelevant ones
				scanner := bufio.NewScanner(stream)
				for scanner.Scan() {
					msg := new(pps.LogMessage)
					if containerName == "pachd" {
						msg.Message = scanner.Text()
					} else {
						logBytes := scanner.Bytes()
						if err := jsonpb.Unmarshal(bytes.NewReader(logBytes), msg); err != nil {
							continue
						}

						// Filter out log lines that don't match on pipeline or job
						if request.Pipeline != nil && request.Pipeline.Name != msg.PipelineName {
							continue
						}
						if request.Job != nil && (request.Job.ID != msg.JobID || request.Job.Pipeline.Name != msg.PipelineName) {
							continue
						}
						if request.Datum != nil && request.Datum.ID != msg.DatumID {
							continue
						}
						if request.Master != msg.Master {
							continue
						}
						if !common.MatchDatum(request.DataFilters, msg.Data) {
							continue
						}
					}
					msg.Message = strings.TrimSuffix(msg.Message, "\n")

					// Log message passes all filters -- return it
					select {
					case logCh <- msg:
					case <-apiGetLogsServer.Context().Done():
						return nil
					}
				}
				return nil
			})
		}
		return nil
	})
	var egErr error
	go func() {
		egErr = eg.Wait()
		close(logCh)
	}()

	for msg := range logCh {
		if err := apiGetLogsServer.Send(msg); err != nil {
			return err
		}
	}
	return egErr
}

func (a *apiServer) getLogsLoki(request *pps.GetLogsRequest, apiGetLogsServer pps.API_GetLogsServer) (retErr error) {
	func() { a.Log(request, nil, nil, 0) }()
	defer func(start time.Time) { a.Log(request, nil, retErr, time.Since(start)) }(time.Now())

	// Authorize request and get list of pods containing logs we're interested in
	// (based on pipeline and job filters)
	loki, err := a.env.GetLokiClient()
	if err != nil {
		return err
	}
	since, err := types.DurationFromProto(request.Since)
	if err != nil {
		return errors.Wrapf(err, "invalid from time")
	}
	if request.Pipeline == nil && request.Job == nil {
		if len(request.DataFilters) > 0 || request.Datum != nil {
			return errors.Errorf("must specify the Job or Pipeline that the datum is from to get logs for it")
		}
		if err := a.env.AuthServer().CheckClusterIsAuthorized(apiGetLogsServer.Context(), auth.Permission_CLUSTER_GET_PACHD_LOGS); err != nil {
			return err
		}
		return lokiutil.QueryRange(apiGetLogsServer.Context(), loki, `{app="pachd"}`, time.Now().Add(-since), time.Now(), request.Follow, func(t time.Time, line string) error {
			return apiGetLogsServer.Send(&pps.LogMessage{
				Message: strings.TrimSuffix(line, "\n"),
			})
		})
	} else if request.Job != nil && request.Pipeline != nil && !proto.Equal(request.Job.Pipeline, request.Pipeline) {
		return errors.Errorf("job is from the wrong pipeline")
	}

	// 1) Lookup the PipelineInfo for this pipeline/job, for auth and to get the
	// RC name
	var pipelineInfo *pps.PipelineInfo

	if request.Pipeline != nil {
		pipelineInfo, err = a.inspectPipeline(apiGetLogsServer.Context(), request.Pipeline.Name)
		if err != nil {
			return errors.Wrapf(err, "could not get pipeline information for %s", request.Pipeline.Name)
		}
	} else if request.Job != nil {
		// If user provides a job, lookup the pipeline from the JobInfo, and then
		// get the pipeline RC
		jobInfo := &pps.JobInfo{}
		err = a.jobs.ReadOnly(apiGetLogsServer.Context()).Get(ppsdb.JobKey(request.Job), jobInfo)
		if err != nil {
			return errors.Wrapf(err, "could not get job information for \"%s\"", request.Job.ID)
		}
		pipelineInfo, err = a.inspectPipeline(apiGetLogsServer.Context(), jobInfo.Job.Pipeline.Name)
		if err != nil {
			return errors.Wrapf(err, "could not get pipeline information for %s", jobInfo.Job.Pipeline.Name)
		}
	}

	// 2) Check whether the caller is authorized to get logs from this pipeline/job
	if err := a.authorizePipelineOp(apiGetLogsServer.Context(), pipelineOpGetLogs, pipelineInfo.Details.Input, pipelineInfo.Pipeline.Name); err != nil {
		return err
	}
	query := fmt.Sprintf(`{pipelineName=%q, container="user"}`, pipelineInfo.Pipeline.Name)
	if request.Master {
		query += contains("master")
	}
	if request.Job != nil {
		query += contains(request.Job.ID)
	}
	if request.Datum != nil {
		query += contains(request.Datum.ID)
	}
	for _, filter := range request.DataFilters {
		query += contains(filter)
	}
	return lokiutil.QueryRange(apiGetLogsServer.Context(), loki, query, time.Now().Add(-since), time.Now(), request.Follow, func(t time.Time, line string) error {
		msg := &pps.LogMessage{}
		// These filters are almost always unnecessary because we apply
		// them in the Loki request, but many of them are just done with
		// string matching so there technically could be some false
		// positive matches (although it's pretty unlikely), checking here
		// just makes sure we don't accidentally intersperse unrelated log
		// messages.
		if err := jsonpb.Unmarshal(strings.NewReader(line), msg); err != nil {
			return nil
		}
		if request.Pipeline != nil && request.Pipeline.Name != msg.PipelineName {
			return nil
		}
		if request.Job != nil && (request.Job.ID != msg.JobID || request.Job.Pipeline.Name != msg.PipelineName) {
			return nil
		}
		if request.Datum != nil && request.Datum.ID != msg.DatumID {
			return nil
		}
		if request.Master != msg.Master {
			return nil
		}
		if !common.MatchDatum(request.DataFilters, msg.Data) {
			return nil
		}
		msg.Message = strings.TrimSuffix(msg.Message, "\n")
		return apiGetLogsServer.Send(msg)
	})
}

func contains(s string) string {
	return fmt.Sprintf(" |= %q", s)
}

type podSlice []v1.Pod

func (s podSlice) Len() int {
	return len(s)
}
func (s podSlice) Swap(i, j int) {
	s[i], s[j] = s[j], s[i]
}
func (s podSlice) Less(i, j int) bool {
	return s[i].ObjectMeta.Name < s[j].ObjectMeta.Name
}

func now() *types.Timestamp {
	t, err := types.TimestampProto(time.Now())
	if err != nil {
		panic(err)
	}
	return t
}

func (a *apiServer) validatePipelineRequest(request *pps.CreatePipelineRequest) error {
	// TODO: Remove when at feature parity.
	var err error
	request, err = a.validateV2Features(request)
	if err != nil {
		return err
	}
	if request.Pipeline == nil {
		return errors.New("invalid pipeline spec: request.Pipeline cannot be nil")
	}
	if request.Pipeline.Name == "" {
		return errors.New("invalid pipeline spec: request.Pipeline.Name cannot be empty")
	}
	if err := ancestry.ValidateName(request.Pipeline.Name); err != nil {
		return errors.Wrapf(err, "invalid pipeline name")
	}
	if len(request.Pipeline.Name) > 63 {
		return errors.Errorf("pipeline name is %d characters long, but must have at most 63: %q",
			len(request.Pipeline.Name), request.Pipeline.Name)
	}
	// TODO(msteffen) eventually TFJob and Transform will be alternatives, but
	// currently TFJob isn't supported
	if request.TFJob != nil {
		return errors.New("embedding TFJobs in pipelines is not supported yet")
	}
	if request.S3Out && ((request.Service != nil) || (request.Spout != nil)) {
		return errors.New("s3 output is not supported in spouts or services")
	}
	if request.Transform == nil {
		return errors.Errorf("pipeline must specify a transform")
	}
	if request.ReprocessSpec != "" &&
		request.ReprocessSpec != client.ReprocessSpecUntilSuccess &&
		request.ReprocessSpec != client.ReprocessSpecEveryJob {
		return errors.Errorf("invalid pipeline spec: ReprocessSpec must be one of '%s' or '%s'",
			client.ReprocessSpecUntilSuccess, client.ReprocessSpecEveryJob)
	}
	return nil
}

// TODO: Implement the appropriate features.
func (a *apiServer) validateV2Features(request *pps.CreatePipelineRequest) (*pps.CreatePipelineRequest, error) {
	if request.CacheSize != "" {
		return nil, errors.Errorf("CacheSize not implemented")
	}
	if request.MaxQueueSize != 0 {
		return nil, errors.Errorf("MaxQueueSize not implemented")
	}
	return request, nil
}

func (a *apiServer) validateEnterpriseChecks(ctx context.Context, pipelineInfo *pps.PipelineInfo) error {
	pachClient := a.env.GetPachClient(ctx)
<<<<<<< HEAD
	if _, err := pachClient.InspectPipeline(pipelineInfo.Pipeline.Name, false); err == nil {
=======
	pipelines := a.pipelines.ReadOnly(ctx)
	if err := pipelines.Get(pipelineInfo.Pipeline.Name, &pps.StoredPipelineInfo{}); err == nil {
>>>>>>> 8e34228f
		// Pipeline already exists so we allow people to update it even if
		// they're over the limits.
		return nil
	} else if !col.IsErrNotFound(err) {
		return err
	}
	resp, err := pachClient.Enterprise.GetState(pachClient.Ctx(),
		&enterpriseclient.GetStateRequest{})
	if err != nil {
		return errors.Wrapf(grpcutil.ScrubGRPC(err), "could not get enterprise status")
	}
	if resp.State == enterpriseclient.State_ACTIVE {
		// Enterprise is enabled so anything goes.
		return nil
	}
	pipelineCount, err := pipelines.Count()
	if err != nil {
		return err
	}
	if pipelineCount >= enterpriselimits.Pipelines {
		enterprisemetrics.IncEnterpriseFailures()
		return errors.Errorf("%s requires an activation key to create more than %d total pipelines (you have %d). %s\n\n%s",
			enterprisetext.OpenSourceProduct, enterpriselimits.Pipelines, pipelineCount, enterprisetext.ActivateCTA, enterprisetext.RegisterCTA)
	}
	if pipelineInfo.Details.ParallelismSpec != nil && pipelineInfo.Details.ParallelismSpec.Constant > enterpriselimits.Parallelism {
		enterprisemetrics.IncEnterpriseFailures()
		return errors.Errorf("%s requires an activation key to create pipelines with parallelism more than %d. %s\n\n%s",
			enterprisetext.OpenSourceProduct, enterpriselimits.Parallelism, enterprisetext.ActivateCTA, enterprisetext.RegisterCTA)
	}
	return nil
}

func (a *apiServer) validatePipeline(pipelineInfo *pps.PipelineInfo) error {
	if pipelineInfo.Pipeline == nil {
		return errors.New("invalid pipeline spec: Pipeline field cannot be nil")
	}
	if pipelineInfo.Pipeline.Name == "" {
		return errors.New("invalid pipeline spec: Pipeline.Name cannot be empty")
	}
	if err := ancestry.ValidateName(pipelineInfo.Pipeline.Name); err != nil {
		return errors.Wrapf(err, "invalid pipeline name")
	}
	first := rune(pipelineInfo.Pipeline.Name[0])
	if !unicode.IsLetter(first) && !unicode.IsDigit(first) {
		return errors.Errorf("pipeline names must start with an alphanumeric character")
	}
	if len(pipelineInfo.Pipeline.Name) > 63 {
		return errors.Errorf("pipeline name is %d characters long, but must have at most 63: %q",
			len(pipelineInfo.Pipeline.Name), pipelineInfo.Pipeline.Name)
	}
	if err := validateTransform(pipelineInfo.Details.Transform); err != nil {
		return errors.Wrapf(err, "invalid transform")
	}
	if err := a.validateInput(pipelineInfo.Pipeline.Name, pipelineInfo.Details.Input); err != nil {
		return err
	}
	if pipelineInfo.Details.ParallelismSpec != nil {
		if pipelineInfo.Details.Service != nil && pipelineInfo.Details.ParallelismSpec.Constant != 1 {
			return errors.New("services can only be run with a constant parallelism of 1")
		}
	}
	if pipelineInfo.Details.OutputBranch == "" {
		return errors.New("pipeline needs to specify an output branch")
	}
	if _, err := resource.ParseQuantity(pipelineInfo.Details.CacheSize); err != nil {
		return errors.Wrapf(err, "could not parse cacheSize '%s'", pipelineInfo.Details.CacheSize)
	}
	if pipelineInfo.Details.JobTimeout != nil {
		_, err := types.DurationFromProto(pipelineInfo.Details.JobTimeout)
		if err != nil {
			return err
		}
	}
	if pipelineInfo.Details.DatumTimeout != nil {
		_, err := types.DurationFromProto(pipelineInfo.Details.DatumTimeout)
		if err != nil {
			return err
		}
	}
	if pipelineInfo.Details.PodSpec != "" && !json.Valid([]byte(pipelineInfo.Details.PodSpec)) {
		return errors.Errorf("malformed PodSpec")
	}
	if pipelineInfo.Details.PodPatch != "" && !json.Valid([]byte(pipelineInfo.Details.PodPatch)) {
		return errors.Errorf("malformed PodPatch")
	}
	if pipelineInfo.Details.Service != nil {
		validServiceTypes := map[v1.ServiceType]bool{
			v1.ServiceTypeClusterIP:    true,
			v1.ServiceTypeLoadBalancer: true,
			v1.ServiceTypeNodePort:     true,
		}

		if !validServiceTypes[v1.ServiceType(pipelineInfo.Details.Service.Type)] {
			return errors.Errorf("the following service type %s is not allowed", pipelineInfo.Details.Service.Type)
		}
	}
	if pipelineInfo.Details.Spout != nil {
		if pipelineInfo.Details.Spout.Service == nil && pipelineInfo.Details.Input != nil {
			return errors.Errorf("spout pipelines (without a service) must not have an input")
		}
	}
	return nil
}

func branchProvenance(input *pps.Input) []*pfs.Branch {
	var result []*pfs.Branch
	pps.VisitInput(input, func(input *pps.Input) error {
		if input.Pfs != nil {
			result = append(result, client.NewBranch(input.Pfs.Repo, input.Pfs.Branch))
		}
		if input.Cron != nil {
			result = append(result, client.NewBranch(input.Cron.Repo, "master"))
		}
		return nil
	})
	return result
}

func (a *apiServer) writePipelineInfoToFileSet(ctx context.Context, pipelineInfo *pps.PipelineInfo) (string, error) {
	data, err := pipelineInfo.Marshal()
	if err != nil {
		return "", errors.Wrapf(err, "could not marshal PipelineInfo")
	}
	pachClient := a.env.GetPachClient(ctx)
	resp, err := pachClient.WithCreateFileSetClient(func(mf client.ModifyFile) error {
		err := mf.PutFile(ppsconsts.SpecFile, bytes.NewReader(data))
		return err
	})
	if err != nil {
		return "", err
	}
	return resp.FileSetId, nil
}

// commitPipelineInfoFromFileSet is a helper for all pipeline updates that
// creates a commit with 'pipelineInfo' in SpecRepo (in PFS). It's called in
// both the case where a user is updating a pipeline and the case where a user
// is creating a new pipeline.
// pipelineInfo.Version is used to ensure that (in the absence of
// transactionality) the new pipelineInfo is only applied on top of the previous
// pipelineInfo - if the version of the pipeline has changed, this operation
// will error out.
func (a *apiServer) commitPipelineInfoFromFileSet(
	txnCtx *txncontext.TransactionContext,
	pipelineName string,
	filesetID string,
	prevPipelineVersion uint64,
) (*pfs.Commit, error) {
	// Make sure the PipelineInfo is the same version we expect so we don't clobber another pipeline update
	if prevPipelineVersion != 0 {
		latestPipelineInfo, err := a.latestPipelineInfo(txnCtx, pipelineName)
		if err != nil {
			return nil, err
		}
		if prevPipelineVersion != latestPipelineInfo.Version {
			return nil, errors.Errorf("pipeline operation aborted due to concurrent pipeline update")
		}
	}

	commit, err := a.env.PfsServer().StartCommitInTransaction(txnCtx, &pfs.StartCommitRequest{
		Branch: client.NewSystemRepo(pipelineName, pfs.SpecRepoType).NewBranch("master"),
	})
	if err != nil {
		return nil, errors.Wrapf(err, "could not marshal PipelineInfo")
	}

	if err := a.env.PfsServer().AddFileSetInTransaction(txnCtx, &pfs.AddFileSetRequest{
		Commit:    commit,
		FileSetId: filesetID,
	}); err != nil {
		return nil, err
	}

	if err := a.env.PfsServer().FinishCommitInTransaction(txnCtx, &pfs.FinishCommitRequest{
		Commit: commit,
	}); err != nil {
		return nil, err
	}

	return commit, nil
}

func (a *apiServer) fixPipelineInputRepoACLs(ctx context.Context, pipelineInfo *pps.PipelineInfo, prevPipelineInfo *pps.PipelineInfo) error {
	return a.txnEnv.WithWriteContext(ctx, func(txnCtx *txncontext.TransactionContext) error {
		return a.fixPipelineInputRepoACLsInTransaction(txnCtx, pipelineInfo, prevPipelineInfo)
	})
}

func (a *apiServer) fixPipelineInputRepoACLsInTransaction(txnCtx *txncontext.TransactionContext, pipelineInfo *pps.PipelineInfo, prevPipelineInfo *pps.PipelineInfo) (retErr error) {
	add := make(map[string]struct{})
	remove := make(map[string]struct{})
	var pipelineName string
	// Figure out which repos 'pipeline' might no longer be using
	if prevPipelineInfo != nil {
		pipelineName = prevPipelineInfo.Pipeline.Name
		pps.VisitInput(prevPipelineInfo.Details.Input, func(input *pps.Input) error {
			var repo string
			switch {
			case input.Pfs != nil:
				repo = input.Pfs.Repo
			case input.Cron != nil:
				repo = input.Cron.Repo
			default:
				return nil // no scope to set: input is not a repo
			}
			remove[repo] = struct{}{}
			return nil
		})
	}

	// Figure out which repos 'pipeline' is using
	if pipelineInfo != nil {
		// also check that pipeline name is consistent
		if pipelineName == "" {
			pipelineName = pipelineInfo.Pipeline.Name
		} else if pipelineInfo.Pipeline.Name != pipelineName {
			return errors.Errorf("pipelineInfo (%s) and prevPipelineInfo (%s) do not "+
				"belong to matching pipelines; this is a bug",
				pipelineInfo.Pipeline.Name, prevPipelineInfo.Pipeline.Name)
		}

		// collect inputs (remove redundant inputs from 'remove', but don't
		// bother authorizing 'pipeline' twice)
		pps.VisitInput(pipelineInfo.Details.Input, func(input *pps.Input) error {
			var repo string
			switch {
			case input.Pfs != nil:
				repo = input.Pfs.Repo
			case input.Cron != nil:
				repo = input.Cron.Repo
			default:
				return nil // no scope to set: input is not a repo
			}
			if _, ok := remove[repo]; ok {
				delete(remove, repo)
			} else {
				add[repo] = struct{}{}
			}
			return nil
		})
	}
	if pipelineName == "" {
		return errors.Errorf("fixPipelineInputRepoACLs called with both current and " +
			"previous pipelineInfos == to nil; this is a bug")
	}

	// make sure we don't touch the pipeline's permissions on its output repo
	delete(remove, pipelineName)
	delete(add, pipelineName)

	defer func() {
		retErr = errors.Wrapf(retErr, "error fixing ACLs on \"%s\"'s input repos", pipelineName)
	}()

	// Remove pipeline from old, unused inputs
	for repo := range remove {
		// If we get an `ErrNoRoleBinding` that means the input repo no longer exists - we're removing it anyways, so we don't care.
		if err := a.env.AuthServer().RemovePipelineReaderFromRepoInTransaction(txnCtx, repo, pipelineName); err != nil && !auth.IsErrNoRoleBinding(err) {
			return err
		}
	}
	// Add pipeline to every new input's ACL as a READER
	for repo := range add {
		// This raises an error if the input repo doesn't exist, or if the user doesn't have permissions to add a pipeline as a reader on the input repo
		if err := a.env.AuthServer().AddPipelineReaderToRepoInTransaction(txnCtx, repo, pipelineName); err != nil {
			return err
		}
	}
	// Add pipeline to its output repo's ACL as a WRITER if it's new
	if prevPipelineInfo == nil {
		if err := a.env.AuthServer().AddPipelineWriterToRepoInTransaction(txnCtx, pipelineName); err != nil {
			return err
		}
	}
	return nil
}

// getExpectedNumWorkers is a helper function for CreatePipeline that transforms
// the parallelism spec in CreatePipelineRequest.Parallelism into a constant
// that can be stored in PipelineInfo.Parallelism
func getExpectedNumWorkers(kc *kube.Clientset, pipelineInfo *pps.PipelineInfo) (int, error) {
	switch pspec := pipelineInfo.Details.ParallelismSpec; {
	case pspec == nil, pspec.Constant == 0:
		return 1, nil
	case pspec.Constant > 0:
		return int(pspec.Constant), nil
	default:
		return 0, errors.Errorf("unable to interpret ParallelismSpec %+v", pspec)
	}
}

// CreatePipeline implements the protobuf pps.CreatePipeline RPC
//
// Implementation note:
// - CreatePipeline always creates pipeline output branches such that the
//   pipeline's spec branch is in the pipeline output branch's provenance
// - CreatePipeline will always create a new output commit, but that's done
//   by CreateBranch at the bottom of the function, which sets the new output
//   branch provenance, rather than commitPipelineInfoFromFileSet higher up.
// - This is because CreatePipeline calls hardStopPipeline towards the top,
// 	 breaking the provenance connection from the spec branch to the output branch
// - For straightforward pipeline updates (e.g. new pipeline image)
//   stopping + updating + starting the pipeline isn't necessary
// - However it is necessary in many slightly atypical cases  (e.g. the
//   pipeline input changed: if the spec commit is created while the
//   output branch has its old provenance, or the output branch gets new
//   provenance while the old spec commit is the HEAD of the spec branch,
//   then an output commit will be created with provenance that doesn't
//   match its spec's PipelineInfo.Details.Input. Another example is when
//   request.Reprocess == true).
// - Rather than try to enumerate every case where we can't create a spec
//   commit without stopping the pipeline, we just always stop the pipeline
func (a *apiServer) CreatePipeline(ctx context.Context, request *pps.CreatePipelineRequest) (response *types.Empty, retErr error) {
	func() { a.Log(request, nil, nil, 0) }()
	defer func(start time.Time) { a.Log(request, response, retErr, time.Since(start)) }(time.Now())
	metricsFn := metrics.ReportUserAction(ctx, a.reporter, "CreatePipeline")
	defer func(start time.Time) { metricsFn(start, retErr) }(time.Now())

	if request.Pipeline == nil {
		return nil, errors.New("request.Pipeline cannot be nil")
	}

	// Annotate current span with pipeline & persist any extended trace to etcd
	span := opentracing.SpanFromContext(ctx)
	tracing.TagAnySpan(span, "pipeline", request.Pipeline.Name)
	defer func() {
		tracing.TagAnySpan(span, "err", retErr)
	}()
	extended.PersistAny(ctx, a.env.GetEtcdClient(), request.Pipeline.Name)

	// Don't provide a fileset and the transaction env will generate it
	filesetID := ""
	prevPipelineVersion := uint64(0)
	if err := a.txnEnv.WithTransaction(ctx, func(txn txnenv.Transaction) error {
		return txn.CreatePipeline(request, &filesetID, &prevPipelineVersion)
	}, nil); err != nil {
		return nil, err
	}
	return &types.Empty{}, nil
}

func (a *apiServer) initializePipelineInfo(request *pps.CreatePipelineRequest, oldPipelineInfo *pps.PipelineInfo) (*pps.PipelineInfo, error) {
	if err := a.validatePipelineRequest(request); err != nil {
		return nil, err
	}

	// Reprocess overrides the salt in the request
	if request.Salt == "" || request.Reprocess {
		request.Salt = uuid.NewWithoutDashes()
	}

	pipelineInfo := &pps.PipelineInfo{
		Pipeline: request.Pipeline,
		Version:  1,
		Details: &pps.PipelineInfo_Details{
			Transform:             request.Transform,
			TFJob:                 request.TFJob,
			ParallelismSpec:       request.ParallelismSpec,
			Input:                 request.Input,
			OutputBranch:          request.OutputBranch,
			Egress:                request.Egress,
			CreatedAt:             now(),
			ResourceRequests:      request.ResourceRequests,
			ResourceLimits:        request.ResourceLimits,
			SidecarResourceLimits: request.SidecarResourceLimits,
			Description:           request.Description,
			CacheSize:             request.CacheSize,
			Salt:                  request.Salt,
			MaxQueueSize:          request.MaxQueueSize,
			Service:               request.Service,
			Spout:                 request.Spout,
			DatumSetSpec:          request.DatumSetSpec,
			DatumTimeout:          request.DatumTimeout,
			JobTimeout:            request.JobTimeout,
			Standby:               request.Standby,
			DatumTries:            request.DatumTries,
			SchedulingSpec:        request.SchedulingSpec,
			PodSpec:               request.PodSpec,
			PodPatch:              request.PodPatch,
			S3Out:                 request.S3Out,
			Metadata:              request.Metadata,
			ReprocessSpec:         request.ReprocessSpec,
			Autoscaling:           request.Autoscaling,
		},
	}

	if err := setPipelineDefaults(pipelineInfo); err != nil {
		return nil, err
	}
	// Validate final PipelineInfo (now that defaults have been populated)
	if err := a.validatePipeline(pipelineInfo); err != nil {
		return nil, err
	}

	pps.SortInput(pipelineInfo.Details.Input) // Makes datum hashes comparable

	if oldPipelineInfo != nil {
		// Modify pipelineInfo (increment Version, and *preserve Stopped* so
		// that updating a pipeline doesn't restart it)
		pipelineInfo.Version = oldPipelineInfo.Version + 1
		if oldPipelineInfo.Stopped {
			pipelineInfo.Stopped = true
		}
		if !request.Reprocess {
			pipelineInfo.Details.Salt = oldPipelineInfo.Details.Salt
		}
	}

	return pipelineInfo, nil
}

// latestPipelineInfo doesn't actually work transactionally because
// ppsutil.GetPipelineInfo needs to use pfs.GetFile to read the spec commit,
// which does not support transactions.
func (a *apiServer) latestPipelineInfo(txnCtx *txncontext.TransactionContext, pipelineName string) (*pps.PipelineInfo, error) {
	pipelineInfo := &pps.PipelineInfo{}
	if err := a.pipelines.ReadWrite(txnCtx.SqlTx).Get(pipelineName, pipelineInfo); err != nil {
		return nil, err
	}
	// the spec commit must already exist outside of the transaction, so we can retrieve it normally
	if err := ppsutil.GetPipelineDetails(a.env.GetPachClient(txnCtx.ClientContext), pipelineInfo); err != nil {
		return nil, err
	}
	return pipelineInfo, nil
}

func (a *apiServer) pipelineInfosForUpdate(txnCtx *txncontext.TransactionContext, request *pps.CreatePipelineRequest) (*pps.PipelineInfo, *pps.PipelineInfo, error) {
	if request.Pipeline == nil {
		return nil, nil, errors.New("invalid pipeline spec: request.Pipeline cannot be nil")
	}

	// We can't recover from an incomplete pipeline info here because
	// modifying the spec repo depends on being able to access the previous
	// commit. We therefore use `GetPipelineInfo` which will error if the
	// spec commit isn't working.
	oldPipelineInfo, err := a.latestPipelineInfo(txnCtx, request.Pipeline.Name)
	if err != nil {
		if !col.IsErrNotFound(err) {
			return nil, nil, err
		}
		// Continue with a 'nil' oldPipelineInfo if it does not already exist
	}

	newPipelineInfo, err := a.initializePipelineInfo(request, oldPipelineInfo)
	if err != nil {
		return nil, nil, err
	}

	if err := a.validateEnterpriseChecks(txnCtx.ClientContext, newPipelineInfo); err != nil {
		return nil, nil, err
	}

	return oldPipelineInfo, newPipelineInfo, nil
}

func (a *apiServer) CreatePipelineInTransaction(
	txnCtx *txncontext.TransactionContext,
	request *pps.CreatePipelineRequest,
	specFileSetID *string,
	prevPipelineVersion *uint64,
) error {
	oldPipelineInfo, newPipelineInfo, err := a.pipelineInfosForUpdate(txnCtx, request)
	if err != nil {
		return err
	}
	pipelineName := request.Pipeline.Name

	if *specFileSetID != "" {
		// If we already have a fileset, try to renew it - if that fails, invalidate it
		if err := a.env.GetPachClient(txnCtx.ClientContext).RenewFileSet(*specFileSetID, 600*time.Second); err != nil {
			*specFileSetID = ""
		}
	}

	// If the expected pipeline version doesn't match up with oldPipelineInfo, we
	// need to recreate the fileset
	staleFileSet := false
	if oldPipelineInfo == nil {
		staleFileSet = (*prevPipelineVersion != 0)
	} else {
		staleFileSet = oldPipelineInfo.Version != *prevPipelineVersion
	}

	if staleFileSet || *specFileSetID == "" {
		// No existing fileset or the old one expired, create a new fileset - the
		// pipeline spec to be written into a fileset outside of the transaction.
		*specFileSetID, err = a.writePipelineInfoToFileSet(txnCtx.ClientContext, newPipelineInfo)
		if err != nil {
			return err
		}
		if oldPipelineInfo != nil {
			*prevPipelineVersion = oldPipelineInfo.Version
		}

		// The transaction cannot continue because it cannot see the fileset - abort and retry
		return &col.ErrTransactionConflict{}
	}

	// Verify that all input repos exist (create cron and git repos if necessary)
	if visitErr := pps.VisitInput(newPipelineInfo.Details.Input, func(input *pps.Input) error {
		if input.Pfs != nil {
			if _, err := a.env.PfsServer().InspectRepoInTransaction(txnCtx,
				&pfs.InspectRepoRequest{
					Repo: client.NewSystemRepo(input.Pfs.Repo, input.Pfs.RepoType),
				},
			); err != nil {
				return err
			}
		}
		if input.Cron != nil {
			if err := a.env.PfsServer().CreateRepoInTransaction(txnCtx,
				&pfs.CreateRepoRequest{
					Repo:        client.NewRepo(input.Cron.Repo),
					Description: fmt.Sprintf("Cron tick repo for pipeline %s.", request.Pipeline.Name),
				},
			); err != nil && !errutil.IsAlreadyExistError(err) {
				return err
			}
		}
		return nil
	}); visitErr != nil {
		return visitErr
	}

	// Authorize pipeline creation
	operation := pipelineOpCreate
	if request.Update {
		operation = pipelineOpUpdate
	}
	if err := a.authorizePipelineOpInTransaction(txnCtx, operation, newPipelineInfo.Details.Input, newPipelineInfo.Pipeline.Name); err != nil {
		return err
	}
	update := false
	if request.Update {
		// check if the pipeline already exists, meaning this is a real update
		if err := a.pipelines.ReadWrite(txnCtx.SqlTx).Get(request.Pipeline.Name, &pps.StoredPipelineInfo{}); err == nil {
			update = true
		} else if !col.IsErrNotFound(err) {
			return err
		}
	}
	var (
		// provenance for the pipeline's output branch (includes the spec branch)
		provenance = append(branchProvenance(newPipelineInfo.Details.Input),
			client.NewSystemRepo(pipelineName, pfs.SpecRepoType).NewBranch("master"))
		outputBranch = client.NewBranch(pipelineName, newPipelineInfo.Details.OutputBranch)
		statsBranch  = client.NewSystemRepo(pipelineName, pfs.MetaRepoType).NewBranch(newPipelineInfo.Details.OutputBranch)
		specCommit   *pfs.Commit
	)

	// Get the expected number of workers for this pipeline
	parallelism, err := getExpectedNumWorkers(a.env.GetKubeClient(), newPipelineInfo)
	if err != nil {
		return err
	}

	if update {
		// Help user fix inconsistency if previous UpdatePipeline call failed
		if ci, err := a.env.PfsServer().InspectCommitInTransaction(txnCtx, &pfs.InspectCommitRequest{
			Commit: client.NewSystemRepo(pipelineName, pfs.SpecRepoType).NewCommit("master", ""),
		}); err != nil {
			return err
		} else if ci.Finished == nil {
			return errors.Errorf("the HEAD commit of this pipeline's spec branch " +
				"is open. Either another CreatePipeline call is running or a previous " +
				"call crashed. If you're sure no other CreatePipeline commands are " +
				"running, you can run 'pachctl update pipeline --clean' which will " +
				"delete this open commit")
		}
	} else {
		// Create output and spec repos
		if err := a.env.PfsServer().CreateRepoInTransaction(txnCtx,
			&pfs.CreateRepoRequest{
				Repo:        client.NewRepo(pipelineName),
				Description: fmt.Sprintf("Output repo for pipeline %s.", request.Pipeline.Name),
			}); err != nil && !errutil.IsAlreadyExistError(err) {
			return errors.Wrapf(err, "error creating output repo for %s", pipelineName)
		}
		if err := a.env.PfsServer().CreateRepoInTransaction(txnCtx,
			&pfs.CreateRepoRequest{
				Repo:        client.NewSystemRepo(pipelineName, pfs.SpecRepoType),
				Description: fmt.Sprintf("Spec repo for pipeline %s.", request.Pipeline.Name),
				Update:      true,
			}); err != nil && !errutil.IsAlreadyExistError(err) {
			return errors.Wrapf(err, "error creating spec repo for %s", pipelineName)
		}
	}

	if request.SpecCommit != nil {
		if update {
			// request.SpecCommit indicates we're restoring from an extracted cluster
			// state and should not do any updates
			return errors.New("Cannot update a pipeline and provide a spec commit at the same time")
		}
		// Check if there is an existing spec commit
		commitInfo, err := a.env.PfsServer().InspectCommitInTransaction(txnCtx, &pfs.InspectCommitRequest{
			Commit: request.SpecCommit,
		})
		if err != nil {
			return errors.Wrap(err, "error inspecting spec commit")
		}
		// There is, so we use that as the spec commit, rather than making a new one
		specCommit = commitInfo.Commit
	} else {
		specCommit, err = a.commitPipelineInfoFromFileSet(txnCtx, pipelineName, *specFileSetID, *prevPipelineVersion)
		if err != nil {
			return err
		}
	}

	if update {
		// Kill all unfinished jobs (as those are for the previous version and will
		// no longer be completed)
		if err := a.stopAllJobsInPipeline(txnCtx, request.Pipeline); err != nil {
			return err
		}

		// Update the existing PipelineInfo in the collection
		pipelinePtr := &pps.PipelineInfo{}
		if err := a.pipelines.ReadWrite(txnCtx.SqlTx).Update(pipelineName, pipelinePtr, func() error {
			if oldPipelineInfo.Stopped {
				provenance = nil // CreateBranch() below shouldn't create new output
			}

			// Update pipelinePtr version
			pipelinePtr.Version = newPipelineInfo.Version
			// Update pipelinePtr to point to the new commit
			pipelinePtr.SpecCommit = specCommit
			// Reset pipeline state (PPS master/pipeline controller recreates RC)
			pipelinePtr.State = pps.PipelineState_PIPELINE_STARTING
			// Clear any failure reasons
			pipelinePtr.Reason = ""
			// Update pipeline parallelism
			pipelinePtr.Parallelism = uint64(parallelism)
			// Update the stored type
			pipelinePtr.Type = pipelineTypeFromInfo(newPipelineInfo)

			// Generate new pipeline auth token (added due to & add pipeline to the ACLs of input/output repos
			if err := func() error {
				oldAuthToken := pipelinePtr.AuthToken
				token, err := a.env.AuthServer().GetPipelineAuthTokenInTransaction(txnCtx, request.Pipeline.Name)
				if err != nil {
					if auth.IsErrNotActivated(err) {
						return nil // no auth work to do
					}
					return grpcutil.ScrubGRPC(err)
				}
				pipelinePtr.AuthToken = token

				// If getting a new auth token worked, we should revoke the old one
				if oldAuthToken != "" {
					_, err := a.env.AuthServer().RevokeAuthTokenInTransaction(txnCtx,
						&auth.RevokeAuthTokenRequest{
							Token: oldAuthToken,
						})
					if err != nil {
						if auth.IsErrNotActivated(err) {
							return nil // no auth work to do
						}
						return grpcutil.ScrubGRPC(err)
					}
				}
				return nil
			}(); err != nil {
				return err
			}
			return nil
		}); err != nil {
			return err
		}

		if pipelinePtr.AuthToken != "" {
			if err := a.fixPipelineInputRepoACLsInTransaction(txnCtx, newPipelineInfo, oldPipelineInfo); err != nil {
				return err
			}
		}
	} else {
		// pipelinePtr will be written to the collection, pointing at 'commit'. May
		// include an auth token
		pipelinePtr := &pps.PipelineInfo{
			Pipeline:    request.Pipeline,
			Version:     newPipelineInfo.Version,
			SpecCommit:  specCommit,
			State:       pps.PipelineState_PIPELINE_STARTING,
			Parallelism: uint64(parallelism),
			Type:        pipelineTypeFromInfo(newPipelineInfo),
		}

		// Generate pipeline's auth token & add pipeline to the ACLs of input/output
		// repos
		if err := func() error {
			token, err := a.env.AuthServer().GetPipelineAuthTokenInTransaction(txnCtx, request.Pipeline.Name)
			if err != nil {
				if auth.IsErrNotActivated(err) {
					return nil // no auth work to do
				}
				return grpcutil.ScrubGRPC(err)
			}

			pipelinePtr.AuthToken = token
			return nil
		}(); err != nil {
			return err
		}

		// Put a pointer to the new PipelineInfo commit into the collection
		err := a.pipelines.ReadWrite(txnCtx.SqlTx).Create(pipelineName, pipelinePtr)
		if errutil.IsAlreadyExistError(err) {
			return newErrPipelineExists(pipelineName)
		} else if err != nil {
			return err
		}

		if pipelinePtr.AuthToken != "" {
			if err := a.fixPipelineInputRepoACLsInTransaction(txnCtx, newPipelineInfo, nil); err != nil {
				return err
			}
		}
	}

	// A stopped pipeline should not have its provenance restored until it is
	// restarted.
	if oldPipelineInfo != nil && oldPipelineInfo.Stopped {
		provenance = nil
	}

	// Create or update the output branch (creating new output commit for the pipeline
	// and restarting the pipeline)
	if err := a.env.PfsServer().CreateBranchInTransaction(txnCtx, &pfs.CreateBranchRequest{
		Branch:     outputBranch,
		Provenance: provenance,
	}); err != nil {
		return errors.Wrapf(err, "could not create/update output branch")
	}

	if visitErr := pps.VisitInput(request.Input, func(input *pps.Input) error {
		if input.Pfs != nil && input.Pfs.Trigger != nil {
			var prevHead *pfs.Commit
			if branchInfo, err := a.env.PfsServer().InspectBranchInTransaction(txnCtx, &pfs.InspectBranchRequest{
				Branch: client.NewBranch(input.Pfs.Repo, input.Pfs.Branch),
			}); err != nil {
				if !errutil.IsNotFoundError(err) {
					return err
				}
			} else {
				prevHead = branchInfo.Head
			}

			return a.env.PfsServer().CreateBranchInTransaction(txnCtx, &pfs.CreateBranchRequest{
				Branch:  client.NewBranch(input.Pfs.Repo, input.Pfs.Branch),
				Head:    prevHead,
				Trigger: input.Pfs.Trigger,
			})
		}
		return nil
	}); visitErr != nil {
		return errors.Wrapf(visitErr, "could not create/update trigger branch")
	}

	if request.Service == nil && request.Spout == nil {
		if err := a.env.PfsServer().CreateRepoInTransaction(txnCtx, &pfs.CreateRepoRequest{
			Repo:        statsBranch.Repo,
			Description: fmt.Sprint("Meta repo for", pipelineName),
		}); err != nil && !errutil.IsAlreadyExistError(err) {
			return errors.Wrap(err, "could not create meta repo")
		}
		if err := a.env.PfsServer().CreateBranchInTransaction(txnCtx, &pfs.CreateBranchRequest{
			Branch:     statsBranch,
			Provenance: provenance, // same provenance as output branch
		}); err != nil {
			return errors.Wrapf(err, "could not create/update meta branch")
		}
	}
	return nil
}

func pipelineTypeFromInfo(pipelineInfo *pps.PipelineInfo) pps.PipelineInfo_PipelineType {
	if pipelineInfo.Details.Spout != nil {
		return pps.PipelineInfo_PIPELINE_TYPE_SPOUT
	} else if pipelineInfo.Details.Service != nil {
		return pps.PipelineInfo_PIPELINE_TYPE_SERVICE
	}
	return pps.PipelineInfo_PIPELINE_TYPE_TRANSFORM
}

// setPipelineDefaults sets the default values for a pipeline info
func setPipelineDefaults(pipelineInfo *pps.PipelineInfo) error {
	if pipelineInfo.Details.Transform.Image == "" {
		pipelineInfo.Details.Transform.Image = DefaultUserImage
	}
	setInputDefaults(pipelineInfo.Pipeline.Name, pipelineInfo.Details.Input)
	if pipelineInfo.Details.OutputBranch == "" {
		// Output branches default to master
		pipelineInfo.Details.OutputBranch = "master"
	}
	if pipelineInfo.Details.CacheSize == "" {
		pipelineInfo.Details.CacheSize = "64M"
	}
	if pipelineInfo.Details.MaxQueueSize < 1 {
		pipelineInfo.Details.MaxQueueSize = 1
	}
	if pipelineInfo.Details.DatumTries == 0 {
		pipelineInfo.Details.DatumTries = DefaultDatumTries
	}
	if pipelineInfo.Details.Service != nil {
		if pipelineInfo.Details.Service.Type == "" {
			pipelineInfo.Details.Service.Type = string(v1.ServiceTypeNodePort)
		}
	}
	if pipelineInfo.Details.Spout != nil && pipelineInfo.Details.Spout.Service != nil && pipelineInfo.Details.Spout.Service.Type == "" {
		pipelineInfo.Details.Spout.Service.Type = string(v1.ServiceTypeNodePort)
	}
	if pipelineInfo.Details.ReprocessSpec == "" {
		pipelineInfo.Details.ReprocessSpec = client.ReprocessSpecUntilSuccess
	}
	return nil
}

func setInputDefaults(pipelineName string, input *pps.Input) {
	now := time.Now()
	nCreatedBranches := make(map[string]int)
	pps.VisitInput(input, func(input *pps.Input) error {
		if input.Pfs != nil {
			if input.Pfs.Branch == "" {
				if input.Pfs.Trigger != nil {
					// We start counting trigger branches at 1
					nCreatedBranches[input.Pfs.Repo]++
					input.Pfs.Branch = fmt.Sprintf("%s-trigger-%d", pipelineName, nCreatedBranches[input.Pfs.Repo])
					if input.Pfs.Trigger.Branch == "" {
						input.Pfs.Trigger.Branch = "master"
					}
				} else {
					input.Pfs.Branch = "master"
				}
			}
			if input.Pfs.Name == "" {
				input.Pfs.Name = input.Pfs.Repo
			}
			if input.Pfs.RepoType == "" {
				input.Pfs.RepoType = pfs.UserRepoType
			}
		}
		if input.Cron != nil {
			if input.Cron.Start == nil {
				start, _ := types.TimestampProto(now)
				input.Cron.Start = start
			}
			if input.Cron.Repo == "" {
				input.Cron.Repo = fmt.Sprintf("%s_%s", pipelineName, input.Cron.Name)
			}
		}
		return nil
	})
}

func (a *apiServer) stopAllJobsInPipeline(txnCtx *txncontext.TransactionContext, pipeline *pps.Pipeline) error {
	// Using ReadWrite here may load a large number of jobs inline in the
	// transaction, but doing an inconsistent read outside of the transaction
	// would be pretty sketchy (and we'd have to worry about trying to get another
	// postgres connection and possibly deadlocking).
	jobInfo := &pps.JobInfo{}
	sort := &col.Options{Target: col.SortByCreateRevision, Order: col.SortAscend}
	return a.jobs.ReadWrite(txnCtx.SqlTx).GetByIndex(ppsdb.JobsTerminalIndex, ppsdb.JobTerminalKey(pipeline, false), jobInfo, sort, func(string) error {
		return a.stopJob(txnCtx, jobInfo.Job, "pipeline updated")
	})
}

// InspectPipeline implements the protobuf pps.InspectPipeline RPC
func (a *apiServer) InspectPipeline(ctx context.Context, request *pps.InspectPipelineRequest) (response *pps.PipelineInfo, retErr error) {
	func() { a.Log(request, nil, nil, 0) }()
	defer func(start time.Time) { a.Log(request, response, retErr, time.Since(start)) }(time.Now())
	return a.inspectPipeline(ctx, request.Pipeline.Name)
}

// inspectPipeline contains the functional implementation of InspectPipeline.
// Many functions (GetLogs, ListPipeline) need to inspect a pipeline, so they
// call this instead of making an RPC
func (a *apiServer) inspectPipeline(ctx context.Context, name string) (*pps.PipelineInfo, error) {
	var response *pps.PipelineInfo
	if err := a.txnEnv.WithReadContext(ctx, func(txnCtx *txncontext.TransactionContext) error {
		var err error
		response, err = a.inspectPipelineInTransaction(txnCtx, name)
		return err
	}); err != nil {
		return nil, err
	}
	return response, nil
}

func (a *apiServer) inspectPipelineInTransaction(txnCtx *txncontext.TransactionContext, name string) (*pps.PipelineInfo, error) {
	kubeClient := a.env.GetKubeClient()
	name, ancestors, err := ancestry.Parse(name)
	if err != nil {
		return nil, err
	}
	pipelineInfo := &pps.PipelineInfo{}
	if err := a.pipelines.ReadWrite(txnCtx.SqlTx).Get(name, pipelineInfo); err != nil {
		if col.IsErrNotFound(err) {
			return nil, errors.Errorf("pipeline \"%s\" not found", name)
		}
		return nil, err
	}
	// Erase any AuthToken - this shouldn't be returned to anyone (the workers
	// won't use this function to get their auth token)
	pipelineInfo.AuthToken = ""
	// TODO(global ids): how should we treat ancestry here?  Alias commits are going to gum it up.
	pipelineInfo.SpecCommit.ID = ancestry.Add(pipelineInfo.SpecCommit.ID, ancestors)
	// the spec commit must already exist outside of the transaction, so we can retrieve it normally
	pachClient := a.env.GetPachClient(txnCtx.ClientContext)
	if err := ppsutil.GetPipelineDetails(pachClient, pipelineInfo); err != nil {
		return nil, err
	}
	if pipelineInfo.Details.Service != nil {
		rcName := ppsutil.PipelineRcName(pipelineInfo.Pipeline.Name, pipelineInfo.Version)
		if err != nil {
			return nil, err
		}
		service, err := kubeClient.CoreV1().Services(a.namespace).Get(fmt.Sprintf("%s-user", rcName), metav1.GetOptions{})
		if err != nil {
			if !errutil.IsNotFoundError(err) {
				return nil, err
			}
		} else {
			pipelineInfo.Details.Service.IP = service.Spec.ClusterIP
		}
	}

	// TODO: move this into ppsutil.GetPipelineDetails?
	workerPoolID := ppsutil.PipelineRcName(pipelineInfo.Pipeline.Name, pipelineInfo.Version)
	workerStatus, err := workerserver.Status(txnCtx.ClientContext, workerPoolID, a.env.GetEtcdClient(), a.etcdPrefix, a.workerGrpcPort)
	if err != nil {
		logrus.Errorf("failed to get worker status with err: %s", err.Error())
	} else {
		pipelineInfo.Details.WorkersAvailable = int64(len(workerStatus))
		pipelineInfo.Details.WorkersRequested = int64(pipelineInfo.Parallelism)
	}
	tasks, claims, err := work.NewWorker(
		a.env.GetEtcdClient(),
		a.etcdPrefix,
		driver.WorkNamespace(pipelineInfo),
	).TaskCount(txnCtx.ClientContext)
	if err != nil {
		return nil, err
	}
	pipelineInfo.Details.UnclaimedTasks = tasks - claims
	return pipelineInfo, nil
}

// ListPipeline implements the protobuf pps.ListPipeline RPC
func (a *apiServer) ListPipeline(ctx context.Context, request *pps.ListPipelineRequest) (response *pps.PipelineInfos, retErr error) {
	func() { a.Log(request, nil, nil, 0) }()
	defer func(start time.Time) {
		if response != nil && len(response.PipelineInfo) > client.MaxListItemsLog {
			logrus.Infof("Response contains %d objects; logging the first %d", len(response.PipelineInfo), client.MaxListItemsLog)
			a.Log(request, &pps.PipelineInfos{PipelineInfo: response.PipelineInfo[:client.MaxListItemsLog]}, retErr, time.Since(start))
		} else {
			a.Log(request, response, retErr, time.Since(start))
		}
	}(time.Now())
	pipelineInfos := &pps.PipelineInfos{}
	if err := a.listPipeline(ctx, request, func(pi *pps.PipelineInfo) error {
		pipelineInfos.PipelineInfo = append(pipelineInfos.PipelineInfo, pi)
		return nil
	}); err != nil {
		return nil, err
	}
	return pipelineInfos, nil
}

func (a *apiServer) listPipeline(ctx context.Context, request *pps.ListPipelineRequest, f func(*pps.PipelineInfo) error) error {
	var jqCode *gojq.Code
	var enc serde.Encoder
	var jsonBuffer bytes.Buffer
	if request.JqFilter != "" {
		jqQuery, err := gojq.Parse(request.JqFilter)
		if err != nil {
			return err
		}
		jqCode, err = gojq.Compile(jqQuery)
		if err != nil {
			return err
		}
		// ensure field names and enum values match with --raw output
		enc = serde.NewJSONEncoder(&jsonBuffer, serde.WithOrigName(true))
	}
	filterPipeline := func(pipelineInfo *pps.PipelineInfo) bool {
		if jqCode != nil {
			jsonBuffer.Reset()
			// convert pipelineInfo to a map[string]interface{} for use with gojq
			enc.EncodeProto(pipelineInfo)
			var pipelineInterface interface{}
			json.Unmarshal(jsonBuffer.Bytes(), &pipelineInterface)
			iter := jqCode.Run(pipelineInterface)
			// treat either jq false-y value as rejection
			if v, _ := iter.Next(); v == false || v == nil {
				return false
			}
		}
		return true
	}
	// the mess below is so we can lookup the PFS info for each pipeline concurrently.
	eg, ctx := errgroup.WithContext(ctx)
	infos := make(chan *pps.PipelineInfo)
	// stream these out of etcd
	eg.Go(func() error {
		defer close(infos)
		return a.listPipelineInfo(ctx, request.Pipeline, request.History, func(ptr *pps.PipelineInfo) error {
			select {
			case <-ctx.Done():
				return ctx.Err()
			case infos <- proto.Clone(ptr).(*pps.PipelineInfo):
				return nil
			}
		})
	})
	// spin up goroutines to get the PFS info, and then use the mutex to call f all synchronized like.
	var mu sync.Mutex
	var fHasErrored bool
	for i := 0; i < 20; i++ {
		eg.Go(func() error {
			for info := range infos {
				pachClient := a.env.GetPachClient(ctx)
				if request.Details {
					if err := ppsutil.GetPipelineDetails(pachClient, info); err != nil {
						return err
					}
				}
				if err := func() error {
					mu.Lock()
					defer mu.Unlock()
					if fHasErrored {
						return nil
					}
					// the filtering shares that buffer thing, and it's CPU bound so why not do it with the lock
					if !filterPipeline(info) {
						return nil
					}
					if err := f(info); err != nil {
						fHasErrored = true
						return err
					}
					return nil
				}(); err != nil {
					return err
				}
			}
			return nil
		})
	}
	return eg.Wait()
}

// listPipelineInfo enumerates all PPS pipelines in the database, filters them
// based on 'request', and then calls 'f' on each value
func (a *apiServer) listPipelineInfo(ctx context.Context,
	pipeline *pps.Pipeline, history int64, f func(*pps.PipelineInfo) error) error {
	p := &pps.PipelineInfo{}
	forEachPipeline := func() error {
		// Erase any AuthToken - this shouldn't be returned to anyone (the workers
		// won't use this function to get their auth token)
		p.AuthToken = ""
		// TODO: this is kind of silly - callers should just make a version range for each pipeline?
		lastVersionToSend := int64(p.Version) - history
		if history == -1 || lastVersionToSend < 1 {
			lastVersionToSend = 1
		}
		for int64(p.Version) >= lastVersionToSend {
			if err := f(p); err != nil {
				return err
			}
			p.Version -= 1
		}
		return nil
	}
	if pipeline == nil {
		if err := a.pipelines.ReadOnly(ctx).List(p, col.DefaultOptions(), func(string) error {
			return forEachPipeline()
		}); err != nil {
			return err
		}
	} else {
		if err := a.pipelines.ReadOnly(ctx).Get(pipeline.Name, p); err != nil {
			if col.IsErrNotFound(err) {
				return errors.Errorf("pipeline \"%s\" not found", pipeline.Name)
			}
			return err
		}
		if err := forEachPipeline(); err != nil {
			return err
		}
	}
	return nil
}

// DeletePipeline implements the protobuf pps.DeletePipeline RPC
func (a *apiServer) DeletePipeline(ctx context.Context, request *pps.DeletePipelineRequest) (response *types.Empty, retErr error) {
	func() { a.Log(request, nil, nil, 0) }()
	defer func(start time.Time) { a.Log(request, response, retErr, time.Since(start)) }(time.Now())

	if request.All {
		request.Pipeline = &pps.Pipeline{}
		pipelineInfo := &pps.PipelineInfo{}
		if err := a.pipelines.ReadOnly(ctx).List(pipelineInfo, col.DefaultOptions(), func(string) error {
			request.Pipeline.Name = pipelineInfo.Pipeline.Name
			return a.deletePipeline(ctx, request)
		}); err != nil {
			return nil, err
		}
	} else if err := a.deletePipeline(ctx, request); err != nil {
		return nil, err
	}

	return &types.Empty{}, nil
}

func (a *apiServer) deletePipeline(ctx context.Context, request *pps.DeletePipelineRequest) error {
	// Check if there's a PipelineInfo for this pipeline. If not, we can't
	// authorize, and must return something here
	pipelineInfo := &pps.PipelineInfo{}
	if err := a.pipelines.ReadOnly(ctx).Get(request.Pipeline.Name, pipelineInfo); err != nil {
		if col.IsErrNotFound(err) {
			return nil
		}
		return err
	}

	// Load pipeline details so we can do some cleanup tasks based on certain
	// input types and the output branch.
	pachClient := a.env.GetPachClient(ctx)
	if err := ppsutil.GetPipelineDetails(pachClient, pipelineInfo); err != nil {
		return err
	}

	// check if the output repo exists--if not, the pipeline is non-functional and
	// the rest of the delete operation continues without any auth checks
	if _, err := pachClient.InspectRepo(request.Pipeline.Name); err != nil && !errutil.IsNotFoundError(err) && !auth.IsErrNoRoleBinding(err) {
		return err
	} else if err == nil {
		// Check if the caller is authorized to delete this pipeline
		if err := a.authorizePipelineOp(ctx, pipelineOpDelete, pipelineInfo.Details.Input, pipelineInfo.Pipeline.Name); err != nil {
			return err
		}
		if request.KeepRepo {
			// Remove branch provenance
			if err := pachClient.CreateBranch(
				request.Pipeline.Name,
				pipelineInfo.Details.OutputBranch,
				"",
				"",
				nil,
			); err != nil {
				return err
			}
		} else {
			// delete the pipeline's output repo
			if err := pachClient.DeleteRepo(request.Pipeline.Name, request.Force); err != nil {
				return err
			}
		}
	}

	// If necessary, revoke the pipeline's auth token and remove it from its
	// inputs' ACLs
	if pipelineInfo.AuthToken != "" {
		// If auth was deactivated after the pipeline was created, don't bother
		// revoking
		if _, err := pachClient.WhoAmI(pachClient.Ctx(), &auth.WhoAmIRequest{}); err == nil {
			// 'pipelineInfo' == nil => remove pipeline from all input repos
			if err := a.fixPipelineInputRepoACLs(ctx, nil, pipelineInfo); err != nil {
				return grpcutil.ScrubGRPC(err)
			}
			if _, err := pachClient.RevokeAuthToken(pachClient.Ctx(),
				&auth.RevokeAuthTokenRequest{
					Token: pipelineInfo.AuthToken,
				}); err != nil {

				return grpcutil.ScrubGRPC(err)
			}
		}
	}

	// Delete all of the pipeline's jobs - we shouldn't need to worry about any
	// new jobs since the output repo has already been deleted or disconnected.
	var eg errgroup.Group
	jobInfo := &pps.JobInfo{}
	if err := a.jobs.ReadOnly(ctx).GetByIndex(ppsdb.JobsPipelineIndex, request.Pipeline.Name, jobInfo, col.DefaultOptions(), func(string) error {
		job := proto.Clone(jobInfo.Job).(*pps.Job)
		eg.Go(func() error {
			_, err := a.DeleteJob(ctx, &pps.DeleteJobRequest{Job: job})
			if errutil.IsNotFoundError(err) || auth.IsErrNoRoleBinding(err) {
				return nil
			}
			return err
		})
		return nil
	}); err != nil {
		return err
	}
	if err := eg.Wait(); err != nil {
		return err
	}

	eg = errgroup.Group{}
	// Delete cron input repos
	if !request.KeepRepo {
		pps.VisitInput(pipelineInfo.Details.Input, func(input *pps.Input) error {
			if input.Cron != nil {
				eg.Go(func() error {
					return pachClient.DeleteRepo(input.Cron.Repo, request.Force)
				})
			}
			return nil
		})
	}
	// Delete PipelineInfo
	eg.Go(func() error {
		if err := col.NewSQLTx(ctx, a.env.GetDBClient(), func(sqlTx *sqlx.Tx) error {
			return a.pipelines.ReadWrite(sqlTx).Delete(request.Pipeline.Name)
		}); err != nil {
			return errors.Wrapf(err, "collection.Delete")
		}
		return nil
	})
	return eg.Wait()
}

// StartPipeline implements the protobuf pps.StartPipeline RPC
func (a *apiServer) StartPipeline(ctx context.Context, request *pps.StartPipelineRequest) (response *types.Empty, retErr error) {
	func() { a.Log(request, nil, nil, 0) }()
	defer func(start time.Time) { a.Log(request, response, retErr, time.Since(start)) }(time.Now())
	if request.Pipeline == nil {
		return nil, errors.New("request.Pipeline cannot be nil")
	}

	if err := a.txnEnv.WithWriteContext(ctx, func(txnCtx *txncontext.TransactionContext) error {
		// This reads the pipeline spec from PFS which is not transactional, so we
		// may have to abort and reattempt.  We only need this to authorize the
		// update.
		pipelineInfo, err := a.latestPipelineInfo(txnCtx, request.Pipeline.Name)
		if err != nil {
			return err
		}

		// check if the caller is authorized to update this pipeline
		if err := a.authorizePipelineOpInTransaction(txnCtx, pipelineOpUpdate, pipelineInfo.Details.Input, pipelineInfo.Pipeline.Name); err != nil {
			return err
		}

		// Restore branch provenance, which may create a new output commit/job
		provenance := append(branchProvenance(pipelineInfo.Details.Input),
			client.NewSystemRepo(pipelineInfo.Pipeline.Name, pfs.SpecRepoType).NewBranch("master"))
		if err := a.env.PfsServer().CreateBranchInTransaction(txnCtx, &pfs.CreateBranchRequest{
			Branch:     client.NewBranch(pipelineInfo.Pipeline.Name, pipelineInfo.Details.OutputBranch),
			Provenance: provenance,
		}); err != nil {
			return err
		}
		// restore same provenance to meta repo
		if err := a.env.PfsServer().CreateBranchInTransaction(txnCtx, &pfs.CreateBranchRequest{
			Branch:     client.NewSystemRepo(pipelineInfo.Pipeline.Name, pfs.MetaRepoType).NewBranch(pipelineInfo.OutputBranch),
			Provenance: provenance,
		}); err != nil {
			return err
		}

		newPipelineInfo := &pps.PipelineInfo{}
		return a.pipelines.ReadWrite(txnCtx.SqlTx).Update(pipelineInfo.Pipeline.Name, newPipelineInfo, func() error {
			if newPipelineInfo.Version != pipelineInfo.Version {
				// If the pipeline has changed, restart the transaction and try again
				return col.ErrTransactionConflict{}
			}
			newPipelineInfo.Stopped = false
			return nil
		})
	}); err != nil {
		return nil, err
	}
	return &types.Empty{}, nil
}

// StopPipeline implements the protobuf pps.StopPipeline RPC
func (a *apiServer) StopPipeline(ctx context.Context, request *pps.StopPipelineRequest) (response *types.Empty, retErr error) {
	func() { a.Log(request, nil, nil, 0) }()
	defer func(start time.Time) { a.Log(request, response, retErr, time.Since(start)) }(time.Now())
	if request.Pipeline == nil {
		return nil, errors.New("request.Pipeline cannot be nil")
	}

	if err := a.txnEnv.WithWriteContext(ctx, func(txnCtx *txncontext.TransactionContext) error {
		// This reads the pipeline spec from PFS which is not transactional, so we
		// may have to abort and reattempt.  We only need this to authorize the
		// update.
		pipelineInfo, err := a.latestPipelineInfo(txnCtx, request.Pipeline.Name)
		if err != nil {
			return err
		}

		// check if the caller is authorized to update this pipeline
		if err := a.authorizePipelineOpInTransaction(txnCtx, pipelineOpUpdate, pipelineInfo.Details.Input, pipelineInfo.Pipeline.Name); err != nil {
			return err
		}

		// Remove branch provenance to prevent new output and meta commits from being created
		if err := a.env.PfsServer().CreateBranchInTransaction(txnCtx, &pfs.CreateBranchRequest{
			Branch:     client.NewBranch(pipelineInfo.Pipeline.Name, pipelineInfo.Details.OutputBranch),
			Provenance: nil,
		}); err != nil {
			return err
		}
		if err := a.env.PfsServer().CreateBranchInTransaction(txnCtx, &pfs.CreateBranchRequest{
			Branch:     client.NewSystemRepo(pipelineInfo.Pipeline.Name, pfs.MetaRepoType).NewBranch(pipelineInfo.OutputBranch),
			Provenance: nil,
		}); err != nil {
			return err
		}

		newPipelineInfo := &pps.PipelineInfo{}
		if err := a.pipelines.ReadWrite(txnCtx.SqlTx).Update(pipelineInfo.Pipeline.Name, newPipelineInfo, func() error {
			if newPipelineInfo.Version != pipelineInfo.Version {
				// If the pipeline has changed, restart the transaction and try again
				return col.ErrTransactionConflict{}
			}
			newPipelineInfo.Stopped = true
			return nil
		}); err != nil {
			return err
		}

		// Kill any remaining jobs
		return a.stopAllJobsInPipeline(txnCtx, request.Pipeline)
	}); err != nil {
		return nil, err
	}
	return &types.Empty{}, nil
}

func (a *apiServer) RunPipeline(ctx context.Context, request *pps.RunPipelineRequest) (response *types.Empty, retErr error) {
	func() { a.Log(request, nil, nil, 0) }()
	defer func(start time.Time) { a.Log(request, response, retErr, time.Since(start)) }(time.Now())

	return nil, errors.New("unimplemented")
}

func (a *apiServer) RunCron(ctx context.Context, request *pps.RunCronRequest) (response *types.Empty, retErr error) {
	func() { a.Log(request, nil, nil, 0) }()
	defer func(start time.Time) { a.Log(request, response, retErr, time.Since(start)) }(time.Now())

	pipelineInfo, err := a.inspectPipeline(ctx, request.Pipeline.Name)
	if err != nil {
		return nil, err
	}

	if pipelineInfo.Details.Input == nil {
		return nil, errors.Errorf("pipeline must have a cron input")
	}

	// find any cron inputs
	var crons []*pps.CronInput
	pps.VisitInput(pipelineInfo.Details.Input, func(in *pps.Input) error {
		if in.Cron != nil {
			crons = append(crons, in.Cron)
		}
		return nil
	})

	if len(crons) < 1 {
		return nil, errors.Errorf("pipeline must have a cron input")
	}

	pachClient := a.env.GetPachClient(ctx)
	txn, err := pachClient.StartTransaction()
	if err != nil {
		return nil, err
	}

	// We need all the DeleteFile and the PutFile requests to happen atomicly
	txnClient := pachClient.WithTransaction(txn)

	// make a tick on each cron input
	for _, cron := range crons {
		// TODO: This isn't transactional, we could support a transactional modify file through the fileset API though.
		if err := txnClient.WithModifyFileClient(client.NewCommit(cron.Repo, "master", ""), func(mf client.ModifyFile) error {
			if cron.Overwrite {
				// get rid of any files, so the new file "overwrites" previous runs
				err = mf.DeleteFile("/")
				if err != nil && !errutil.IsNotFoundError(err) {
					return errors.Wrapf(err, "delete error")
				}
			}
			// Put in an empty file named by the timestamp
			if err := mf.PutFile(time.Now().Format(time.RFC3339), strings.NewReader("")); err != nil {
				return errors.Wrapf(err, "put error")
			}
			return nil
		}); err != nil {
			return nil, err
		}
	}

	_, err = txnClient.FinishTransaction(txn)
	if err != nil {
		return nil, err
	}
	return &types.Empty{}, nil
}

func (a *apiServer) propagateJobs(txnCtx *txncontext.TransactionContext) error {
	commitInfos, err := a.env.PfsServer().InspectCommitSetInTransaction(txnCtx, client.NewCommitSet(txnCtx.CommitSetID))
	if err != nil {
		return err
	}

	for _, commitInfo := range commitInfos {
		// Skip alias commits and any commits which have already been finished
		if commitInfo.Origin.Kind == pfs.OriginKind_ALIAS || commitInfo.Finished != nil {
			continue
		}

		// Skip commits from system repos
		if commitInfo.Commit.Branch.Repo.Type != pfs.UserRepoType {
			continue
		}

		// Skip commits from repos that have no associated pipeline
		pipelineInfo := &pps.PipelineInfo{}
		if err := a.pipelines.ReadWrite(txnCtx.SqlTx).Get(commitInfo.Commit.Branch.Repo.Name, pipelineInfo); err != nil {
			if col.IsErrNotFound(err) {
				continue
			}
			return err
		}

		// Don't create jobs for spouts
		if pipelineInfo.Type == pps.PipelineInfo_PIPELINE_TYPE_SPOUT {
			continue
		}

		// Check if there is an existing job for the output commit
		job := client.NewJob(pipelineInfo.Pipeline.Name, txnCtx.CommitSetID)
		jobInfo := &pps.JobInfo{}
		if err := a.jobs.ReadWrite(txnCtx.SqlTx).Get(ppsdb.JobKey(job), jobInfo); err == nil {
			continue // Job already exists, skip it
		} else if !col.IsErrNotFound(err) {
			return err
		}

		pipelines := a.pipelines.ReadWrite(txnCtx.SqlTx)
		jobs := a.jobs.ReadWrite(txnCtx.SqlTx)
		jobPtr := &pps.JobInfo{
			Job:             job,
			PipelineVersion: pipelineInfo.Version,
			OutputCommit:    commitInfo.Commit,
			Stats:           &pps.ProcessStats{},
		}
		if err := ppsutil.UpdateJobState(pipelines, jobs, jobPtr, pps.JobState_JOB_CREATED, ""); err != nil {
			return err
		}
	}
	return nil
}

// CreateSecret implements the protobuf pps.CreateSecret RPC
func (a *apiServer) CreateSecret(ctx context.Context, request *pps.CreateSecretRequest) (response *types.Empty, retErr error) {
	func() { a.Log(request, nil, nil, 0) }()
	defer func(start time.Time) { a.Log(request, response, retErr, time.Since(start)) }(time.Now())
	metricsFn := metrics.ReportUserAction(ctx, a.reporter, "CreateSecret")
	defer func(start time.Time) { metricsFn(start, retErr) }(time.Now())

	var s v1.Secret
	if err := json.Unmarshal(request.GetFile(), &s); err != nil {
		return nil, errors.Wrapf(err, "failed to unmarshal secret")
	}

	labels := s.GetLabels()
	if labels["suite"] != "" && labels["suite"] != "pachyderm" {
		return nil, errors.Errorf("invalid suite label set on secret: suite=%s", labels["suite"])
	}
	if labels == nil {
		labels = map[string]string{}
	}
	labels["suite"] = "pachyderm"
	labels["secret-source"] = "pachyderm-user"
	s.SetLabels(labels)

	if _, err := a.env.GetKubeClient().CoreV1().Secrets(a.namespace).Create(&s); err != nil {
		return nil, errors.Wrapf(err, "failed to create secret")
	}
	return &types.Empty{}, nil
}

// DeleteSecret implements the protobuf pps.DeleteSecret RPC
func (a *apiServer) DeleteSecret(ctx context.Context, request *pps.DeleteSecretRequest) (response *types.Empty, retErr error) {
	func() { a.Log(request, nil, nil, 0) }()
	defer func(start time.Time) { a.Log(request, response, retErr, time.Since(start)) }(time.Now())
	metricsFn := metrics.ReportUserAction(ctx, a.reporter, "DeleteSecret")
	defer func(start time.Time) { metricsFn(start, retErr) }(time.Now())

	if err := a.env.GetKubeClient().CoreV1().Secrets(a.namespace).Delete(request.Secret.Name, &metav1.DeleteOptions{}); err != nil {
		return nil, errors.Wrapf(err, "failed to delete secret")
	}
	return &types.Empty{}, nil
}

// InspectSecret implements the protobuf pps.InspectSecret RPC
func (a *apiServer) InspectSecret(ctx context.Context, request *pps.InspectSecretRequest) (response *pps.SecretInfo, retErr error) {
	func() { a.Log(request, nil, nil, 0) }()
	defer func(start time.Time) { a.Log(request, response, retErr, time.Since(start)) }(time.Now())
	metricsFn := metrics.ReportUserAction(ctx, a.reporter, "InspectSecret")
	defer func(start time.Time) { metricsFn(start, retErr) }(time.Now())

	secret, err := a.env.GetKubeClient().CoreV1().Secrets(a.namespace).Get(request.Secret.Name, metav1.GetOptions{})
	if err != nil {
		return nil, errors.Wrapf(err, "failed to get secret")
	}
	creationTimestamp, err := ptypes.TimestampProto(secret.GetCreationTimestamp().Time)
	if err != nil {
		return nil, errors.Errorf("failed to parse creation timestamp")
	}
	return &pps.SecretInfo{
		Secret: &pps.Secret{
			Name: secret.Name,
		},
		Type: string(secret.Type),
		CreationTimestamp: &types.Timestamp{
			Seconds: creationTimestamp.GetSeconds(),
			Nanos:   creationTimestamp.GetNanos(),
		},
	}, nil
}

// ListSecret implements the protobuf pps.ListSecret RPC
func (a *apiServer) ListSecret(ctx context.Context, in *types.Empty) (response *pps.SecretInfos, retErr error) {
	func() { a.Log(nil, nil, nil, 0) }()
	defer func(start time.Time) { a.Log(nil, response, retErr, time.Since(start)) }(time.Now())
	metricsFn := metrics.ReportUserAction(ctx, a.reporter, "ListSecret")
	defer func(start time.Time) { metricsFn(start, retErr) }(time.Now())

	secrets, err := a.env.GetKubeClient().CoreV1().Secrets(a.namespace).List(metav1.ListOptions{
		LabelSelector: "secret-source=pachyderm-user",
	})
	if err != nil {
		return nil, errors.Wrapf(err, "failed to list secrets")
	}
	secretInfos := []*pps.SecretInfo{}
	for _, s := range secrets.Items {
		creationTimestamp, err := ptypes.TimestampProto(s.GetCreationTimestamp().Time)
		if err != nil {
			return nil, errors.Errorf("failed to parse creation timestamp")
		}
		secretInfos = append(secretInfos, &pps.SecretInfo{
			Secret: &pps.Secret{
				Name: s.Name,
			},
			Type: string(s.Type),
			CreationTimestamp: &types.Timestamp{
				Seconds: creationTimestamp.GetSeconds(),
				Nanos:   creationTimestamp.GetNanos(),
			},
		})
	}

	return &pps.SecretInfos{
		SecretInfo: secretInfos,
	}, nil
}

// DeleteAll implements the protobuf pps.DeleteAll RPC
func (a *apiServer) DeleteAll(ctx context.Context, request *types.Empty) (response *types.Empty, retErr error) {
	func() { a.Log(request, nil, nil, 0) }()
	defer func(start time.Time) { a.Log(request, response, retErr, time.Since(start)) }(time.Now())

	if _, err := a.DeletePipeline(ctx, &pps.DeletePipelineRequest{All: true, Force: true}); err != nil {
		return nil, err
	}

	if err := a.env.GetKubeClient().CoreV1().Secrets(a.namespace).DeleteCollection(&metav1.DeleteOptions{}, metav1.ListOptions{
		LabelSelector: "secret-source=pachyderm-user",
	}); err != nil {
		return nil, err
	}
	return &types.Empty{}, nil
}

// ActivateAuth implements the protobuf pps.ActivateAuth RPC
func (a *apiServer) ActivateAuth(ctx context.Context, req *pps.ActivateAuthRequest) (resp *pps.ActivateAuthResponse, retErr error) {
	func() { a.Log(req, nil, nil, 0) }()
	defer func(start time.Time) { a.Log(req, resp, retErr, time.Since(start)) }(time.Now())
	pachClient := a.env.GetPachClient(ctx)

	// Unauthenticated users can't create new pipelines or repos, and users can't
	// log in while auth is in an intermediate state, so 'pipelines' is exhaustive
	var pipelines []*pps.PipelineInfo
	pipelines, err := pachClient.ListPipeline(true)
	if err != nil {
		return nil, errors.Wrapf(grpcutil.ScrubGRPC(err), "cannot get list of pipelines to update")
	}

	var eg errgroup.Group
	for _, pipeline := range pipelines {
		pipeline := pipeline
		pipelineName := pipeline.Pipeline.Name
		// 1) Create a new auth token for 'pipeline' and attach it, so that the
		// pipeline can authenticate as itself when it needs to read input data
		eg.Go(func() error {
			return a.txnEnv.WithWriteContext(ctx, func(txnCtx *txncontext.TransactionContext) error {
				token, err := a.env.AuthServer().GetPipelineAuthTokenInTransaction(txnCtx, pipelineName)
				if err != nil {
					return errors.Wrapf(grpcutil.ScrubGRPC(err), "could not generate pipeline auth token")
				}

				pipelineInfo := &pps.PipelineInfo{}
				if err := a.pipelines.ReadWrite(txnCtx.SqlTx).Update(pipelineName, pipelineInfo, func() error {
					pipelineInfo.AuthToken = token
					return nil
				}); err != nil {
					return errors.Wrapf(err, "could not update \"%s\" with new auth token", pipelineName)
				}
				return nil
			})
		})
		// put 'pipeline' on relevant ACLs
		if err := a.fixPipelineInputRepoACLs(ctx, pipeline, nil); err != nil {
			return nil, err
		}
	}
	if err := eg.Wait(); err != nil {
		return nil, err
	}
	return &pps.ActivateAuthResponse{}, nil
}

// RepoNameToEnvString is a helper which uppercases a repo name for
// use in environment variable names.
func RepoNameToEnvString(repoName string) string {
	return strings.ToUpper(repoName)
}

func (a *apiServer) rcPods(rcName string) ([]v1.Pod, error) {
	podList, err := a.env.GetKubeClient().CoreV1().Pods(a.namespace).List(metav1.ListOptions{
		TypeMeta: metav1.TypeMeta{
			Kind:       "ListOptions",
			APIVersion: "v1",
		},
		LabelSelector: metav1.FormatLabelSelector(metav1.SetAsLabelSelector(map[string]string{"app": rcName})),
	})
	if err != nil {
		return nil, err
	}
	return podList.Items, nil
}

func (a *apiServer) resolveCommit(ctx context.Context, commit *pfs.Commit) (*pfs.CommitInfo, error) {
	pachClient := a.env.GetPachClient(ctx)
	ci, err := pachClient.PfsAPIClient.InspectCommit(
		pachClient.Ctx(),
		&pfs.InspectCommitRequest{
			Commit: commit,
			Wait:   pfs.CommitState_STARTED,
		})
	if err != nil {
		return nil, grpcutil.ScrubGRPC(err)
	}
	return ci, nil
}

func labels(app string) map[string]string {
	return map[string]string{
		"app":       app,
		"suite":     suite,
		"component": "worker",
	}
}<|MERGE_RESOLUTION|>--- conflicted
+++ resolved
@@ -1435,12 +1435,8 @@
 
 func (a *apiServer) validateEnterpriseChecks(ctx context.Context, pipelineInfo *pps.PipelineInfo) error {
 	pachClient := a.env.GetPachClient(ctx)
-<<<<<<< HEAD
-	if _, err := pachClient.InspectPipeline(pipelineInfo.Pipeline.Name, false); err == nil {
-=======
 	pipelines := a.pipelines.ReadOnly(ctx)
-	if err := pipelines.Get(pipelineInfo.Pipeline.Name, &pps.StoredPipelineInfo{}); err == nil {
->>>>>>> 8e34228f
+	if err := pipelines.Get(pipelineInfo.Pipeline.Name, &pps.PipelineInfo{}); err == nil {
 		// Pipeline already exists so we allow people to update it even if
 		// they're over the limits.
 		return nil
@@ -2312,17 +2308,17 @@
 func (a *apiServer) InspectPipeline(ctx context.Context, request *pps.InspectPipelineRequest) (response *pps.PipelineInfo, retErr error) {
 	func() { a.Log(request, nil, nil, 0) }()
 	defer func(start time.Time) { a.Log(request, response, retErr, time.Since(start)) }(time.Now())
-	return a.inspectPipeline(ctx, request.Pipeline.Name)
+	return a.inspectPipeline(ctx, request.Pipeline.Name, request.Details)
 }
 
 // inspectPipeline contains the functional implementation of InspectPipeline.
 // Many functions (GetLogs, ListPipeline) need to inspect a pipeline, so they
 // call this instead of making an RPC
-func (a *apiServer) inspectPipeline(ctx context.Context, name string) (*pps.PipelineInfo, error) {
+func (a *apiServer) inspectPipeline(ctx context.Context, name string, details bool) (*pps.PipelineInfo, error) {
 	var response *pps.PipelineInfo
 	if err := a.txnEnv.WithReadContext(ctx, func(txnCtx *txncontext.TransactionContext) error {
 		var err error
-		response, err = a.inspectPipelineInTransaction(txnCtx, name)
+		response, err = a.inspectPipelineInTransaction(txnCtx, name, details)
 		return err
 	}); err != nil {
 		return nil, err
@@ -2330,7 +2326,7 @@
 	return response, nil
 }
 
-func (a *apiServer) inspectPipelineInTransaction(txnCtx *txncontext.TransactionContext, name string) (*pps.PipelineInfo, error) {
+func (a *apiServer) inspectPipelineInTransaction(txnCtx *txncontext.TransactionContext, name string, details bool) (*pps.PipelineInfo, error) {
 	kubeClient := a.env.GetKubeClient()
 	name, ancestors, err := ancestry.Parse(name)
 	if err != nil {
@@ -2348,44 +2344,46 @@
 	pipelineInfo.AuthToken = ""
 	// TODO(global ids): how should we treat ancestry here?  Alias commits are going to gum it up.
 	pipelineInfo.SpecCommit.ID = ancestry.Add(pipelineInfo.SpecCommit.ID, ancestors)
-	// the spec commit must already exist outside of the transaction, so we can retrieve it normally
-	pachClient := a.env.GetPachClient(txnCtx.ClientContext)
-	if err := ppsutil.GetPipelineDetails(pachClient, pipelineInfo); err != nil {
-		return nil, err
-	}
-	if pipelineInfo.Details.Service != nil {
-		rcName := ppsutil.PipelineRcName(pipelineInfo.Pipeline.Name, pipelineInfo.Version)
+	if details {
+		// the spec commit must already exist outside of the transaction, so we can retrieve it normally
+		pachClient := a.env.GetPachClient(txnCtx.ClientContext)
+		if err := ppsutil.GetPipelineDetails(pachClient, pipelineInfo); err != nil {
+			return nil, err
+		}
+		if pipelineInfo.Details.Service != nil {
+			rcName := ppsutil.PipelineRcName(pipelineInfo.Pipeline.Name, pipelineInfo.Version)
+			if err != nil {
+				return nil, err
+			}
+			service, err := kubeClient.CoreV1().Services(a.namespace).Get(fmt.Sprintf("%s-user", rcName), metav1.GetOptions{})
+			if err != nil {
+				if !errutil.IsNotFoundError(err) {
+					return nil, err
+				}
+			} else {
+				pipelineInfo.Details.Service.IP = service.Spec.ClusterIP
+			}
+		}
+
+		// TODO: move this into ppsutil.GetPipelineDetails?
+		workerPoolID := ppsutil.PipelineRcName(pipelineInfo.Pipeline.Name, pipelineInfo.Version)
+		workerStatus, err := workerserver.Status(txnCtx.ClientContext, workerPoolID, a.env.GetEtcdClient(), a.etcdPrefix, a.workerGrpcPort)
+		if err != nil {
+			logrus.Errorf("failed to get worker status with err: %s", err.Error())
+		} else {
+			pipelineInfo.Details.WorkersAvailable = int64(len(workerStatus))
+			pipelineInfo.Details.WorkersRequested = int64(pipelineInfo.Parallelism)
+		}
+		tasks, claims, err := work.NewWorker(
+			a.env.GetEtcdClient(),
+			a.etcdPrefix,
+			driver.WorkNamespace(pipelineInfo),
+		).TaskCount(txnCtx.ClientContext)
 		if err != nil {
 			return nil, err
 		}
-		service, err := kubeClient.CoreV1().Services(a.namespace).Get(fmt.Sprintf("%s-user", rcName), metav1.GetOptions{})
-		if err != nil {
-			if !errutil.IsNotFoundError(err) {
-				return nil, err
-			}
-		} else {
-			pipelineInfo.Details.Service.IP = service.Spec.ClusterIP
-		}
-	}
-
-	// TODO: move this into ppsutil.GetPipelineDetails?
-	workerPoolID := ppsutil.PipelineRcName(pipelineInfo.Pipeline.Name, pipelineInfo.Version)
-	workerStatus, err := workerserver.Status(txnCtx.ClientContext, workerPoolID, a.env.GetEtcdClient(), a.etcdPrefix, a.workerGrpcPort)
-	if err != nil {
-		logrus.Errorf("failed to get worker status with err: %s", err.Error())
-	} else {
-		pipelineInfo.Details.WorkersAvailable = int64(len(workerStatus))
-		pipelineInfo.Details.WorkersRequested = int64(pipelineInfo.Parallelism)
-	}
-	tasks, claims, err := work.NewWorker(
-		a.env.GetEtcdClient(),
-		a.etcdPrefix,
-		driver.WorkNamespace(pipelineInfo),
-	).TaskCount(txnCtx.ClientContext)
-	if err != nil {
-		return nil, err
-	}
-	pipelineInfo.Details.UnclaimedTasks = tasks - claims
+		pipelineInfo.Details.UnclaimedTasks = tasks - claims
+	}
 	return pipelineInfo, nil
 }
 
