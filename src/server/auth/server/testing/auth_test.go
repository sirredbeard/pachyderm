package server

import (
	"archive/tar"
	"bytes"
	"compress/gzip"
	"crypto/sha256"
	"fmt"
	"io"
	"os"
	"path"
	"strings"
	"testing"
	"time"

	"github.com/pachyderm/pachyderm/v2/src/auth"
	"github.com/pachyderm/pachyderm/v2/src/client"
	"github.com/pachyderm/pachyderm/v2/src/internal/backoff"
	"github.com/pachyderm/pachyderm/v2/src/internal/errors"
	"github.com/pachyderm/pachyderm/v2/src/internal/require"
	tu "github.com/pachyderm/pachyderm/v2/src/internal/testutil"
	"github.com/pachyderm/pachyderm/v2/src/pfs"
	"github.com/pachyderm/pachyderm/v2/src/pps"

	minio "github.com/minio/minio-go/v6"
	globlib "github.com/pachyderm/ohmyglob"
)

func getRepoRoleBinding(t *testing.T, c *client.APIClient, repo string) *auth.RoleBinding {
	t.Helper()
	resp, err := c.GetRepoRoleBinding(repo)
	require.NoError(t, err)
	return resp
}

// CommitCnt uses 'c' to get the number of commits made to the repo 'repo'
func CommitCnt(t *testing.T, c *client.APIClient, repo string) int {
	t.Helper()
	commitList, err := c.ListCommitByRepo(repo)
	require.NoError(t, err)
	return len(commitList)
}

// PipelineNames returns the names of all pipelines that 'c' gets from
// ListPipeline
func PipelineNames(t *testing.T, c *client.APIClient) []string {
	t.Helper()
	ps, err := c.ListPipeline()
	require.NoError(t, err)
	result := make([]string, len(ps))
	for i, p := range ps {
		result[i] = p.Pipeline.Name
	}
	return result
}

// TestGetSetBasic creates two users, alice and bob, and gives bob gradually
// escalating privileges, checking what bob can and can't do after each change
func TestGetSetBasic(t *testing.T) {
	if testing.Short() {
		t.Skip("Skipping integration tests in short mode")
	}
	tu.DeleteAll(t)
	defer tu.DeleteAll(t)
	alice, bob := robot(tu.UniqueString("alice")), robot(tu.UniqueString("bob"))
	aliceClient, bobClient := tu.GetAuthenticatedPachClient(t, alice), tu.GetAuthenticatedPachClient(t, bob)

	// create repo, and check that alice is the owner of the new repo
	dataRepo := tu.UniqueString(t.Name())
	require.NoError(t, aliceClient.CreateRepo(dataRepo))
	require.Equal(t,
		buildBindings(alice, auth.RepoOwnerRole), getRepoRoleBinding(t, aliceClient, dataRepo))

	// Add data to repo (alice can write). Make sure alice can read also.
	err := aliceClient.PutFile(dataRepo, "master", "/file", strings.NewReader("1"), client.WithAppendPutFile())
	require.NoError(t, err)
	buf := &bytes.Buffer{}
	require.NoError(t, aliceClient.GetFile(dataRepo, "master", "/file", buf))
	require.Equal(t, "1", buf.String())

	//////////
	/// Initially, bob has no privileges
	// bob can't read
	err = bobClient.GetFile(dataRepo, "master", "/file", buf)
	require.YesError(t, err)
	require.Matches(t, "not authorized", err.Error())
	// bob can't write (check both the standalone form of PutFile and StartCommit)
	err = bobClient.PutFile(dataRepo, "master", "/file", strings.NewReader("lorem ipsum"), client.WithAppendPutFile())
	require.YesError(t, err)
	require.Matches(t, "not authorized", err.Error())
	require.Equal(t, 1, CommitCnt(t, aliceClient, dataRepo)) // check that no commits were created
	_, err = bobClient.StartCommit(dataRepo, "master")
	require.YesError(t, err)
	require.Matches(t, "not authorized", err.Error())
	require.Equal(t, 1, CommitCnt(t, aliceClient, dataRepo)) // check that no commits were created
	// bob can't update the ACL
	err = bobClient.ModifyRepoRoleBinding(dataRepo, robot("carol"), []string{auth.RepoReaderRole})
	require.YesError(t, err)
	require.Matches(t, "not authorized", err.Error())
	// check that ACL wasn't updated)
	require.Equal(t,
		buildBindings(alice, auth.RepoOwnerRole), getRepoRoleBinding(t, aliceClient, dataRepo))

	//////////
	/// alice adds bob to the ACL as a reader (alice can modify ACL)
	require.NoError(t, aliceClient.ModifyRepoRoleBinding(dataRepo, bob, []string{auth.RepoReaderRole}))
	// bob can read
	buf.Reset()
	require.NoError(t, bobClient.GetFile(dataRepo, "master", "/file", buf))
	require.Equal(t, "1", buf.String())
	// bob can't write
	err = bobClient.PutFile(dataRepo, "master", "/file", strings.NewReader("2"), client.WithAppendPutFile())
	require.YesError(t, err)
	require.Matches(t, "not authorized", err.Error())
	require.Equal(t, 1, CommitCnt(t, aliceClient, dataRepo)) // check that no commits were created
	_, err = bobClient.StartCommit(dataRepo, "master")
	require.YesError(t, err)
	require.Matches(t, "not authorized", err.Error())
	require.Equal(t, 1, CommitCnt(t, aliceClient, dataRepo)) // check that no commits were created
	// bob can't update the ACL
	err = bobClient.ModifyRepoRoleBinding(dataRepo, robot("carol"), []string{auth.RepoReaderRole})
	require.YesError(t, err)
	require.Matches(t, "not authorized", err.Error())
	// check that ACL wasn't updated)
	require.Equal(t,
		buildBindings(alice, auth.RepoOwnerRole, bob, auth.RepoReaderRole), getRepoRoleBinding(t, aliceClient, dataRepo))

	//////////
	/// alice adds bob to the ACL as a writer
	require.NoError(t, aliceClient.ModifyRepoRoleBinding(dataRepo, bob, []string{auth.RepoWriterRole}))
	// bob can read
	buf.Reset()
	require.NoError(t, bobClient.GetFile(dataRepo, "master", "/file", buf))
	require.Equal(t, "1", buf.String())
	// bob can write
	err = bobClient.PutFile(dataRepo, "master", "/file", strings.NewReader("2"), client.WithAppendPutFile())
	require.NoError(t, err)
	require.Equal(t, 2, CommitCnt(t, aliceClient, dataRepo)) // check that a new commit was created
	commit, err := bobClient.StartCommit(dataRepo, "master")
	require.NoError(t, err)
	require.NoError(t, bobClient.FinishCommit(dataRepo, commit.ID))
	require.Equal(t, 3, CommitCnt(t, aliceClient, dataRepo)) // check that a new commit was created
	// bob can't update the ACL
	err = bobClient.ModifyRepoRoleBinding(dataRepo, robot("carol"), []string{auth.RepoReaderRole})
	require.YesError(t, err)
	require.Matches(t, "not authorized", err.Error())
	// check that ACL wasn't updated)
	require.Equal(t,
		buildBindings(alice, auth.RepoOwnerRole, bob, auth.RepoWriterRole), getRepoRoleBinding(t, aliceClient, dataRepo))

	//////////
	/// alice adds bob to the ACL as an owner
	require.NoError(t, aliceClient.ModifyRepoRoleBinding(dataRepo, bob, []string{auth.RepoOwnerRole}))
	// bob can read
	buf.Reset()
	require.NoError(t, bobClient.GetFile(dataRepo, "master", "/file", buf))
	require.Equal(t, "12", buf.String())
	// bob can write
	err = bobClient.PutFile(dataRepo, "master", "/file", strings.NewReader("3"), client.WithAppendPutFile())
	require.NoError(t, err)
	require.Equal(t, 4, CommitCnt(t, aliceClient, dataRepo)) // check that a new commit was created
	commit, err = bobClient.StartCommit(dataRepo, "master")
	require.NoError(t, err)
	require.NoError(t, bobClient.FinishCommit(dataRepo, commit.ID))
	require.Equal(t, 5, CommitCnt(t, aliceClient, dataRepo)) // check that a new commit was created
	// bob can update the ACL
	require.NoError(t, bobClient.ModifyRepoRoleBinding(dataRepo, robot("carol"), []string{auth.RepoReaderRole}))
	// check that ACL was updated)
	require.Equal(t,
		buildBindings(alice, auth.RepoOwnerRole, bob, auth.RepoOwnerRole, robot("carol"), auth.RepoReaderRole),
		getRepoRoleBinding(t, aliceClient, dataRepo))
}

// TestGetSetReverse creates two users, alice and bob, and gives bob gradually
// shrinking privileges, checking what bob can and can't do after each change
func TestGetSetReverse(t *testing.T) {
	if testing.Short() {
		t.Skip("Skipping integration tests in short mode")
	}
	tu.DeleteAll(t)
	defer tu.DeleteAll(t)
	alice, bob := robot(tu.UniqueString("alice")), robot(tu.UniqueString("bob"))
	aliceClient, bobClient := tu.GetAuthenticatedPachClient(t, alice), tu.GetAuthenticatedPachClient(t, bob)

	// create repo, and check that alice is the owner of the new repo
	dataRepo := tu.UniqueString(t.Name())
	require.NoError(t, aliceClient.CreateRepo(dataRepo))
	require.Equal(t,
		buildBindings(alice, auth.RepoOwnerRole), getRepoRoleBinding(t, aliceClient, dataRepo))

	// Add data to repo (alice can write). Make sure alice can read also.
	commit, err := aliceClient.StartCommit(dataRepo, "master")
	require.NoError(t, err)
	err = aliceClient.PutFile(dataRepo, commit.ID, "/file", strings.NewReader("1"), client.WithAppendPutFile())
	require.NoError(t, err)
	require.NoError(t, aliceClient.FinishCommit(dataRepo, commit.ID)) // # commits = 1
	buf := &bytes.Buffer{}
	require.NoError(t, aliceClient.GetFile(dataRepo, "master", "/file", buf))
	require.Equal(t, "1", buf.String())

	//////////
	/// alice adds bob to the ACL as an owner
	require.NoError(t, aliceClient.ModifyRepoRoleBinding(dataRepo, bob, []string{auth.RepoOwnerRole}))
	// bob can read
	buf.Reset()
	require.NoError(t, bobClient.GetFile(dataRepo, "master", "/file", buf))
	require.Equal(t, "1", buf.String())
	// bob can write
	err = bobClient.PutFile(dataRepo, "master", "/file", strings.NewReader("2"), client.WithAppendPutFile())
	require.NoError(t, err)
	require.Equal(t, 2, CommitCnt(t, aliceClient, dataRepo)) // check that a new commit was created
	commit, err = bobClient.StartCommit(dataRepo, "master")
	require.NoError(t, err)
	require.NoError(t, bobClient.FinishCommit(dataRepo, commit.ID))
	require.Equal(t, 3, CommitCnt(t, aliceClient, dataRepo)) // check that a new commit was created
	// bob can update the ACL
	require.NoError(t, bobClient.ModifyRepoRoleBinding(dataRepo, robot("carol"), []string{auth.RepoReaderRole}))
	// check that ACL was updated)
	require.Equal(t,
		buildBindings(alice, auth.RepoOwnerRole, bob, auth.RepoOwnerRole, robot("carol"), auth.RepoReaderRole),
		getRepoRoleBinding(t, aliceClient, dataRepo))

	// clear carol
	require.NoError(t, aliceClient.ModifyRepoRoleBinding(dataRepo, robot("carol"), []string{}))
	require.Equal(t,
		buildBindings(alice, auth.RepoOwnerRole, bob, auth.RepoOwnerRole), getRepoRoleBinding(t, aliceClient, dataRepo))

	//////////
	/// alice adds bob to the ACL as a writer
	require.NoError(t, aliceClient.ModifyRepoRoleBinding(dataRepo, bob, []string{auth.RepoWriterRole}))
	// bob can read
	buf.Reset()
	require.NoError(t, bobClient.GetFile(dataRepo, "master", "/file", buf))
	require.Equal(t, "12", buf.String())
	// bob can write
	err = bobClient.PutFile(dataRepo, "master", "/file", strings.NewReader("3"), client.WithAppendPutFile())
	require.NoError(t, err)
	require.Equal(t, 4, CommitCnt(t, aliceClient, dataRepo)) // check that a new commit was created
	commit, err = bobClient.StartCommit(dataRepo, "master")
	require.NoError(t, err)
	require.NoError(t, bobClient.FinishCommit(dataRepo, commit.ID))
	require.Equal(t, 5, CommitCnt(t, aliceClient, dataRepo)) // check that a new commit was created
	// bob can't update the ACL
	err = bobClient.ModifyRepoRoleBinding(dataRepo, robot("carol"), []string{auth.RepoReaderRole})
	require.YesError(t, err)
	require.Matches(t, "not authorized", err.Error())
	// check that ACL wasn't updated)
	require.Equal(t,
		buildBindings(alice, auth.RepoOwnerRole, bob, auth.RepoWriterRole), getRepoRoleBinding(t, aliceClient, dataRepo))

	//////////
	/// alice adds bob to the ACL as a reader (alice can modify ACL)
	require.NoError(t, aliceClient.ModifyRepoRoleBinding(dataRepo, bob, []string{auth.RepoReaderRole}))
	// bob can read
	buf.Reset()
	require.NoError(t, bobClient.GetFile(dataRepo, "master", "/file", buf))
	require.Equal(t, "123", buf.String())
	// bob can't write
	err = bobClient.PutFile(dataRepo, "master", "/file", strings.NewReader("4"), client.WithAppendPutFile())
	require.YesError(t, err)
	require.Equal(t, 5, CommitCnt(t, aliceClient, dataRepo)) // check that a new commit was created
	_, err = bobClient.StartCommit(dataRepo, "master")
	require.YesError(t, err)
	require.Matches(t, "not authorized", err.Error())
	require.Equal(t, 5, CommitCnt(t, aliceClient, dataRepo)) // check that no commits were created
	// bob can't update the ACL
	err = bobClient.ModifyRepoRoleBinding(dataRepo, robot("carol"), []string{auth.RepoReaderRole})
	require.YesError(t, err)
	require.Matches(t, "not authorized", err.Error())
	// check that ACL wasn't updated)
	require.Equal(t,
		buildBindings(alice, auth.RepoOwnerRole, bob, auth.RepoReaderRole), getRepoRoleBinding(t, aliceClient, dataRepo))

	//////////
	/// alice revokes all of bob's privileges
	require.NoError(t, aliceClient.ModifyRepoRoleBinding(dataRepo, bob, []string{}))
	// bob can't read
	err = bobClient.GetFile(dataRepo, "master", "/file", buf)
	require.YesError(t, err)
	require.Matches(t, "not authorized", err.Error())
	// bob can't write
	err = bobClient.PutFile(dataRepo, "master", "/file", strings.NewReader("4"), client.WithAppendPutFile())
	require.YesError(t, err)
	require.Equal(t, 5, CommitCnt(t, aliceClient, dataRepo)) // check that a new commit was created
	_, err = bobClient.StartCommit(dataRepo, "master")
	require.YesError(t, err)
	require.Matches(t, "not authorized", err.Error())
	require.Equal(t, 5, CommitCnt(t, aliceClient, dataRepo)) // check that no commits were created
	// bob can't update the ACL
	err = bobClient.ModifyRepoRoleBinding(dataRepo, robot("carol"), []string{auth.RepoReaderRole})
	require.YesError(t, err)
	require.Matches(t, "not authorized", err.Error())
	// check that ACL wasn't updated)
	require.Equal(t,
		buildBindings(alice, auth.RepoOwnerRole), getRepoRoleBinding(t, aliceClient, dataRepo))
}

// TestCreateAndUpdateRepo tests that if CreateRepo(foo, update=true) is
// called, and foo exists, then the ACL for foo won't be modified.
func TestCreateAndUpdateRepo(t *testing.T) {
	if testing.Short() {
		t.Skip("Skipping integration tests in short mode")
	}
	tu.DeleteAll(t)
	defer tu.DeleteAll(t)
	alice, bob := robot(tu.UniqueString("alice")), robot(tu.UniqueString("bob"))
	aliceClient, bobClient := tu.GetAuthenticatedPachClient(t, alice), tu.GetAuthenticatedPachClient(t, bob)

	// create repo, and check that alice is the owner of the new repo
	dataRepo := tu.UniqueString(t.Name())
	require.NoError(t, aliceClient.CreateRepo(dataRepo))
	require.Equal(t,
		buildBindings(alice, auth.RepoOwnerRole), getRepoRoleBinding(t, aliceClient, dataRepo))

	// Add data to repo (alice can write). Make sure alice can read also.
	err := aliceClient.PutFile(dataRepo, "master", "/file", strings.NewReader("1"))
	require.NoError(t, err)
	buf := &bytes.Buffer{}
	require.NoError(t, aliceClient.GetFile(dataRepo, "master", "/file", buf))
	require.Equal(t, "1", buf.String())

	/// alice adds bob to the ACL as a reader (alice can modify ACL)
	require.NoError(t, aliceClient.ModifyRepoRoleBinding(dataRepo, bob, []string{auth.RepoReaderRole}))
	require.Equal(t,
		buildBindings(alice, auth.RepoOwnerRole, bob, auth.RepoReaderRole), getRepoRoleBinding(t, aliceClient, dataRepo))
	// bob can read
	buf.Reset()
	require.NoError(t, bobClient.GetFile(dataRepo, "master", "/file", buf))
	require.Equal(t, "1", buf.String())

	/// alice updates the repo
	description := "This request updates the description to force a write"
	_, err = aliceClient.PfsAPIClient.CreateRepo(aliceClient.Ctx(), &pfs.CreateRepoRequest{
		Repo:        client.NewRepo(dataRepo),
		Description: description,
		Update:      true,
	})
	require.NoError(t, err)
	repoInfo, err := aliceClient.InspectRepo(dataRepo)
	require.NoError(t, err)
	require.Equal(t, description, repoInfo.Description)
	// buildBindings haven't changed
	require.Equal(t,
		buildBindings(alice, auth.RepoOwnerRole, bob, auth.RepoReaderRole), getRepoRoleBinding(t, aliceClient, dataRepo))
	// bob can still read
	buf.Reset()
	require.NoError(t, bobClient.GetFile(dataRepo, "master", "/file", buf))
	require.Equal(t, "1", buf.String())
}

// TestCreateRepoWithUpdateFlag tests that if CreateRepo(foo, update=true) is
// called, and foo doesn't exist, then the ACL for foo will still be created and
// initialized to the correct value
func TestCreateRepoWithUpdateFlag(t *testing.T) {
	if testing.Short() {
		t.Skip("Skipping integration tests in short mode")
	}
	tu.DeleteAll(t)
	defer tu.DeleteAll(t)
	alice := robot(tu.UniqueString("alice"))
	aliceClient := tu.GetAuthenticatedPachClient(t, alice)

	// create repo, and check that alice is the owner of the new repo
	dataRepo := tu.UniqueString(t.Name())
	/// alice creates the repo with Update set
	_, err := aliceClient.PfsAPIClient.CreateRepo(aliceClient.Ctx(), &pfs.CreateRepoRequest{
		Repo:   client.NewRepo(dataRepo),
		Update: true,
	})
	require.NoError(t, err)
	require.Equal(t,
		buildBindings(alice, auth.RepoOwnerRole), getRepoRoleBinding(t, aliceClient, dataRepo))

	// Add data to repo (alice can write). Make sure alice can read also.
	err = aliceClient.PutFile(dataRepo, "master", "/file", strings.NewReader("1"))
	require.NoError(t, err)
	buf := &bytes.Buffer{}
	require.NoError(t, aliceClient.GetFile(dataRepo, "master", "/file", buf))
	require.Equal(t, "1", buf.String())
}

func TestCreateAndUpdatePipeline(t *testing.T) {
	if testing.Short() {
		t.Skip("Skipping integration tests in short mode")
	}
	tu.DeleteAll(t)
	defer tu.DeleteAll(t)
	type createArgs struct {
		client     *client.APIClient
		name, repo string
		update     bool
	}
	createPipeline := func(args createArgs) error {
		return args.client.CreatePipeline(
			args.name,
			"", // default image: ubuntu:16.04
			[]string{"bash"},
			[]string{"cp /pfs/*/* /pfs/out/"},
			&pps.ParallelismSpec{Constant: 1},
			client.NewPFSInput(args.repo, "/*"),
			"", // default output branch: master
			args.update,
		)
	}
	alice, bob := robot(tu.UniqueString("alice")), robot(tu.UniqueString("bob"))
	aliceClient, bobClient := tu.GetAuthenticatedPachClient(t, alice), tu.GetAuthenticatedPachClient(t, bob)

	// create repo, and check that alice is the owner of the new repo
	dataRepo := tu.UniqueString(t.Name())
	require.NoError(t, aliceClient.CreateRepo(dataRepo))
	require.Equal(t,
		buildBindings(alice, auth.RepoOwnerRole), getRepoRoleBinding(t, aliceClient, dataRepo))

	// alice can create a pipeline (she owns the input repo)
	pipeline := tu.UniqueString("alice-pipeline")
	require.NoError(t, createPipeline(createArgs{
		client: aliceClient,
		name:   pipeline,
		repo:   dataRepo,
	}))
	require.OneOfEquals(t, pipeline, PipelineNames(t, aliceClient))
	// check that alice owns the output repo too)
	require.Equal(t,
		buildBindings(alice, auth.RepoOwnerRole, pl(pipeline), auth.RepoWriterRole), getRepoRoleBinding(t, aliceClient, pipeline))

	// Make sure alice's pipeline runs successfully
	err := aliceClient.PutFile(dataRepo, "master", tu.UniqueString("/file"),
		strings.NewReader("test data"))
	require.NoError(t, err)
	require.NoErrorWithinT(t, 60*time.Second, func() error {
		_, err := aliceClient.FlushCommitAll(
			[]*pfs.Commit{client.NewCommit(dataRepo, "master")},
			[]*pfs.Repo{client.NewRepo(pipeline)},
		)
		return err
	})

	// bob can't create a pipeline
	badPipeline := tu.UniqueString("bob-bad")
	err = createPipeline(createArgs{
		client: bobClient,
		name:   badPipeline,
		repo:   dataRepo,
	})
	require.YesError(t, err)
	require.Matches(t, "not authorized", err.Error())
	require.NoneEquals(t, badPipeline, PipelineNames(t, aliceClient))

	// alice adds bob as a reader of the input repo
	require.NoError(t, aliceClient.ModifyRepoRoleBinding(dataRepo, bob, []string{auth.RepoReaderRole}))

	// now bob can create a pipeline
	goodPipeline := tu.UniqueString("bob-good")
	require.NoError(t, createPipeline(createArgs{
		client: bobClient,
		name:   goodPipeline,
		repo:   dataRepo,
	}))
	require.OneOfEquals(t, goodPipeline, PipelineNames(t, aliceClient))
	// check that bob owns the output repo too)
	require.Equal(t,
		buildBindings(bob, auth.RepoOwnerRole, pl(goodPipeline), auth.RepoWriterRole), getRepoRoleBinding(t, bobClient, goodPipeline))

	// Make sure bob's pipeline runs successfully
	err = aliceClient.PutFile(dataRepo, "master", tu.UniqueString("/file"),
		strings.NewReader("test data"))
	require.NoError(t, err)
	require.NoErrorWithinT(t, 60*time.Second, func() error {
		_, err := bobClient.FlushCommitAll(
			[]*pfs.Commit{client.NewCommit(dataRepo, "master")},
			[]*pfs.Repo{client.NewRepo(goodPipeline)},
		)
		return err
	})

	// bob can't update alice's pipeline
	infoBefore, err := aliceClient.InspectPipeline(pipeline)
	require.NoError(t, err)
	err = createPipeline(createArgs{
		client: bobClient,
		name:   pipeline,
		repo:   dataRepo,
		update: true,
	})
	require.YesError(t, err)
	require.Matches(t, "not authorized", err.Error())
	infoAfter, err := aliceClient.InspectPipeline(pipeline)
	require.NoError(t, err)
	require.Equal(t, infoBefore.Version, infoAfter.Version)

	// alice adds bob as a writer of the output repo, and removes him as a reader
	// of the input repo
	require.NoError(t, aliceClient.ModifyRepoRoleBinding(pipeline, bob, []string{auth.RepoWriterRole}))
	require.Equal(t,
		buildBindings(alice, auth.RepoOwnerRole, bob, auth.RepoWriterRole, pl(pipeline), auth.RepoWriterRole),
		getRepoRoleBinding(t, aliceClient, pipeline))

	require.NoError(t, aliceClient.ModifyRepoRoleBinding(dataRepo, bob, []string{}))
	require.Equal(t,
		buildBindings(alice, auth.RepoOwnerRole, pl(pipeline), auth.RepoReaderRole, pl(goodPipeline), auth.RepoReaderRole),
		getRepoRoleBinding(t, aliceClient, dataRepo))

	// bob still can't update alice's pipeline
	infoBefore, err = aliceClient.InspectPipeline(pipeline)
	require.NoError(t, err)
	err = createPipeline(createArgs{
		client: bobClient,
		name:   pipeline,
		repo:   dataRepo,
		update: true,
	})
	require.YesError(t, err)
	require.Matches(t, "not authorized", err.Error())
	infoAfter, err = aliceClient.InspectPipeline(pipeline)
	require.NoError(t, err)
	require.Equal(t, infoBefore.Version, infoAfter.Version)

	// alice re-adds bob as a reader of the input repo
	require.NoError(t, aliceClient.ModifyRepoRoleBinding(dataRepo, bob, []string{auth.RepoReaderRole}))
	require.Equal(t,
		buildBindings(alice, auth.RepoOwnerRole, bob, auth.RepoReaderRole, pl(pipeline), auth.RepoReaderRole, pl(goodPipeline), auth.RepoReaderRole),
		getRepoRoleBinding(t, aliceClient, dataRepo))

	// now bob can update alice's pipeline
	infoBefore, err = aliceClient.InspectPipeline(pipeline)
	require.NoError(t, err)
	err = createPipeline(createArgs{
		client: bobClient,
		name:   pipeline,
		repo:   dataRepo,
		update: true,
	})
	require.NoError(t, err)
	infoAfter, err = aliceClient.InspectPipeline(pipeline)
	require.NoError(t, err)
	require.NotEqual(t, infoBefore.Version, infoAfter.Version)

	// Make sure the updated pipeline runs successfully
	err = aliceClient.PutFile(dataRepo, "master", tu.UniqueString("/file"),
		strings.NewReader("test data"))
	require.NoError(t, err)
	require.NoErrorWithinT(t, 60*time.Second, func() error {
		_, err := bobClient.FlushCommitAll(
			[]*pfs.Commit{client.NewCommit(dataRepo, "master")},
			[]*pfs.Repo{client.NewRepo(pipeline)},
		)
		return err
	})
}

func TestPipelineMultipleInputs(t *testing.T) {
	if os.Getenv("RUN_BAD_TESTS") == "" {
		t.Skip("Skipping because RUN_BAD_TESTS was empty")
	}
	if testing.Short() {
		t.Skip("Skipping integration tests in short mode")
	}
	tu.DeleteAll(t)
	defer tu.DeleteAll(t)
	type createArgs struct {
		client *client.APIClient
		name   string
		input  *pps.Input
		update bool
	}
	createPipeline := func(args createArgs) error {
		return args.client.CreatePipeline(
			args.name,
			"", // default image: ubuntu:16.04
			[]string{"bash"},
			[]string{"echo \"work\" >/pfs/out/x"},
			&pps.ParallelismSpec{Constant: 1},
			args.input,
			"", // default output branch: master
			args.update,
		)
	}
	alice, bob := robot(tu.UniqueString("alice")), robot(tu.UniqueString("bob"))
	aliceClient, bobClient := tu.GetAuthenticatedPachClient(t, alice), tu.GetAuthenticatedPachClient(t, bob)

	// create two repos, and check that alice is the owner of the new repos
	dataRepo1 := tu.UniqueString(t.Name())
	dataRepo2 := tu.UniqueString(t.Name())
	require.NoError(t, aliceClient.CreateRepo(dataRepo1))
	require.NoError(t, aliceClient.CreateRepo(dataRepo2))
	require.Equal(t,
		buildBindings(alice, auth.RepoOwnerRole), getRepoRoleBinding(t, aliceClient, dataRepo1))
	require.Equal(t,
		buildBindings(alice, auth.RepoOwnerRole), getRepoRoleBinding(t, aliceClient, dataRepo2))

	// alice can create a cross-pipeline with both inputs
	aliceCrossPipeline := tu.UniqueString("alice-cross")
	require.NoError(t, createPipeline(createArgs{
		client: aliceClient,
		name:   aliceCrossPipeline,
		input: client.NewCrossInput(
			client.NewPFSInput(dataRepo1, "/*"),
			client.NewPFSInput(dataRepo2, "/*"),
		),
	}))
	require.OneOfEquals(t, aliceCrossPipeline, PipelineNames(t, aliceClient))
	// check that alice owns the output repo too)
	require.Equal(t,
		buildBindings(alice, auth.RepoOwnerRole, pl(aliceCrossPipeline), auth.RepoWriterRole), getRepoRoleBinding(t, aliceClient, aliceCrossPipeline))

	// alice can create a union-pipeline with both inputs
	aliceUnionPipeline := tu.UniqueString("alice-union")
	require.NoError(t, createPipeline(createArgs{
		client: aliceClient,
		name:   aliceUnionPipeline,
		input: client.NewUnionInput(
			client.NewPFSInput(dataRepo1, "/*"),
			client.NewPFSInput(dataRepo2, "/*"),
		),
	}))
	require.OneOfEquals(t, aliceUnionPipeline, PipelineNames(t, aliceClient))
	// check that alice owns the output repo too)
	require.Equal(t,
		buildBindings(alice, auth.RepoOwnerRole, pl(aliceUnionPipeline), auth.RepoWriterRole), getRepoRoleBinding(t, aliceClient, aliceUnionPipeline))

	// alice adds bob as a reader of one of the input repos, but not the other
	require.NoError(t, aliceClient.ModifyRepoRoleBinding(dataRepo1, bob, []string{auth.RepoReaderRole}))

	// bob cannot create a cross-pipeline with both inputs
	bobCrossPipeline := tu.UniqueString("bob-cross")
	err := createPipeline(createArgs{
		client: bobClient,
		name:   bobCrossPipeline,
		input: client.NewCrossInput(
			client.NewPFSInput(dataRepo1, "/*"),
			client.NewPFSInput(dataRepo2, "/*"),
		),
	})
	require.YesError(t, err)
	require.Matches(t, "not authorized", err.Error())
	require.NoneEquals(t, bobCrossPipeline, PipelineNames(t, aliceClient))

	// bob cannot create a union-pipeline with both inputs
	bobUnionPipeline := tu.UniqueString("bob-union")
	err = createPipeline(createArgs{
		client: bobClient,
		name:   bobUnionPipeline,
		input: client.NewUnionInput(
			client.NewPFSInput(dataRepo1, "/*"),
			client.NewPFSInput(dataRepo2, "/*"),
		),
	})
	require.YesError(t, err)
	require.Matches(t, "not authorized", err.Error())
	require.NoneEquals(t, bobUnionPipeline, PipelineNames(t, aliceClient))

	// alice adds bob as a writer of her pipeline's output
	require.NoError(t, aliceClient.ModifyRepoRoleBinding(aliceCrossPipeline, bob, []string{auth.RepoWriterRole}))

	// bob can update alice's pipeline if he removes one of the inputs
	infoBefore, err := aliceClient.InspectPipeline(aliceCrossPipeline)
	require.NoError(t, err)
	require.NoError(t, createPipeline(createArgs{
		client: bobClient,
		name:   aliceCrossPipeline,
		input: client.NewCrossInput(
			// This cross input deliberately only has one element, to make sure it's
			// not simply rejected for having a cross input
			client.NewPFSInput(dataRepo1, "/*"),
		),
		update: true,
	}))
	infoAfter, err := aliceClient.InspectPipeline(aliceCrossPipeline)
	require.NoError(t, err)
	require.NotEqual(t, infoBefore.Version, infoAfter.Version)

	// bob cannot update alice's to put the second input back
	infoBefore, err = aliceClient.InspectPipeline(aliceCrossPipeline)
	require.NoError(t, err)
	err = createPipeline(createArgs{
		client: bobClient,
		name:   aliceCrossPipeline,
		input: client.NewCrossInput(
			client.NewPFSInput(dataRepo1, "/*"),
			client.NewPFSInput(dataRepo2, "/*"),
		),
		update: true,
	})
	require.YesError(t, err)
	require.Matches(t, "not authorized", err.Error())
	infoAfter, err = aliceClient.InspectPipeline(aliceCrossPipeline)
	require.NoError(t, err)
	require.Equal(t, infoBefore.Version, infoAfter.Version)

	// alice adds bob as a reader of the second input
	require.NoError(t, aliceClient.ModifyRepoRoleBinding(dataRepo2, bob, []string{auth.RepoReaderRole}))

	// bob can now update alice's to put the second input back
	infoBefore, err = aliceClient.InspectPipeline(aliceCrossPipeline)
	require.NoError(t, err)
	require.NoError(t, createPipeline(createArgs{
		client: bobClient,
		name:   aliceCrossPipeline,
		input: client.NewCrossInput(
			client.NewPFSInput(dataRepo1, "/*"),
			client.NewPFSInput(dataRepo2, "/*"),
		),
		update: true,
	}))
	infoAfter, err = aliceClient.InspectPipeline(aliceCrossPipeline)
	require.NoError(t, err)
	require.NotEqual(t, infoBefore.Version, infoAfter.Version)

	// bob can create a cross-pipeline with both inputs
	require.NoError(t, createPipeline(createArgs{
		client: bobClient,
		name:   bobCrossPipeline,
		input: client.NewCrossInput(
			client.NewPFSInput(dataRepo1, "/*"),
			client.NewPFSInput(dataRepo2, "/*"),
		),
	}))
	require.OneOfEquals(t, bobCrossPipeline, PipelineNames(t, aliceClient))

	// bob can create a union-pipeline with both inputs
	require.NoError(t, createPipeline(createArgs{
		client: bobClient,
		name:   bobUnionPipeline,
		input: client.NewUnionInput(
			client.NewPFSInput(dataRepo1, "/*"),
			client.NewPFSInput(dataRepo2, "/*"),
		),
	}))
	require.OneOfEquals(t, bobUnionPipeline, PipelineNames(t, aliceClient))

}

// TestPipelineRevoke tests revoking the privileges of a pipeline's creator as
// well as revoking the pipeline itself.
//
// When pipelines inherited privileges from their creator, revoking the owner's
// access to the pipeline's inputs would cause pipelines to stop running, but
// now it does not. In general, this should actually be more secure--it used to
// be that any pipeline Bob created could access any repo that Bob could, even
// if the repo was unrelated to the pipeline (making pipelines a powerful
// vector for privilege escalation). Now pipelines are their own principals,
// and they can only read from their inputs and write to their outputs.
//
// Ideally both would be required: if either the pipeline's access to its inputs
// or bob's access to the pipeline's inputs are revoked, the pipeline should
// stop, but for now it's required to revoke the pipeline's access directly
func TestPipelineRevoke(t *testing.T) {
	t.Skip("TestPipelineRevoke is broken")
	if testing.Short() {
		t.Skip("Skipping integration tests in short mode")
	}
	tu.DeleteAll(t)
	defer tu.DeleteAll(t)
	alice, bob := robot(tu.UniqueString("alice")), robot(tu.UniqueString("bob"))
	aliceClient, bobClient := tu.GetAuthenticatedPachClient(t, alice), tu.GetAuthenticatedPachClient(t, bob)

	// alice creates a repo, and adds bob as a reader
	repo := tu.UniqueString(t.Name())
	require.NoError(t, aliceClient.CreateRepo(repo))
	require.NoError(t, aliceClient.ModifyRepoRoleBinding(repo, bob, []string{auth.RepoReaderRole}))
	require.Equal(t,
		buildBindings(alice, auth.RepoOwnerRole, bob, auth.RepoReaderRole), getRepoRoleBinding(t, aliceClient, repo))

	// bob creates a pipeline
	pipeline := tu.UniqueString("bob-pipeline")
	require.NoError(t, bobClient.CreatePipeline(
		pipeline,
		"", // default image: ubuntu:16.04
		[]string{"bash"},
		[]string{"cp /pfs/*/* /pfs/out/"},
		&pps.ParallelismSpec{Constant: 1},
		client.NewPFSInput(repo, "/*"),
		"", // default output branch: master
		false,
	))
	require.Equal(t,
		buildBindings(bob, auth.RepoOwnerRole, pl(pipeline), auth.RepoWriterRole), getRepoRoleBinding(t, bobClient, pipeline))
	// bob adds alice as a reader of the pipeline's output repo, so alice can
	// flush input commits (which requires her to inspect commits in the output)
	// and update the pipeline
	require.NoError(t, bobClient.ModifyRepoRoleBinding(pipeline, alice, []string{auth.RepoWriterRole}))
	require.Equal(t,
		buildBindings(bob, auth.RepoOwnerRole, alice, auth.RepoWriterRole, pl(pipeline), auth.RepoWriterRole),
		getRepoRoleBinding(t, bobClient, pipeline))

	// alice commits to the input repo, and the pipeline runs successfully
	require.NoError(t, aliceClient.PutFile(repo, "master", "/file", strings.NewReader("test")))
	require.NoErrorWithinT(t, 45*time.Second, func() error {
		_, err := bobClient.FlushCommitAll(
			[]*pfs.Commit{client.NewCommit(repo, "master")},
			[]*pfs.Repo{client.NewRepo(pipeline)},
		)
		return err
	})

	// alice removes bob as a reader of her repo, and then commits to the input
	// repo, but bob's pipeline still runs (it has its own principal--it doesn't
	// inherit bob's privileges)
	require.NoError(t, aliceClient.ModifyRepoRoleBinding(repo, bob, []string{}))
	require.Equal(t,
		buildBindings(alice, auth.RepoOwnerRole, pl(pipeline), auth.RepoReaderRole), getRepoRoleBinding(t, aliceClient, repo))
	require.NoError(t, aliceClient.PutFile(repo, "master", "/file", strings.NewReader("test")))
	require.NoErrorWithinT(t, 45*time.Second, func() error {
		_, err := aliceClient.FlushCommitAll(
			[]*pfs.Commit{client.NewCommit(repo, "master")},
			[]*pfs.Repo{client.NewRepo(pipeline)},
		)
		return err
	})

	// alice revokes the pipeline's access to 'repo' directly, and the pipeline
	// stops running
	require.NoError(t, aliceClient.ModifyRepoRoleBinding(repo, pl(pipeline), []string{}))
	require.NoError(t, aliceClient.PutFile(repo, "master", "/file", strings.NewReader("test")))
	doneCh := make(chan struct{})
	go func() {
		defer close(doneCh)
		_, err := aliceClient.FlushCommitAll(
			[]*pfs.Commit{client.NewCommit(repo, "master")},
			[]*pfs.Repo{client.NewRepo(pipeline)},
		)
		require.NoError(t, err)
	}()
	select {
	case <-doneCh:
		t.Fatal("pipeline should not be able to finish with no access")
	case <-time.After(45 * time.Second):
	}

	// alice updates bob's pipline, but the pipeline still doesn't run
	require.NoError(t, aliceClient.CreatePipeline(
		pipeline,
		"", // default image: ubuntu:16.04
		[]string{"bash"},
		[]string{"cp /pfs/*/* /pfs/out/"},
		&pps.ParallelismSpec{Constant: 1},
		client.NewPFSInput(repo, "/*"),
		"", // default output branch: master
		true,
	))
	require.NoError(t, aliceClient.PutFile(repo, "master", "/file", strings.NewReader("test")))
	doneCh = make(chan struct{})
	go func() {
		defer close(doneCh)
		_, err := aliceClient.FlushCommitAll(
			[]*pfs.Commit{client.NewCommit(repo, "master")},
			[]*pfs.Repo{client.NewRepo(pipeline)},
		)
		require.NoError(t, err)
	}()
	select {
	case <-doneCh:
		t.Fatal("pipeline should not be able to finish with no access")
	case <-time.After(45 * time.Second):
	}

	// alice restores the pipeline's access to its input repo, and now the
	// pipeline runs successfully
	require.NoError(t, aliceClient.ModifyRepoRoleBinding(repo, pl(pipeline), []string{auth.RepoReaderRole}))
	require.NoErrorWithinT(t, 45*time.Second, func() error {
		_, err := aliceClient.FlushCommitAll(
			[]*pfs.Commit{client.NewCommit(repo, "master")},
			[]*pfs.Repo{client.NewRepo(pipeline)},
		)
		return err
	})
}

func TestStopAndDeletePipeline(t *testing.T) {
	if testing.Short() {
		t.Skip("Skipping integration tests in short mode")
	}
	tu.DeleteAll(t)
	defer tu.DeleteAll(t)
	alice, bob := robot(tu.UniqueString("alice")), robot(tu.UniqueString("bob"))
	aliceClient, bobClient := tu.GetAuthenticatedPachClient(t, alice), tu.GetAuthenticatedPachClient(t, bob)

	// alice creates a repo
	repo := tu.UniqueString(t.Name())
	require.NoError(t, aliceClient.CreateRepo(repo))
	require.Equal(t, buildBindings(alice, auth.RepoOwnerRole), getRepoRoleBinding(t, aliceClient, repo))

	// alice creates a pipeline
	pipeline := tu.UniqueString("alice-pipeline")
	require.NoError(t, aliceClient.CreatePipeline(
		pipeline,
		"", // default image: ubuntu:16.04
		[]string{"bash"},
		[]string{"cp /pfs/*/* /pfs/out/"},
		&pps.ParallelismSpec{Constant: 1},
		client.NewPFSInput(repo, "/*"),
		"", // default output branch: master
		false,
	))
	// Make sure the input and output repos have non-empty ACLs
	require.Equal(t,
		buildBindings(alice, auth.RepoOwnerRole, pl(pipeline), auth.RepoReaderRole), getRepoRoleBinding(t, aliceClient, repo))
	require.Equal(t,
		buildBindings(alice, auth.RepoOwnerRole, pl(pipeline), auth.RepoWriterRole), getRepoRoleBinding(t, aliceClient, pipeline))

	// alice stops the pipeline (owner of the input and output repos can stop)
	require.NoError(t, aliceClient.StopPipeline(pipeline))

	// Make sure the remaining input and output repos *still* have non-empty ACLs
	require.Equal(t,
		buildBindings(alice, auth.RepoOwnerRole, pl(pipeline), auth.RepoReaderRole), getRepoRoleBinding(t, aliceClient, repo))
	require.Equal(t,
		buildBindings(alice, auth.RepoOwnerRole, pl(pipeline), auth.RepoWriterRole), getRepoRoleBinding(t, aliceClient, pipeline))

	// alice deletes the pipeline (owner of the input and output repos can delete)
	require.NoError(t, aliceClient.DeletePipeline(pipeline, false))
	require.Nil(t, getRepoRoleBinding(t, aliceClient, pipeline).Entries)

	// alice deletes the input repo (make sure the input repo's ACL is gone)
	require.NoError(t, aliceClient.DeleteRepo(repo, false))
	require.Nil(t, getRepoRoleBinding(t, aliceClient, repo).Entries)

	// alice creates another repo
	repo = tu.UniqueString(t.Name())
	require.NoError(t, aliceClient.CreateRepo(repo))
	require.Equal(t, buildBindings(alice, auth.RepoOwnerRole), getRepoRoleBinding(t, aliceClient, repo))

	// alice creates another pipeline
	pipeline = tu.UniqueString("alice-pipeline")
	require.NoError(t, aliceClient.CreatePipeline(
		pipeline,
		"", // default image: ubuntu:16.04
		[]string{"bash"},
		[]string{"cp /pfs/*/* /pfs/out/"},
		&pps.ParallelismSpec{Constant: 1},
		client.NewPFSInput(repo, "/*"),
		"", // default output branch: master
		false,
	))

	// bob can't stop or delete alice's pipeline
	err := bobClient.StopPipeline(pipeline)
	require.YesError(t, err)
	require.Matches(t, "not authorized", err.Error())
	err = bobClient.DeletePipeline(pipeline, false)
	require.YesError(t, err)
	require.Matches(t, "not authorized", err.Error())

	// alice adds bob as a reader of the input repo
	require.NoError(t, aliceClient.ModifyRepoRoleBinding(repo, bob, []string{auth.RepoReaderRole}))
	require.Equal(t,
		buildBindings(alice, auth.RepoOwnerRole, bob, auth.RepoReaderRole, pl(pipeline), auth.RepoReaderRole),
		getRepoRoleBinding(t, aliceClient, repo))

	// bob still can't stop or delete alice's pipeline
	err = bobClient.StopPipeline(pipeline)
	require.YesError(t, err)
	require.Matches(t, "not authorized", err.Error())
	err = bobClient.DeletePipeline(pipeline, false)
	require.YesError(t, err)
	require.Matches(t, "not authorized", err.Error())

	// alice removes bob as a reader of the input repo and adds bob as a writer of
	// the output repo
	require.NoError(t, aliceClient.ModifyRepoRoleBinding(repo, bob, []string{}))

	require.Equal(t,
		buildBindings(alice, auth.RepoOwnerRole, pl(pipeline), auth.RepoReaderRole), getRepoRoleBinding(t, aliceClient, repo))
	require.NoError(t, aliceClient.ModifyRepoRoleBinding(pipeline, bob, []string{auth.RepoWriterRole}))
	require.Equal(t,
		buildBindings(alice, auth.RepoOwnerRole, bob, auth.RepoWriterRole, pl(pipeline), auth.RepoWriterRole),
		getRepoRoleBinding(t, aliceClient, pipeline))

	// bob still can't stop or delete alice's pipeline
	err = bobClient.StopPipeline(pipeline)
	require.YesError(t, err)
	require.Matches(t, "not authorized", err.Error())
	err = bobClient.DeletePipeline(pipeline, false)
	require.YesError(t, err)
	require.Matches(t, "not authorized", err.Error())

	// alice re-adds bob as a reader of the input repo
	require.NoError(t, aliceClient.ModifyRepoRoleBinding(repo, bob, []string{auth.RepoReaderRole}))
	require.Equal(t,
		buildBindings(alice, auth.RepoOwnerRole, bob, auth.RepoReaderRole, pl(pipeline), auth.RepoReaderRole),
		getRepoRoleBinding(t, aliceClient, repo))

	// bob can stop (and start) but not delete alice's pipeline
	err = bobClient.StopPipeline(pipeline)
	require.NoError(t, err)
	err = bobClient.StartPipeline(pipeline)
	require.NoError(t, err)
	err = bobClient.DeletePipeline(pipeline, false)
	require.YesError(t, err)
	require.Matches(t, "not authorized", err.Error())

	// alice adds bob as an owner of the output repo
	require.NoError(t, aliceClient.ModifyRepoRoleBinding(pipeline, bob, []string{auth.RepoOwnerRole}))
	require.Equal(t,
		buildBindings(alice, auth.RepoOwnerRole, bob, auth.RepoOwnerRole, pl(pipeline), auth.RepoWriterRole),
		getRepoRoleBinding(t, aliceClient, pipeline))

	// finally bob can stop and delete alice's pipeline
	err = bobClient.StopPipeline(pipeline)
	require.NoError(t, err)
	err = bobClient.DeletePipeline(pipeline, false)
	require.NoError(t, err)
}

// TestStopJob just confirms that the StopJob API works when auth is on
func TestStopJob(t *testing.T) {
	if testing.Short() {
		t.Skip("Skipping integration tests in short mode")
	}
	tu.DeleteAll(t)
	alice := robot(tu.UniqueString("alice"))
	aliceClient := tu.GetAuthenticatedPachClient(t, alice)

	// alice creates a repo
	repo := tu.UniqueString(t.Name())
	require.NoError(t, aliceClient.CreateRepo(repo))
	require.Equal(t, buildBindings(alice, auth.RepoOwnerRole), getRepoRoleBinding(t, aliceClient, repo))
	err := aliceClient.PutFile(repo, "master", "/file", strings.NewReader("test"))
	require.NoError(t, err)

	// alice creates a pipeline
	pipeline := tu.UniqueString("alice-pipeline")
	require.NoError(t, aliceClient.CreatePipeline(
		pipeline,
		"", // default image: ubuntu:16.04
		[]string{"bash"},
		[]string{"sleep 600"},
		&pps.ParallelismSpec{Constant: 1},
		client.NewPFSInput(repo, "/*"),
		"", // default output branch: master
		false,
	))
	// Make sure the input and output repos have non-empty ACLs
	require.Equal(t,
		buildBindings(alice, auth.RepoOwnerRole, pl(pipeline), auth.RepoReaderRole), getRepoRoleBinding(t, aliceClient, repo))
	require.Equal(t,
		buildBindings(alice, auth.RepoOwnerRole, pl(pipeline), auth.RepoWriterRole), getRepoRoleBinding(t, aliceClient, pipeline))

	// Stop the first job in 'pipeline'
	var jobID string
	require.NoErrorWithinTRetry(t, 30*time.Second, func() error {
		jobs, err := aliceClient.ListJob(pipeline, nil /*inputs*/, nil /*output*/, -1 /*history*/, true /* full */)
		if err != nil {
			return err
		}
		if len(jobs) != 1 {
			return errors.Errorf("expected one job but got %d", len(jobs))
		}
		jobID = jobs[0].Job.ID
		return nil
	})

	require.NoError(t, aliceClient.StopJob(jobID))
	require.NoErrorWithinTRetry(t, 30*time.Second, func() error {
		ji, err := aliceClient.InspectJob(jobID, false)
		if err != nil {
			return errors.Wrapf(err, "could not inspect job %q", jobID)
		}
		if ji.State != pps.JobState_JOB_KILLED {
			return errors.Errorf("expected job %q to be in JOB_KILLED but was in %s", jobID, ji.State.String())
		}
		return nil
	})
}

// Test ListRepo checks that the auth information returned by ListRepo and
// InspectRepo is correct.
// TODO(msteffen): This should maybe go in pachyderm_test, since ListRepo isn't
// an auth API call
func TestListAndInspectRepo(t *testing.T) {
	if testing.Short() {
		t.Skip("Skipping integration tests in short mode")
	}
	tu.DeleteAll(t)
	defer tu.DeleteAll(t)
	alice, bob := robot(tu.UniqueString("alice")), robot(tu.UniqueString("bob"))
	aliceClient, bobClient := tu.GetAuthenticatedPachClient(t, alice), tu.GetAuthenticatedPachClient(t, bob)

	// alice creates a repo and makes Bob a writer
	repoWriter := tu.UniqueString(t.Name())
	require.NoError(t, aliceClient.CreateRepo(repoWriter))
	require.NoError(t, aliceClient.ModifyRepoRoleBinding(repoWriter, bob, []string{auth.RepoWriterRole}))
	require.Equal(t,
		buildBindings(alice, auth.RepoOwnerRole, bob, auth.RepoWriterRole), getRepoRoleBinding(t, aliceClient, repoWriter))

	// alice creates a repo and makes Bob a reader
	repoReader := tu.UniqueString(t.Name())
	require.NoError(t, aliceClient.CreateRepo(repoReader))
	require.NoError(t, aliceClient.ModifyRepoRoleBinding(repoReader, bob, []string{auth.RepoReaderRole}))
	require.Equal(t,
		buildBindings(alice, auth.RepoOwnerRole, bob, auth.RepoReaderRole), getRepoRoleBinding(t, aliceClient, repoReader))

	// alice creates a repo and gives Bob no access privileges
	repoNone := tu.UniqueString(t.Name())
	require.NoError(t, aliceClient.CreateRepo(repoNone))
	require.Equal(t,
		buildBindings(alice, auth.RepoOwnerRole), getRepoRoleBinding(t, aliceClient, repoNone))

	// bob creates a repo
	repoOwner := tu.UniqueString(t.Name())
	require.NoError(t, bobClient.CreateRepo(repoOwner))
	require.Equal(t, buildBindings(bob, auth.RepoOwnerRole), getRepoRoleBinding(t, bobClient, repoOwner))

	// Bob calls ListRepo, and the response must indicate the correct access scope
	// for each repo (because other tests have run, we may see repos besides the
	// above. Bob's access to those should be NONE
	listResp, err := bobClient.PfsAPIClient.ListRepo(bobClient.Ctx(),
		&pfs.ListRepoRequest{})
	require.NoError(t, err)
	expectedPermissions := map[string][]auth.Permission{
		repoOwner: []auth.Permission{
			auth.Permission_REPO_READ,
			auth.Permission_REPO_WRITE,
			auth.Permission_REPO_MODIFY_BINDINGS,
			auth.Permission_REPO_DELETE,
			auth.Permission_REPO_INSPECT_COMMIT,
			auth.Permission_REPO_LIST_COMMIT,
			auth.Permission_REPO_DELETE_COMMIT,
			auth.Permission_REPO_CREATE_BRANCH,
			auth.Permission_REPO_LIST_BRANCH,
			auth.Permission_REPO_DELETE_BRANCH,
			auth.Permission_REPO_LIST_FILE,
			auth.Permission_REPO_ADD_PIPELINE_READER,
			auth.Permission_REPO_REMOVE_PIPELINE_READER,
			auth.Permission_REPO_ADD_PIPELINE_WRITER,
			auth.Permission_REPO_INSPECT_FILE,
		},
		repoWriter: []auth.Permission{
			auth.Permission_REPO_READ,
			auth.Permission_REPO_WRITE,
			auth.Permission_REPO_INSPECT_COMMIT,
			auth.Permission_REPO_LIST_COMMIT,
			auth.Permission_REPO_DELETE_COMMIT,
			auth.Permission_REPO_CREATE_BRANCH,
			auth.Permission_REPO_LIST_BRANCH,
			auth.Permission_REPO_DELETE_BRANCH,
			auth.Permission_REPO_LIST_FILE,
			auth.Permission_REPO_ADD_PIPELINE_READER,
			auth.Permission_REPO_REMOVE_PIPELINE_READER,
			auth.Permission_REPO_ADD_PIPELINE_WRITER,
			auth.Permission_REPO_INSPECT_FILE,
		},
		repoReader: []auth.Permission{
			auth.Permission_REPO_READ,
			auth.Permission_REPO_INSPECT_COMMIT,
			auth.Permission_REPO_LIST_COMMIT,
			auth.Permission_REPO_LIST_BRANCH,
			auth.Permission_REPO_LIST_FILE,
			auth.Permission_REPO_ADD_PIPELINE_READER,
			auth.Permission_REPO_INSPECT_FILE,
		},
	}
	for _, info := range listResp.RepoInfo {
		require.ElementsEqual(t, expectedPermissions[info.Repo.Name], info.AuthInfo.Permissions)
	}

	for _, name := range []string{repoOwner, repoWriter, repoReader, repoNone} {
		inspectResp, err := bobClient.PfsAPIClient.InspectRepo(bobClient.Ctx(),
			&pfs.InspectRepoRequest{
				Repo: &pfs.Repo{Name: name},
			})
		require.NoError(t, err)
		require.ElementsEqual(t, expectedPermissions[name], inspectResp.AuthInfo.Permissions)
	}
}

func TestUnprivilegedUserCannotMakeSelfOwner(t *testing.T) {
	if testing.Short() {
		t.Skip("Skipping integration tests in short mode")
	}
	tu.DeleteAll(t)
	defer tu.DeleteAll(t)
	alice, bob := robot(tu.UniqueString("alice")), robot(tu.UniqueString("bob"))
	aliceClient, bobClient := tu.GetAuthenticatedPachClient(t, alice), tu.GetAuthenticatedPachClient(t, bob)

	// alice creates a repo
	repo := tu.UniqueString(t.Name())
	require.NoError(t, aliceClient.CreateRepo(repo))
	require.Equal(t,
		buildBindings(alice, auth.RepoOwnerRole), getRepoRoleBinding(t, aliceClient, repo))

	// bob calls SetScope(bob, OWNER) on alice's repo. This should fail
	err := bobClient.ModifyRepoRoleBinding(repo, bob, []string{auth.RepoOwnerRole})
	require.YesError(t, err)
	// make sure ACL wasn't updated
	require.Equal(t, buildBindings(alice, auth.RepoOwnerRole), getRepoRoleBinding(t, aliceClient, repo))
}

// TestListRepoNotLoggedInError makes sure that if a user isn't logged in, and
// they call ListRepo(), they get an error.
func TestListRepoNotLoggedInError(t *testing.T) {
	if testing.Short() {
		t.Skip("Skipping integration tests in short mode")
	}
	tu.DeleteAll(t)
	defer tu.DeleteAll(t)
	alice := robot(tu.UniqueString("alice"))
	aliceClient, anonClient := tu.GetAuthenticatedPachClient(t, alice), tu.GetUnauthenticatedPachClient(t)

	// alice creates a repo
	repo := tu.UniqueString(t.Name())
	require.NoError(t, aliceClient.CreateRepo(repo))
	require.Equal(t,
		buildBindings(alice, auth.RepoOwnerRole), getRepoRoleBinding(t, aliceClient, repo))

	// Anon (non-logged-in user) calls ListRepo, and must receive an error
	_, err := anonClient.PfsAPIClient.ListRepo(anonClient.Ctx(),
		&pfs.ListRepoRequest{})
	require.YesError(t, err)
	require.Matches(t, "no authentication token", err.Error())
}

// TestListRepoNoAuthInfoIfDeactivated tests that if auth isn't activated, then
// ListRepo returns RepoInfos where AuthInfo isn't set (i.e. is nil)
func TestListRepoNoAuthInfoIfDeactivated(t *testing.T) {
	if testing.Short() {
		t.Skip("Skipping integration tests in short mode")
	}
	tu.DeleteAll(t)
	defer tu.DeleteAll(t)
	// Dont't run this test in parallel, since it deactivates the auth system
	// globally, so any tests running concurrently will fail
	alice, bob := robot(tu.UniqueString("alice")), robot(tu.UniqueString("bob"))
	aliceClient, bobClient := tu.GetAuthenticatedPachClient(t, alice), tu.GetAuthenticatedPachClient(t, bob)
	adminClient := tu.GetAuthenticatedPachClient(t, auth.RootUser)

	// alice creates a repo
	repo := tu.UniqueString(t.Name())
	require.NoError(t, aliceClient.CreateRepo(repo))

	// bob calls ListRepo, but has NONE access to all repos
	infos, err := bobClient.ListRepo()
	require.NoError(t, err)
	for _, info := range infos {
		require.Nil(t, info.AuthInfo.Permissions)
	}

	// Deactivate auth
	_, err = adminClient.Deactivate(adminClient.Ctx(), &auth.DeactivateRequest{})
	require.NoError(t, err)

	// Wait for auth to be deactivated
	require.NoError(t, backoff.Retry(func() error {
		_, err := aliceClient.WhoAmI(aliceClient.Ctx(), &auth.WhoAmIRequest{})
		if err != nil && auth.IsErrNotActivated(err) {
			return nil // WhoAmI should fail when auth is deactivated
		}
		return errors.New("auth is not yet deactivated")
	}, backoff.NewTestingBackOff()))

	// bob calls ListRepo, now AuthInfo isn't set anywhere
	infos, err = bobClient.ListRepo()
	require.NoError(t, err)
	for _, info := range infos {
		require.Nil(t, info.AuthInfo)
	}
}

// TestCreateRepoAlreadyExistsError tests that creating a repo that already
// exists gives you an error to that effect, even when auth is already
// activated (rather than "access denied")
func TestCreateRepoAlreadyExistsError(t *testing.T) {
	if testing.Short() {
		t.Skip("Skipping integration tests in short mode")
	}
	tu.DeleteAll(t)
	defer tu.DeleteAll(t)
	alice, bob := robot(tu.UniqueString("alice")), robot(tu.UniqueString("bob"))
	aliceClient, bobClient := tu.GetAuthenticatedPachClient(t, alice), tu.GetAuthenticatedPachClient(t, bob)

	// alice creates a repo
	repo := tu.UniqueString(t.Name())
	require.NoError(t, aliceClient.CreateRepo(repo))

	// bob creates the same repo, and should get an error to the effect that the
	// repo already exists (rather than "access denied")
	err := bobClient.CreateRepo(repo)
	require.YesError(t, err)
	require.Matches(t, "already exists", err.Error())
}

// TestCreateRepoNotLoggedInError makes sure that if a user isn't logged in, and
// they call CreateRepo(), they get an error.
func TestCreateRepoNotLoggedInError(t *testing.T) {
	if testing.Short() {
		t.Skip("Skipping integration tests in short mode")
	}
	tu.DeleteAll(t)
	defer tu.DeleteAll(t)
	tu.ActivateAuth(t)
	anonClient := tu.GetUnauthenticatedPachClient(t)

	// anonClient tries and fails to create a repo
	repo := tu.UniqueString(t.Name())
	err := anonClient.CreateRepo(repo)
	require.YesError(t, err)
	require.Matches(t, "no authentication token", err.Error())
}

// Creating a pipeline when the output repo already exists gives is allowed
// (assuming write permission)
// this used to return a specific error regardless of permissions, in contrast
// to the auth-disabled behavior
func TestCreatePipelineRepoAlreadyExistsPermissions(t *testing.T) {
	if testing.Short() {
		t.Skip("Skipping integration tests in short mode")
	}
	tu.DeleteAll(t)
	defer tu.DeleteAll(t)
	alice, bob := robot(tu.UniqueString("alice")), robot(tu.UniqueString("bob"))
	aliceClient, bobClient := tu.GetAuthenticatedPachClient(t, alice), tu.GetAuthenticatedPachClient(t, bob)

	// alice creates a repo
	inputRepo := tu.UniqueString(t.Name())
	require.NoError(t, aliceClient.CreateRepo(inputRepo))
	require.NoError(t, aliceClient.ModifyRepoRoleBinding(inputRepo, bob, []string{auth.RepoReaderRole}))
	pipeline := tu.UniqueString("pipeline")
	require.NoError(t, aliceClient.CreateRepo(pipeline))

	// bob creates a pipeline, and should get an "access denied" error
	err := bobClient.CreatePipeline(
		pipeline,
		"", // default image: ubuntu:16.04
		[]string{"bash"},
		[]string{"cp /pfs/*/* /pfs/out/"},
		&pps.ParallelismSpec{Constant: 1},
		client.NewPFSInput(inputRepo, "/*"),
		"",    // default output branch: master
		false, // Don't update -- we want an error
	)
	require.YesError(t, err)
	require.Matches(t, "not authorized", err.Error())

	// alice gives bob writer scope on pipeline output repo
	require.NoError(t, aliceClient.ModifyRepoRoleBinding(pipeline, bob, []string{auth.RepoWriterRole}))
	require.NoError(t, bobClient.CreatePipeline(
		pipeline,
		"", // default image: ubuntu:16.04
		[]string{"bash"},
		[]string{"cp /pfs/*/* /pfs/out/"},
		&pps.ParallelismSpec{Constant: 1},
		client.NewPFSInput(inputRepo, "/*"),
		"",    // default output branch: master
		false, // Don't update -- we want an error
	))
}

// TestAuthorizedEveryone tests that Authorized(user, repo, NONE) tests that the
// `allClusterUsers` binding  for an ACL sets the minimum authorized scope
func TestAuthorizedEveryone(t *testing.T) {
	if testing.Short() {
		t.Skip("Skipping integration tests in short mode")
	}
	tu.DeleteAll(t)
	defer tu.DeleteAll(t)

	alice, bob := robot(tu.UniqueString("alice")), robot(tu.UniqueString("bob"))
	aliceClient, bobClient := tu.GetAuthenticatedPachClient(t, alice), tu.GetAuthenticatedPachClient(t, bob)

	// alice creates a repo
	repo := tu.UniqueString(t.Name())
	require.NoError(t, aliceClient.CreateRepo(repo))

	// alice is authorized as `OWNER`
	resp, err := aliceClient.Authorize(aliceClient.Ctx(), &auth.AuthorizeRequest{
		Resource: &auth.Resource{Type: auth.ResourceType_REPO, Name: repo},
		Permissions: []auth.Permission{
			auth.Permission_REPO_MODIFY_BINDINGS,
			auth.Permission_REPO_WRITE,
			auth.Permission_REPO_READ,
		},
	})
	require.NoError(t, err)
	require.True(t, resp.Authorized)

	// bob is not authorized
	resp, err = bobClient.Authorize(bobClient.Ctx(), &auth.AuthorizeRequest{
		Resource: &auth.Resource{Type: auth.ResourceType_REPO, Name: repo},
		Permissions: []auth.Permission{
			auth.Permission_REPO_READ,
		},
	})
	require.NoError(t, err)
	require.False(t, resp.Authorized)

	// alice grants everybody WRITER access
	require.NoError(t, aliceClient.ModifyRepoRoleBinding(repo, "allClusterUsers", []string{auth.RepoWriterRole}))

	// alice is still authorized as `OWNER`
	resp, err = aliceClient.Authorize(aliceClient.Ctx(), &auth.AuthorizeRequest{
		Resource: &auth.Resource{Type: auth.ResourceType_REPO, Name: repo},
		Permissions: []auth.Permission{
			auth.Permission_REPO_MODIFY_BINDINGS,
			auth.Permission_REPO_WRITE,
			auth.Permission_REPO_READ,
		},
	})
	require.NoError(t, err)
	require.True(t, resp.Authorized)

	// bob is now authorized as WRITER
	resp, err = bobClient.Authorize(bobClient.Ctx(), &auth.AuthorizeRequest{
		Resource: &auth.Resource{Type: auth.ResourceType_REPO, Name: repo},
		Permissions: []auth.Permission{
			auth.Permission_REPO_WRITE,
			auth.Permission_REPO_READ,
		},
	})
	require.NoError(t, err)
	require.True(t, resp.Authorized)
}

// TestDeleteAll tests that you must be a cluster admin to call DeleteAll
func TestDeleteAll(t *testing.T) {
	if testing.Short() {
		t.Skip("Skipping integration tests in short mode")
	}
	tu.DeleteAll(t)
	defer tu.DeleteAll(t)

	alice := robot(tu.UniqueString("alice"))
	aliceClient, adminClient := tu.GetAuthenticatedPachClient(t, alice), tu.GetAuthenticatedPachClient(t, auth.RootUser)

	// alice creates a repo
	repo := tu.UniqueString(t.Name())
	require.NoError(t, adminClient.CreateRepo(repo))

	// alice calls DeleteAll, but it fails
	err := aliceClient.DeleteAll()
	require.YesError(t, err)
	require.Matches(t, "not authorized", err.Error())

	// admin makes alice an fs admin
	require.NoError(t, adminClient.ModifyClusterRoleBinding(alice, []string{auth.RepoOwnerRole}))

	// wait until alice shows up in admin list
	resp, err := aliceClient.GetClusterRoleBinding()
	require.NoError(t, err)
	require.Equal(t, buildClusterBindings(alice, auth.RepoOwnerRole), resp)

	// alice calls DeleteAll but it fails because she's only an fs admin
	err = aliceClient.DeleteAll()
	require.YesError(t, err)
	require.Matches(t, "not authorized", err.Error())

	// admin calls DeleteAll and succeeds
	require.NoError(t, adminClient.DeleteAll())
}

// TestListDatum tests that you must have READER access to all of job's
// input repos to call ListDatum on that job
func TestListDatum(t *testing.T) {
	if testing.Short() {
		t.Skip("Skipping integration tests in short mode")
	}
	tu.DeleteAll(t)
	defer tu.DeleteAll(t)
	alice, bob := robot(tu.UniqueString("alice")), robot(tu.UniqueString("bob"))
	aliceClient, bobClient := tu.GetAuthenticatedPachClient(t, alice), tu.GetAuthenticatedPachClient(t, bob)

	// alice creates a repo
	repoA := tu.UniqueString(t.Name())
	require.NoError(t, aliceClient.CreateRepo(repoA))
	repoB := tu.UniqueString(t.Name())
	require.NoError(t, aliceClient.CreateRepo(repoB))

	// alice creates a pipeline
	pipeline := tu.UniqueString("alice-pipeline")
	require.NoError(t, aliceClient.CreatePipeline(
		pipeline,
		"", // default image: ubuntu:16.04
		[]string{"bash"},
		[]string{"ls /pfs/*/*; cp /pfs/*/* /pfs/out/"},
		&pps.ParallelismSpec{Constant: 1},
		client.NewCrossInput(
			client.NewPFSInput(repoA, "/*"),
			client.NewPFSInput(repoB, "/*"),
		),
		"", // default output branch: master
		false,
	))

	// alice commits to the input repos, and the pipeline runs successfully
	for i, repo := range []string{repoA, repoB} {
		var err error
		file := fmt.Sprintf("/file%d", i+1)
		err = aliceClient.PutFile(repo, "master", file, strings.NewReader("test"))
		require.NoError(t, err)
	}
	require.NoErrorWithinT(t, 45*time.Second, func() error {
		_, err := aliceClient.FlushCommitAll(
			[]*pfs.Commit{client.NewCommit(repoB, "master")},
			[]*pfs.Repo{client.NewRepo(pipeline)},
		)
		return err
	})
	jobs, err := aliceClient.ListJob(pipeline, nil /*inputs*/, nil /*output*/, -1 /*history*/, true /* full */)
	require.NoError(t, err)
	require.Equal(t, 2, len(jobs))
	jobID := jobs[0].Job.ID

	// bob cannot call ListDatum
	_, err = bobClient.ListDatumAll(jobID)
	require.YesError(t, err)
	require.True(t, auth.IsErrNotAuthorized(err), err.Error())

	// alice adds bob to repoA, but bob still can't call GetLogs
	require.NoError(t, aliceClient.ModifyRepoRoleBinding(repoA, bob, []string{auth.RepoReaderRole}))
	_, err = bobClient.ListDatumAll(jobID)
	require.YesError(t, err)
	require.True(t, auth.IsErrNotAuthorized(err), err.Error())

	// alice removes bob from repoA and adds bob to repoB, but bob still can't
	// call ListDatum
	require.NoError(t, aliceClient.ModifyRepoRoleBinding(repoA, bob, []string{}))
	require.NoError(t, aliceClient.ModifyRepoRoleBinding(repoB, bob, []string{auth.RepoReaderRole}))
	_, err = bobClient.ListDatumAll(jobID)
	require.YesError(t, err)
	require.True(t, auth.IsErrNotAuthorized(err), err.Error())

	// alice adds bob to repoA, and now bob can call ListDatum
	require.NoError(t, aliceClient.ModifyRepoRoleBinding(repoA, bob, []string{auth.RepoReaderRole}))
	_, err = bobClient.ListDatumAll(jobID)
	require.YesError(t, err)
	require.True(t, auth.IsErrNotAuthorized(err), err.Error())

	// Finally, alice adds bob to the output repo, and now bob can call ListDatum
	require.NoError(t, aliceClient.ModifyRepoRoleBinding(pipeline, bob, []string{auth.RepoReaderRole}))
	dis, err := bobClient.ListDatumAll(jobID)
	require.NoError(t, err)
	files := make(map[string]struct{})
	for _, di := range dis {
		for _, f := range di.Data {
			files[path.Base(f.File.Path)] = struct{}{}
		}
	}
	require.Equal(t, map[string]struct{}{
		"file1": struct{}{},
		"file2": struct{}{},
	}, files)
}

// TestListJob tests that you must have READER access to a pipeline's output
// repo to call ListJob on that pipeline, but a blank ListJob always succeeds
// (but doesn't return a given job if you don't have access to the job's output
// repo)
func TestListJob(t *testing.T) {
	if testing.Short() {
		t.Skip("Skipping integration tests in short mode")
	}
	tu.DeleteAll(t)
	defer tu.DeleteAll(t)
	alice, bob := robot(tu.UniqueString("alice")), robot(tu.UniqueString("bob"))
	aliceClient, bobClient := tu.GetAuthenticatedPachClient(t, alice), tu.GetAuthenticatedPachClient(t, bob)

	// alice creates a repo
	repo := tu.UniqueString(t.Name())
	require.NoError(t, aliceClient.CreateRepo(repo))

	// alice creates a pipeline
	pipeline := tu.UniqueString("alice-pipeline")
	require.NoError(t, aliceClient.CreatePipeline(
		pipeline,
		"", // default image: ubuntu:16.04
		[]string{"bash"},
		[]string{"ls /pfs/*/*; cp /pfs/*/* /pfs/out/"},
		&pps.ParallelismSpec{Constant: 1},
		client.NewPFSInput(repo, "/*"),
		"", // default output branch: master
		false,
	))

	// alice commits to the input repos, and the pipeline runs successfully
	var err error
	err = aliceClient.PutFile(repo, "master", "/file", strings.NewReader("test"))
	require.NoError(t, err)
	require.NoErrorWithinT(t, 60*time.Second, func() error {
		_, err := aliceClient.FlushCommitAll(
			[]*pfs.Commit{client.NewCommit(repo, "master")},
			[]*pfs.Repo{client.NewRepo(pipeline)},
		)
		return err
	})
	jobs, err := aliceClient.ListJob(pipeline, nil /*inputs*/, nil /*output*/, -1 /*history*/, true)
	require.NoError(t, err)
	require.Equal(t, 1, len(jobs))
	jobID := jobs[0].Job.ID

	// bob cannot call ListJob on 'pipeline'
	_, err = bobClient.ListJob(pipeline, nil, nil, -1 /*history*/, true)
	require.YesError(t, err)
	require.True(t, auth.IsErrNotAuthorized(err), err.Error())
	// bob can call blank ListJob, but gets no results
	jobs, err = bobClient.ListJob("", nil, nil, -1 /*history*/, true)
	require.NoError(t, err)
	require.Equal(t, 0, len(jobs))

	// alice adds bob to repo, but bob still can't call ListJob on 'pipeline' or
	// get any output
	require.NoError(t, aliceClient.ModifyRepoRoleBinding(repo, bob, []string{auth.RepoReaderRole}))
	_, err = bobClient.ListJob(pipeline, nil, nil, -1 /*history*/, true)
	require.YesError(t, err)
	require.True(t, auth.IsErrNotAuthorized(err), err.Error())
	jobs, err = bobClient.ListJob("", nil, nil, -1 /*history*/, true)
	require.NoError(t, err)
	require.Equal(t, 0, len(jobs))

	// alice removes bob from repo and adds bob to 'pipeline', and now bob can
	// call listJob on 'pipeline', and gets results back from blank listJob
	require.NoError(t, aliceClient.ModifyRepoRoleBinding(repo, bob, []string{}))
	err = aliceClient.ModifyRepoRoleBinding(pipeline, bob, []string{auth.RepoReaderRole})
	require.NoError(t, err)
	jobs, err = bobClient.ListJob(pipeline, nil, nil, -1 /*history*/, true)
	require.NoError(t, err)
	require.Equal(t, 1, len(jobs))
	require.Equal(t, jobID, jobs[0].Job.ID)
	jobs, err = bobClient.ListJob("", nil, nil, -1 /*history*/, true)
	require.NoError(t, err)
	require.Equal(t, 1, len(jobs))
	require.Equal(t, jobID, jobs[0].Job.ID)
}

// TestInspectDatum tests InspectDatum runs even when auth is activated
func TestInspectDatum(t *testing.T) {
	if testing.Short() {
		t.Skip("Skipping integration tests in short mode")
	}
	tu.DeleteAll(t)
	defer tu.DeleteAll(t)
	alice := robot(tu.UniqueString("alice"))
	aliceClient := tu.GetAuthenticatedPachClient(t, alice)

	// alice creates a repo
	repo := tu.UniqueString(t.Name())
	require.NoError(t, aliceClient.CreateRepo(repo))

	// alice creates a pipeline (we must enable stats for InspectDatum, which
	// means calling the grpc client function directly)
	pipeline := tu.UniqueString("alice-pipeline")
	_, err := aliceClient.PpsAPIClient.CreatePipeline(aliceClient.Ctx(),
		&pps.CreatePipelineRequest{
			Pipeline: &pps.Pipeline{Name: pipeline},
			Transform: &pps.Transform{
				Cmd:   []string{"bash"},
				Stdin: []string{"cp /pfs/*/* /pfs/out/"},
			},
			ParallelismSpec: &pps.ParallelismSpec{Constant: 1},
			Input:           client.NewPFSInput(repo, "/*"),
			EnableStats:     true,
		})
	require.NoError(t, err)

	// alice commits to the input repo, and the pipeline runs successfully
	err = aliceClient.PutFile(repo, "master", "/file", strings.NewReader("test"))
	require.NoError(t, err)
	require.NoErrorWithinT(t, 60*time.Second, func() error {
		_, err := aliceClient.FlushCommitAll(
			[]*pfs.Commit{client.NewCommit(repo, "master")},
			[]*pfs.Repo{client.NewRepo(pipeline)},
		)
		return err
	})
	jobs, err := aliceClient.ListJob(pipeline, nil /*inputs*/, nil /*output*/, -1 /*history*/, true)
	require.NoError(t, err)
	require.Equal(t, 1, len(jobs))
	jobID := jobs[0].Job.ID

	// ListDatum seems like it may return inconsistent results, so sleep until
	// the /stats branch is written
	// TODO(msteffen): verify if this is true, and if so, why
	time.Sleep(5 * time.Second)
	dis, err := aliceClient.ListDatumAll(jobID)
	require.NoError(t, err)
	require.NoErrorWithinT(t, 60*time.Second, func() error {
		for _, di := range dis {
			if _, err := aliceClient.InspectDatum(jobID, di.Datum.ID); err != nil {
				continue
			}
		}
		return nil
	})
}

// TODO: Make logs work with V2.
// TestGetLogs tests that you must have READER access to all of a job's input
// repos and READER access to its output repo to call GetLogs()
//func TestGetLogs(t *testing.T) {
//	if testing.Short() {
//		t.Skip("Skipping integration tests in short mode")
//	}
//	tu.DeleteAll(t)
//	defer tu.DeleteAll(t)
//	alice, bob := robot(tu.UniqueString("alice")), robot(tu.UniqueString("bob"))
//	aliceClient, bobClient := tu.GetAuthenticatedPachClient(t, alice), tu.GetAuthenticatedPachClient(t, bob)
//
//	// alice creates a repo
//	repo := tu.UniqueString(t.Name())
//	require.NoError(t, aliceClient.CreateRepo(repo))
//
//	// alice creates a pipeline
//	pipeline := tu.UniqueString("pipeline")
//	require.NoError(t, aliceClient.CreatePipeline(
//		pipeline,
//		"", // default image: ubuntu:16.04
//		[]string{"bash"},
//		[]string{"cp /pfs/*/* /pfs/out/"},
//		&pps.ParallelismSpec{Constant: 1},
//		client.NewPFSInput(repo, "/*"),
//		"", // default output branch: master
//		false,
//	))
//
//	// alice commits to the input repos, and the pipeline runs successfully
//	err := aliceClient.PutFile(repo, "master", "/file1", strings.NewReader("test"))
//	require.NoError(t, err)
//	commitIter, err := aliceClient.FlushCommit(
//		[]*pfs.Commit{client.NewCommit(repo, "master")},
//		[]*pfs.Repo{client.NewRepo(pipeline)},
//	)
//	require.NoError(t, err)
//	require.NoErrorWithinT(t, 60*time.Second, func() error {
//		_, err := commitIter.Next()
//		return err
//	})
//
//	// bob cannot call GetLogs
//	iter := bobClient.GetLogs(pipeline, "", nil, "", false, false, 0)
//	require.False(t, iter.Next())
//	require.YesError(t, iter.Err())
//	require.True(t, auth.IsErrNotAuthorized(iter.Err()), iter.Err().Error())
//
//	// bob also can't call GetLogs for the master process
//	iter = bobClient.GetLogs(pipeline, "", nil, "", true, false, 0)
//	require.False(t, iter.Next())
//	require.YesError(t, iter.Err())
//	require.True(t, auth.IsErrNotAuthorized(iter.Err()), iter.Err().Error())
//
//	// alice adds bob to the input repo, but bob still can't call GetLogs
//	aliceClient.SetScope(aliceClient.Ctx(), &auth.SetScopeRequest{
//		Username: bob,
//		Scope:    auth.Scope_READER,
//		Repo:     repo,
//	})
//	iter = bobClient.GetLogs(pipeline, "", nil, "", false, false, 0)
//	require.False(t, iter.Next())
//	require.YesError(t, iter.Err())
//	require.True(t, auth.IsErrNotAuthorized(iter.Err()), iter.Err().Error())
//
//	// alice removes bob from the input repo and adds bob to the output repo, but
//	// bob still can't call GetLogs
//	aliceClient.SetScope(aliceClient.Ctx(), &auth.SetScopeRequest{
//		Username: bob,
//		Scope:    auth.Scope_NONE,
//		Repo:     repo,
//	})
//	aliceClient.SetScope(aliceClient.Ctx(), &auth.SetScopeRequest{
//		Username: bob,
//		Scope:    auth.Scope_READER,
//		Repo:     pipeline,
//	})
//	iter = bobClient.GetLogs(pipeline, "", nil, "", false, false, 0)
//	require.False(t, iter.Next())
//	require.YesError(t, iter.Err())
//	require.True(t, auth.IsErrNotAuthorized(iter.Err()), iter.Err().Error())
//
//	// alice adds bob to the output repo, and now bob can call GetLogs
//	aliceClient.SetScope(aliceClient.Ctx(), &auth.SetScopeRequest{
//		Username: bob,
//		Scope:    auth.Scope_READER,
//		Repo:     repo,
//	})
//	iter = bobClient.GetLogs(pipeline, "", nil, "", false, false, 0)
//	iter.Next()
//	require.NoError(t, iter.Err())
//
//	// bob can also call GetLogs for the master process
//	iter = bobClient.GetLogs(pipeline, "", nil, "", true, false, 0)
//	iter.Next()
//	require.NoError(t, iter.Err())
//}
//
//// TestGetLogsFromStats tests that GetLogs still works even when stats are
//// enabled
//func TestGetLogsFromStats(t *testing.T) {
//	if testing.Short() {
//		t.Skip("Skipping integration tests in short mode")
//	}
//	tu.DeleteAll(t)
//	defer tu.DeleteAll(t)
//	alice := robot(tu.UniqueString("alice"))
//	aliceClient := tu.GetAuthenticatedPachClient(t, alice)
//
//	// alice creates a repo
//	repo := tu.UniqueString(t.Name())
//	require.NoError(t, aliceClient.CreateRepo(repo))
//
//	// alice creates a pipeline (we must enable stats for InspectDatum, which
//	// means calling the grpc client function directly)
//	pipeline := tu.UniqueString("alice")
//	_, err := aliceClient.PpsAPIClient.CreatePipeline(aliceClient.Ctx(),
//		&pps.CreatePipelineRequest{
//			Pipeline: &pps.Pipeline{Name: pipeline},
//			Transform: &pps.Transform{
//				Cmd:   []string{"bash"},
//				Stdin: []string{"cp /pfs/*/* /pfs/out/"},
//			},
//			ParallelismSpec: &pps.ParallelismSpec{Constant: 1},
//			Input:           client.NewPFSInput(repo, "/*"),
//			EnableStats:     true,
//		})
//	require.NoError(t, err)
//
//	// alice commits to the input repo, and the pipeline runs successfully
//	err = aliceClient.PutFile(repo, "master", "/file1", strings.NewReader("test"))
//	require.NoError(t, err)
//	commitItr, err := aliceClient.FlushCommit(
//		[]*pfs.Commit{client.NewCommit(repo, "master")},
//		[]*pfs.Repo{client.NewRepo(pipeline)},
//	)
//	require.NoError(t, err)
//	require.NoErrorWithinT(t, 3*time.Minute, func() error {
//		_, err := commitItr.Next()
//		return err
//	})
//	jobs, err := aliceClient.ListJob(pipeline, nil /*inputs*/, nil /*output*/, -1 /*history*/, true)
//	require.NoError(t, err)
//	require.Equal(t, 1, len(jobs))
//	jobID := jobs[0].Job.ID
//
//	iter := aliceClient.GetLogs("", jobID, nil, "", false, false, 0)
//	require.True(t, iter.Next())
//	require.NoError(t, iter.Err())
//
//	iter = aliceClient.GetLogs("", jobID, nil, "", true, false, 0)
//	iter.Next()
//	require.NoError(t, iter.Err())
//}

func TestPipelineNewInput(t *testing.T) {
	if os.Getenv("RUN_BAD_TESTS") == "" {
		t.Skip("Skipping because RUN_BAD_TESTS was empty")
	}
	if testing.Short() {
		t.Skip("Skipping integration tests in short mode")
	}
	tu.DeleteAll(t)
	defer tu.DeleteAll(t)
	alice := robot(tu.UniqueString("alice"))
	aliceClient := tu.GetAuthenticatedPachClient(t, alice)

	// alice creates three repos and commits to them
	var repo []string
	for i := 0; i < 3; i++ {
		repo = append(repo, tu.UniqueString(fmt.Sprint("TestPipelineNewInput-", i, "-")))
		require.NoError(t, aliceClient.CreateRepo(repo[i]))
		require.Equal(t, buildBindings(alice, auth.RepoOwnerRole), getRepoRoleBinding(t, aliceClient, repo[i]))

		// Commit to repo
		err := aliceClient.PutFile(
			repo[i], "master", "/"+repo[i], strings.NewReader(repo[i]))
		require.NoError(t, err)
	}

	// alice creates a pipeline
	pipeline := tu.UniqueString("alice-pipeline")
	require.NoError(t, aliceClient.CreatePipeline(
		pipeline,
		"", // default image: ubuntu:16.04
		[]string{"bash"},
		[]string{"cp /pfs/*/* /pfs/out/"},
		&pps.ParallelismSpec{Constant: 1},
		client.NewUnionInput(
			client.NewPFSInput(repo[0], "/*"),
			client.NewPFSInput(repo[1], "/*"),
		),
		"", // default output branch: master
		false,
	))
	// Make sure the input and output repos have appropriate ACLs
	require.Equal(t,
		buildBindings(alice, auth.RepoOwnerRole, pl(pipeline), auth.RepoReaderRole), getRepoRoleBinding(t, aliceClient, repo[0]))
	require.Equal(t,
		buildBindings(alice, auth.RepoOwnerRole, pl(pipeline), auth.RepoReaderRole), getRepoRoleBinding(t, aliceClient, repo[1]))
	require.Equal(t,
		buildBindings(alice, auth.RepoOwnerRole, pl(pipeline), auth.RepoWriterRole), getRepoRoleBinding(t, aliceClient, pipeline))
	// repo[2] is not on pipeline -- doesn't include 'pipeline'
	require.Equal(t,
		buildBindings(alice, auth.RepoOwnerRole), getRepoRoleBinding(t, aliceClient, repo[2]))

	// make sure the pipeline runs
	require.NoErrorWithinT(t, time.Minute, func() error {
		_, err := aliceClient.FlushCommitAll(
			[]*pfs.Commit{client.NewCommit(repo[0], "master")}, nil)
		return err
	})

	// alice updates the pipeline to replace repo[0] with repo[2]
	require.NoError(t, aliceClient.CreatePipeline(
		pipeline,
		"", // default image: ubuntu:16.04
		[]string{"bash"},
		[]string{"cp /pfs/*/* /pfs/out/"},
		&pps.ParallelismSpec{Constant: 1},
		client.NewUnionInput(
			client.NewPFSInput(repo[1], "/*"),
			client.NewPFSInput(repo[2], "/*"),
		),
		"", // default output branch: master
		true,
	))
	// Make sure the input and output repos have appropriate ACLs
	require.Equal(t,
		buildBindings(alice, auth.RepoOwnerRole, pl(pipeline), auth.RepoReaderRole), getRepoRoleBinding(t, aliceClient, repo[1]))
	require.Equal(t,
		buildBindings(alice, auth.RepoOwnerRole, pl(pipeline), auth.RepoReaderRole), getRepoRoleBinding(t, aliceClient, repo[2]))
	require.Equal(t,
		buildBindings(alice, auth.RepoOwnerRole, pl(pipeline), auth.RepoWriterRole), getRepoRoleBinding(t, aliceClient, pipeline))
	// repo[0] is not on pipeline -- doesn't include 'pipeline'
	require.Equal(t,
		buildBindings(alice, auth.RepoOwnerRole), getRepoRoleBinding(t, aliceClient, repo[0]))

	// make sure the pipeline still runs
	require.NoErrorWithinT(t, time.Minute, func() error {
		_, err := aliceClient.FlushCommitAll(
			[]*pfs.Commit{client.NewCommit(repo[2], "master")}, nil)
		return err
	})
}

func TestModifyMembers(t *testing.T) {
	if testing.Short() {
		t.Skip("Skipping integration tests in short mode")
	}
	tu.DeleteAll(t)
	defer tu.DeleteAll(t)

	alice := robot(tu.UniqueString("alice"))
	bob := robot(tu.UniqueString("bob"))
	organization := tu.UniqueString("organization")
	engineering := tu.UniqueString("engineering")
	security := tu.UniqueString("security")

	adminClient := tu.GetAuthenticatedPachClient(t, auth.RootUser)

	// This is a sequence dependent list of tests
	tests := []struct {
		Requests []*auth.ModifyMembersRequest
		Expected map[string][]string
	}{
		{
			[]*auth.ModifyMembersRequest{
				&auth.ModifyMembersRequest{
					Add:   []string{alice},
					Group: organization,
				},
				&auth.ModifyMembersRequest{
					Add:   []string{alice},
					Group: organization,
				},
			},
			map[string][]string{
				alice: []string{organization},
			},
		},
		{
			[]*auth.ModifyMembersRequest{
				&auth.ModifyMembersRequest{
					Add:   []string{bob},
					Group: organization,
				},
				&auth.ModifyMembersRequest{
					Add:   []string{alice, bob},
					Group: engineering,
				},
				&auth.ModifyMembersRequest{
					Add:   []string{bob},
					Group: security,
				},
			},
			map[string][]string{
				alice: []string{organization, engineering},
				bob:   []string{organization, engineering, security},
			},
		},
		{
			[]*auth.ModifyMembersRequest{
				&auth.ModifyMembersRequest{
					Add:    []string{alice},
					Remove: []string{bob},
					Group:  security,
				},
				&auth.ModifyMembersRequest{
					Remove: []string{bob},
					Group:  engineering,
				},
			},
			map[string][]string{
				alice: []string{organization, engineering, security},
				bob:   []string{organization},
			},
		},
		{
			[]*auth.ModifyMembersRequest{
				&auth.ModifyMembersRequest{
					Remove: []string{alice, bob},
					Group:  organization,
				},
				&auth.ModifyMembersRequest{
					Remove: []string{alice, bob},
					Group:  security,
				},
				&auth.ModifyMembersRequest{
					Add:    []string{alice},
					Remove: []string{alice},
					Group:  organization,
				},
				&auth.ModifyMembersRequest{
					Add:    []string{},
					Remove: []string{},
					Group:  organization,
				},
			},
			map[string][]string{
				alice: []string{engineering},
				bob:   []string{},
			},
		},
	}

	for i, test := range tests {
		t.Run(fmt.Sprintf("%d", i), func(t *testing.T) {
			for _, req := range test.Requests {
				_, err := adminClient.ModifyMembers(adminClient.Ctx(), req)
				require.NoError(t, err)
			}

			for username, groups := range test.Expected {
				groupsActual, err := adminClient.GetGroups(adminClient.Ctx(), &auth.GetGroupsRequest{
					Username: username,
				})
				require.NoError(t, err)
				require.ElementsEqual(t, groups, groupsActual.Groups)

				for _, group := range groups {
					users, err := adminClient.GetUsers(adminClient.Ctx(), &auth.GetUsersRequest{
						Group: group,
					})
					require.NoError(t, err)
					require.OneOfEquals(t, username, users.Usernames)
				}
			}
		})
	}
}

func TestSetGroupsForUser(t *testing.T) {
	if testing.Short() {
		t.Skip("Skipping integration tests in short mode")
	}
	tu.DeleteAll(t)
	defer tu.DeleteAll(t)

	alice := robot(tu.UniqueString("alice"))
	organization := tu.UniqueString("organization")
	engineering := tu.UniqueString("engineering")
	security := tu.UniqueString("security")

	adminClient := tu.GetAuthenticatedPachClient(t, auth.RootUser)

	groups := []string{organization, engineering}
	_, err := adminClient.SetGroupsForUser(adminClient.Ctx(), &auth.SetGroupsForUserRequest{
		Username: alice,
		Groups:   groups,
	})
	require.NoError(t, err)
	groupsActual, err := adminClient.GetGroups(adminClient.Ctx(), &auth.GetGroupsRequest{
		Username: alice,
	})
	require.NoError(t, err)
	require.ElementsEqual(t, groups, groupsActual.Groups)
	for _, group := range groups {
		users, err := adminClient.GetUsers(adminClient.Ctx(), &auth.GetUsersRequest{
			Group: group,
		})
		require.NoError(t, err)
		require.OneOfEquals(t, alice, users.Usernames)
	}

	groups = append(groups, security)
	_, err = adminClient.SetGroupsForUser(adminClient.Ctx(), &auth.SetGroupsForUserRequest{
		Username: alice,
		Groups:   groups,
	})
	require.NoError(t, err)
	groupsActual, err = adminClient.GetGroups(adminClient.Ctx(), &auth.GetGroupsRequest{
		Username: alice,
	})
	require.NoError(t, err)
	require.ElementsEqual(t, groups, groupsActual.Groups)
	for _, group := range groups {
		users, err := adminClient.GetUsers(adminClient.Ctx(), &auth.GetUsersRequest{
			Group: group,
		})
		require.NoError(t, err)
		require.OneOfEquals(t, alice, users.Usernames)
	}

	groups = groups[:1]
	_, err = adminClient.SetGroupsForUser(adminClient.Ctx(), &auth.SetGroupsForUserRequest{
		Username: alice,
		Groups:   groups,
	})
	require.NoError(t, err)
	groupsActual, err = adminClient.GetGroups(adminClient.Ctx(), &auth.GetGroupsRequest{
		Username: alice,
	})
	require.NoError(t, err)
	require.ElementsEqual(t, groups, groupsActual.Groups)
	for _, group := range groups {
		users, err := adminClient.GetUsers(adminClient.Ctx(), &auth.GetUsersRequest{
			Group: group,
		})
		require.NoError(t, err)
		require.OneOfEquals(t, alice, users.Usernames)
	}

	groups = []string{}
	_, err = adminClient.SetGroupsForUser(adminClient.Ctx(), &auth.SetGroupsForUserRequest{
		Username: alice,
		Groups:   groups,
	})
	require.NoError(t, err)
	groupsActual, err = adminClient.GetGroups(adminClient.Ctx(), &auth.GetGroupsRequest{
		Username: alice,
	})
	require.NoError(t, err)
	require.ElementsEqual(t, groups, groupsActual.Groups)
	for _, group := range groups {
		users, err := adminClient.GetUsers(adminClient.Ctx(), &auth.GetUsersRequest{
			Group: group,
		})
		require.NoError(t, err)
		require.OneOfEquals(t, alice, users.Usernames)
	}
}

func TestGetGroupsEmpty(t *testing.T) {
	if testing.Short() {
		t.Skip("Skipping integration tests in short mode")
	}
	tu.DeleteAll(t)
	defer tu.DeleteAll(t)

	alice := robot(tu.UniqueString("alice"))
	organization := tu.UniqueString("organization")
	engineering := tu.UniqueString("engineering")
	security := tu.UniqueString("security")

	adminClient := tu.GetAuthenticatedPachClient(t, auth.RootUser)

	_, err := adminClient.SetGroupsForUser(adminClient.Ctx(), &auth.SetGroupsForUserRequest{
		Username: alice,
		Groups:   []string{organization, engineering, security},
	})
	require.NoError(t, err)

	aliceClient := tu.GetAuthenticatedPachClient(t, alice)
	groups, err := aliceClient.GetGroups(aliceClient.Ctx(), &auth.GetGroupsRequest{})
	require.NoError(t, err)
	require.ElementsEqual(t, []string{organization, engineering, security}, groups.Groups)

	groups, err = adminClient.GetGroups(adminClient.Ctx(), &auth.GetGroupsRequest{})
	require.NoError(t, err)
	require.Equal(t, 0, len(groups.Groups))
}

// TestGetJobsBugFix tests the fix for https://github.com/pachyderm/pachyderm/v2/issues/2879
// where calling pps.ListJob when not logged in would delete all old jobs
func TestGetJobsBugFix(t *testing.T) {
	if testing.Short() {
		t.Skip("Skipping integration tests in short mode")
	}
	tu.DeleteAll(t)
	defer tu.DeleteAll(t)
	alice := robot(tu.UniqueString("alice"))
	aliceClient, anonClient := tu.GetAuthenticatedPachClient(t, alice), tu.GetUnauthenticatedPachClient(t)

	// alice creates a repo
	repo := tu.UniqueString(t.Name())
	require.NoError(t, aliceClient.CreateRepo(repo))
	require.Equal(t, buildBindings(alice, auth.RepoOwnerRole), getRepoRoleBinding(t, aliceClient, repo))
	err := aliceClient.PutFile(repo, "master", "/file", strings.NewReader("lorem ipsum"))
	require.NoError(t, err)

	// alice creates a pipeline
	pipeline := tu.UniqueString("alice-pipeline")
	require.NoError(t, aliceClient.CreatePipeline(
		pipeline,
		"", // default image: ubuntu:16.04
		[]string{"bash"},
		[]string{"cp /pfs/*/* /pfs/out/"},
		&pps.ParallelismSpec{Constant: 1},
		client.NewPFSInput(repo, "/*"),
		"", // default output branch: master
		false,
	))

	// Wait for pipeline to finish
	_, err = aliceClient.FlushCommitAll(
		[]*pfs.Commit{client.NewCommit(repo, "master")},
		[]*pfs.Repo{client.NewRepo(pipeline)},
	)
	require.NoError(t, err)

	// alice calls 'list job'
	jobs, err := aliceClient.ListJob("", nil, nil, -1 /*history*/, true)
	require.NoError(t, err)
	require.Equal(t, 1, len(jobs))

	// anonClient calls 'list job'
	_, err = anonClient.ListJob("", nil, nil, -1 /*history*/, true)
	require.YesError(t, err)
	require.Matches(t, "no authentication token", err.Error())

	// alice calls 'list job' again, and the existing job must still be present
	jobs2, err := aliceClient.ListJob("", nil, nil, -1 /*history*/, true)
	require.NoError(t, err)
	require.Equal(t, 1, len(jobs2))
	require.Equal(t, jobs[0].Job.ID, jobs2[0].Job.ID)
}

// TODO: Make work with V2.
func TestS3GatewayAuthRequests(t *testing.T) {
	t.Skip("S3 gateway not implemented in V2")
	if testing.Short() {
		t.Skip("Skipping integration tests in short mode")
	}

	// generate auth credentials
	adminClient := tu.GetAuthenticatedPachClient(t, auth.RootUser)
	alice := tu.UniqueString("alice")
	authResp, err := adminClient.GetRobotToken(adminClient.Ctx(), &auth.GetRobotTokenRequest{
		Robot: alice,
	})
	require.NoError(t, err)
	authToken := authResp.Token

	// anon login via V2 - should fail
	minioClientV2, err := minio.NewV2("127.0.0.1:30600", "", "", false)
	require.NoError(t, err)
	_, err = minioClientV2.ListBuckets()
	require.YesError(t, err)

	// anon login via V4 - should fail
	minioClientV4, err := minio.NewV4("127.0.0.1:30600", "", "", false)
	require.NoError(t, err)
	_, err = minioClientV4.ListBuckets()
	require.YesError(t, err)

	// proper login via V2 - should succeed
	minioClientV2, err = minio.NewV2("127.0.0.1:30600", authToken, authToken, false)
	require.NoError(t, err)
	_, err = minioClientV2.ListBuckets()
	require.NoError(t, err)

	// proper login via V4 - should succeed
	minioClientV2, err = minio.NewV4("127.0.0.1:30600", authToken, authToken, false)
	require.NoError(t, err)
	_, err = minioClientV2.ListBuckets()
	require.NoError(t, err)
}

// TestDeleteFailedPipeline creates a pipeline with an invalid image and then
// tries to delete it (which shouldn't be blocked by the auth system)
func TestDeleteFailedPipeline(t *testing.T) {
	if testing.Short() {
		t.Skip("Skipping integration tests in short mode")
	}
	tu.DeleteAll(t)
	defer tu.DeleteAll(t)
	alice := robot(tu.UniqueString("alice"))
	aliceClient := tu.GetAuthenticatedPachClient(t, alice)

	// Create input repo w/ initial commit
	repo := tu.UniqueString(t.Name())
	require.NoError(t, aliceClient.CreateRepo(repo))
	err := aliceClient.PutFile(repo, "master", "/file", strings.NewReader("1"))
	require.NoError(t, err)

	// Create pipeline
	pipeline := tu.UniqueString("pipeline")
	require.NoError(t, aliceClient.CreatePipeline(
		pipeline,
		"does-not-exist", // nonexistant image
		[]string{"true"}, nil,
		&pps.ParallelismSpec{Constant: 1},
		client.NewPFSInput(repo, "/*"),
		"", // default output branch: master
		false,
	))
	require.NoError(t, aliceClient.DeletePipeline(pipeline, true))

	// make sure FlushCommit eventually returns (i.e. pipeline failure doesn't
	// block flushCommit indefinitely)
	require.NoErrorWithinT(t, 30*time.Second, func() error {
		_, err := aliceClient.FlushCommitAll(
			[]*pfs.Commit{client.NewCommit(repo, "master")},
			[]*pfs.Repo{client.NewRepo(pipeline)})
		return err
	})
}

// TestDeletePipelineMissingRepos creates a pipeline, force-deletes its input
// and output repos, and then confirms that DeletePipeline still works (i.e.
// the missing repos/ACLs don't cause an auth error).
func TestDeletePipelineMissingRepos(t *testing.T) {
	if testing.Short() {
		t.Skip("Skipping integration tests in short mode")
	}
	tu.DeleteAll(t)
	defer tu.DeleteAll(t)
	alice := robot(tu.UniqueString("alice"))
	aliceClient := tu.GetAuthenticatedPachClient(t, alice)

	// Create input repo w/ initial commit
	repo := tu.UniqueString(t.Name())
	require.NoError(t, aliceClient.CreateRepo(repo))
	err := aliceClient.PutFile(repo, "master", "/file", strings.NewReader("1"))
	require.NoError(t, err)

	// Create pipeline
	pipeline := tu.UniqueString("pipeline")
	require.NoError(t, aliceClient.CreatePipeline(
		pipeline,
		"does-not-exist", // nonexistant image
		[]string{"true"}, nil,
		&pps.ParallelismSpec{Constant: 1},
		client.NewPFSInput(repo, "/*"),
		"", // default output branch: master
		false,
	))

	// force-delete input and output repos
	require.NoError(t, aliceClient.DeleteRepo(repo, true))
	require.NoError(t, aliceClient.DeleteRepo(pipeline, true))

	// Attempt to delete the pipeline--must succeed
	require.NoError(t, aliceClient.DeletePipeline(pipeline, true))
	require.NoErrorWithinTRetry(t, 30*time.Second, func() error {
		pis, err := aliceClient.ListPipeline()
		if err != nil {
			return err
		}
		for _, pi := range pis {
			if pi.Pipeline.Name == pipeline {
				return errors.Errorf("Expected %q to be deleted, but still present", pipeline)
			}
		}
		return nil
	})
}

// TestDeactivateFSAdmin tests that users with the FS admin role can't call Deactivate
func TestDeactivateFSAdmin(t *testing.T) {
	if testing.Short() {
		t.Skip("Skipping integration tests in short mode")
	}
	alice := robot(tu.UniqueString("alice"))
	aliceClient, adminClient := tu.GetAuthenticatedPachClient(t, alice), tu.GetAuthenticatedPachClient(t, auth.RootUser)

	// admin makes alice an fs admin
	require.NoError(t, adminClient.ModifyClusterRoleBinding(alice, []string{auth.RepoOwnerRole}))

	// wait until alice shows up in admin list
	resp, err := aliceClient.GetClusterRoleBinding()
	require.NoError(t, err)
	require.Equal(t, buildClusterBindings(alice, auth.RepoOwnerRole), resp)

	// alice tries to deactivate, but doesn't have permission as an FS admin
	_, err = aliceClient.Deactivate(aliceClient.Ctx(), &auth.DeactivateRequest{})
	require.YesError(t, err)
	require.Matches(t, "not authorized", err.Error())
}

// TestExtractAuthToken tests that admins can extract hashed robot auth tokens
func TestExtractAuthToken(t *testing.T) {
	if testing.Short() {
		t.Skip("Skipping integration tests in short mode")
	}
	tu.DeleteAll(t)
	defer tu.DeleteAll(t)

	alice := robot(tu.UniqueString("alice"))
	aliceClient, adminClient := tu.GetAuthenticatedPachClient(t, alice), tu.GetAuthenticatedPachClient(t, auth.RootUser)

	// alice can't extract auth tokens because she's not an admin
	_, err := aliceClient.ExtractAuthTokens(aliceClient.Ctx(), &auth.ExtractAuthTokensRequest{})
	require.YesError(t, err)
	require.Matches(t, "not authorized", err.Error())

	// Create a token with a TTL and confirm it is extracted with an expiration
	tokenResp, err := adminClient.GetRobotToken(adminClient.Ctx(), &auth.GetRobotTokenRequest{Robot: "other", TTL: 1000})
	require.NoError(t, err)

	// Create a token without a TTL and confirm it is extracted
	tokenRespTwo, err := adminClient.GetRobotToken(adminClient.Ctx(), &auth.GetRobotTokenRequest{Robot: "otherTwo"})
	require.NoError(t, err)

	// admins can extract auth tokens
	resp, err := adminClient.ExtractAuthTokens(adminClient.Ctx(), &auth.ExtractAuthTokensRequest{})
	require.NoError(t, err)

	// only robot tokens are extracted, so only the admin token (not the alice one) should be included
	containsToken := func(plaintext, subject string, expires bool) error {
		hash := auth.HashToken(plaintext)
		for _, token := range resp.Tokens {
			if token.HashedToken == hash {
				require.Equal(t, subject, token.Subject)
				if expires {
					require.True(t, token.Expiration.After(time.Now()))
				} else {
					require.Nil(t, token.Expiration)
				}
				return nil
			}
		}
		return fmt.Errorf("didn't find a token with hash %q", hash)
	}

	require.NoError(t, containsToken(tokenResp.Token, "robot:other", true))
	require.NoError(t, containsToken(tokenRespTwo.Token, "robot:otherTwo", false))
}

// TestRestoreAuthToken tests that admins can restore hashed auth tokens that have been extracted
func TestRestoreAuthToken(t *testing.T) {
	if testing.Short() {
		t.Skip("Skipping integration tests in short mode")
	}
	tu.DeleteAll(t)
	defer tu.DeleteAll(t)

	// Create a request to restore a token with known plaintext
	req := &auth.RestoreAuthTokenRequest{
		Token: &auth.TokenInfo{
<<<<<<< HEAD
			HashedToken: hash,
=======
			HashedToken: fmt.Sprintf("%x", sha256.Sum256([]byte("an-auth-token"))),
>>>>>>> 955df726
			Subject:     "robot:restored",
		},
	}

	alice := robot(tu.UniqueString("alice"))
	aliceClient, adminClient := tu.GetAuthenticatedPachClient(t, alice), tu.GetAuthenticatedPachClient(t, auth.RootUser)

	// alice can't restore auth tokens because she's not an admin
	_, err := aliceClient.RestoreAuthToken(aliceClient.Ctx(), req)
	require.YesError(t, err)
	require.Matches(t, "not authorized", err.Error())

	// admins can restore auth tokens
	_, err = adminClient.RestoreAuthToken(adminClient.Ctx(), req)
	require.NoError(t, err)

	req.Token.Subject = "robot:overwritten"
	_, err = adminClient.RestoreAuthToken(adminClient.Ctx(), req)
	require.YesError(t, err)
	require.Equal(t, "rpc error: code = Unknown desc = error restoring auth token: cannot overwrite existing token with same hash", err.Error())

	// now we can authenticate with the restored token
	aliceClient.SetAuthToken("an-auth-token")
	whoAmIResp, err := aliceClient.WhoAmI(aliceClient.Ctx(), &auth.WhoAmIRequest{})
	require.NoError(t, err)
	require.Equal(t, "robot:restored", whoAmIResp.Username)
	require.Nil(t, whoAmIResp.Expiration)

	// restore a token with an expiration date in the past
	req.Token.HashedToken = fmt.Sprintf("%x", sha256.Sum256([]byte("expired-token")))
	pastExpiration := time.Now().Add(-1 * time.Minute)
	req.Token.Expiration = &pastExpiration

	_, err = adminClient.RestoreAuthToken(adminClient.Ctx(), req)
	require.YesError(t, err)
	require.True(t, auth.IsErrExpiredToken(err))

	// restore a token with an expiration date in the future
<<<<<<< HEAD
=======
	req.Token.HashedToken = fmt.Sprintf("%x", sha256.Sum256([]byte("expiring-token")))
>>>>>>> 955df726
	futureExpiration := time.Now().Add(10 * time.Minute)
	req.Token.Expiration = &futureExpiration

	_, err = adminClient.RestoreAuthToken(adminClient.Ctx(), req)
	require.NoError(t, err)

	aliceClient.SetAuthToken("expiring-token")
	whoAmIResp, err = aliceClient.WhoAmI(aliceClient.Ctx(), &auth.WhoAmIRequest{})
	require.NoError(t, err)

	// Relying on time.Now is gross but the token should have a TTL in the
	// next 10 minutes
	require.True(t, whoAmIResp.Expiration.After(time.Now()))
	require.True(t, whoAmIResp.Expiration.Before(time.Now().Add(time.Duration(600)*time.Second)))
}

// TODO: This test mirrors TestDebug in src/server/pachyderm_test.go.
// Need to restructure testing such that we have the implementation of this
// test in one place while still being able to test auth enabled and disabled clusters.
func TestDebug(t *testing.T) {
	if testing.Short() {
		t.Skip("Skipping integration tests in short mode")
	}
	tu.DeleteAll(t)
	defer tu.DeleteAll(t)

	// Get all the authenticated clients at the beginning of the test.
	// GetAuthenticatedPachClient will always re-activate auth, which
	// causes PPS to rotate all the pipeline tokens. This makes the RCs
	// change and recreates all the pods, which used to race with collecting logs.
	adminClient := tu.GetAuthenticatedPachClient(t, auth.RootUser)
	alice := robot(tu.UniqueString("alice"))
	aliceClient := tu.GetAuthenticatedPachClient(t, alice)

	dataRepo := tu.UniqueString("TestDebug_data")
	require.NoError(t, aliceClient.CreateRepo(dataRepo))

	expectedFiles := make(map[string]*globlib.Glob)
	// Record glob patterns for expected pachd files.
	for _, file := range []string{"version", "logs", "logs-previous**", "goroutine", "heap"} {
		pattern := path.Join("pachd", "*", "pachd", file)
		g, err := globlib.Compile(pattern, '/')
		require.NoError(t, err)
		expectedFiles[pattern] = g
	}
	pattern := path.Join("input-repos", dataRepo, "commits")
	g, err := globlib.Compile(pattern, '/')
	require.NoError(t, err)
	expectedFiles[pattern] = g
	for i := 0; i < 3; i++ {
		pipeline := tu.UniqueString("TestDebug")
		require.NoError(t, aliceClient.CreatePipeline(
			pipeline,
			"",
			[]string{"bash"},
			[]string{
				fmt.Sprintf("cp /pfs/%s/* /pfs/out/", dataRepo),
			},
			&pps.ParallelismSpec{
				Constant: 1,
			},
			client.NewPFSInput(dataRepo, "/*"),
			"",
			false,
		))
		// Record glob patterns for expected pipeline files.
		for _, container := range []string{"user", "storage"} {
			for _, file := range []string{"logs", "logs-previous**", "goroutine", "heap"} {
				pattern := path.Join("pipelines", pipeline, "pods", "*", container, file)
				g, err := globlib.Compile(pattern, '/')
				require.NoError(t, err)
				expectedFiles[pattern] = g
			}
		}
		for _, file := range []string{"spec", "commits", "jobs"} {
			pattern := path.Join("pipelines", pipeline, file)
			g, err := globlib.Compile(pattern, '/')
			require.NoError(t, err)
			expectedFiles[pattern] = g
		}
	}

	commit1, err := aliceClient.StartCommit(dataRepo, "master")
	require.NoError(t, err)
	err = aliceClient.PutFile(dataRepo, commit1.ID, "file", strings.NewReader("foo"))
	require.NoError(t, err)
	require.NoError(t, aliceClient.FinishCommit(dataRepo, commit1.ID))

	commitInfos, err := aliceClient.FlushCommitAll([]*pfs.Commit{commit1}, nil)
	require.NoError(t, err)
	require.Equal(t, 6, len(commitInfos))

	// Only admins can collect a debug dump.
	buf := &bytes.Buffer{}
	require.YesError(t, aliceClient.Dump(nil, 0, buf))
	require.NoError(t, adminClient.Dump(nil, 0, buf))
	gr, err := gzip.NewReader(buf)
	require.NoError(t, err)
	defer func() {
		require.NoError(t, gr.Close())
	}()
	// Check that all of the expected files were returned.
	tr := tar.NewReader(gr)
	for {
		hdr, err := tr.Next()
		if err != nil {
			if err == io.EOF {
				break
			}
			require.NoError(t, err)
		}
		for pattern, g := range expectedFiles {
			if g.Match(hdr.Name) {
				delete(expectedFiles, pattern)
				break
			}
		}
	}
	require.Equal(t, 0, len(expectedFiles))
}

func TestDeleteExpiredAuthTokens(t *testing.T) {
	if testing.Short() {
		t.Skip("Skipping integration tests in short mode")
	}
	tu.DeleteAll(t)
	defer tu.DeleteAll(t)

	// generate auth credentials
	adminClient := tu.GetAuthenticatedPachClient(t, auth.RootUser)

	// create a token that will instantly expire, a token that will expire later, and a token that will never expire
	noExpirationResp, noExpErr := adminClient.GetRobotToken(adminClient.Ctx(), &auth.GetRobotTokenRequest{Robot: "robot:alice"})
	require.NoError(t, noExpErr)

	fastExpirationResp, fastExpErr := adminClient.GetRobotToken(adminClient.Ctx(), &auth.GetRobotTokenRequest{Robot: "robot:alice", TTL: 1})
	require.NoError(t, fastExpErr)

	slowExpirationResp, slowExpErr := adminClient.GetRobotToken(adminClient.Ctx(), &auth.GetRobotTokenRequest{Robot: "robot:alice", TTL: 1000})
	require.NoError(t, slowExpErr)

	contains := func(tokens []*auth.TokenInfo, hashedToken string) bool {
		for _, v := range tokens {
			if v.HashedToken == hashedToken {
				return true
			}
		}
		return false
	}

	// query all tokens to show that the instantly expired one is expired
	extractTokensResp, firstExtractErr := adminClient.ExtractAuthTokens(adminClient.Ctx(), &auth.ExtractAuthTokensRequest{})
	require.NoError(t, firstExtractErr)

	preDeleteTokens := extractTokensResp.Tokens
	require.Equal(t, 3, len(preDeleteTokens), "all three tokens should be returned")
	require.True(t, contains(preDeleteTokens, auth.HashToken(noExpirationResp.Token)), "robot token without expiration should be extracted")
	require.True(t, contains(preDeleteTokens, auth.HashToken(fastExpirationResp.Token)), "robot token without expiration should be extracted")
	require.True(t, contains(preDeleteTokens, auth.HashToken(slowExpirationResp.Token)), "robot token without expiration should be extracted")

	// wait for the one token to expire
	time.Sleep(time.Duration(2) * time.Second)

	// record admin token
	adminToken := adminClient.AuthToken()

	// before deleting, check that WhoAmI call still fails for existing & expired token
	adminClient.SetAuthToken(fastExpirationResp.Token)
	_, whoAmIErr := adminClient.WhoAmI(adminClient.Ctx(), &auth.WhoAmIRequest{})
	require.True(t, auth.IsErrExpiredToken(whoAmIErr))

	// run DeleteExpiredAuthTokens RPC and verify that only the instantly expired token is inaccessible
	adminClient.SetAuthToken(adminToken)
	_, deleteErr := adminClient.DeleteExpiredAuthTokens(adminClient.Ctx(), &auth.DeleteExpiredAuthTokensRequest{})
	require.NoError(t, deleteErr)

	extractTokensAfterDeleteResp, sndExtractErr := adminClient.ExtractAuthTokens(adminClient.Ctx(), &auth.ExtractAuthTokensRequest{})
	require.NoError(t, sndExtractErr)

	postDeleteTokens := extractTokensAfterDeleteResp.Tokens

	require.Equal(t, 2, len(postDeleteTokens), "only the two unexpired tokens should be returned.")
	require.True(t, contains(postDeleteTokens, auth.HashToken(noExpirationResp.Token)), "robot token without expiration should be extracted")
	require.True(t, contains(postDeleteTokens, auth.HashToken(slowExpirationResp.Token)), "robot token without expiration should be extracted")
}<|MERGE_RESOLUTION|>--- conflicted
+++ resolved
@@ -2442,11 +2442,7 @@
 	// Create a request to restore a token with known plaintext
 	req := &auth.RestoreAuthTokenRequest{
 		Token: &auth.TokenInfo{
-<<<<<<< HEAD
-			HashedToken: hash,
-=======
 			HashedToken: fmt.Sprintf("%x", sha256.Sum256([]byte("an-auth-token"))),
->>>>>>> 955df726
 			Subject:     "robot:restored",
 		},
 	}
@@ -2485,10 +2481,6 @@
 	require.True(t, auth.IsErrExpiredToken(err))
 
 	// restore a token with an expiration date in the future
-<<<<<<< HEAD
-=======
-	req.Token.HashedToken = fmt.Sprintf("%x", sha256.Sum256([]byte("expiring-token")))
->>>>>>> 955df726
 	futureExpiration := time.Now().Add(10 * time.Minute)
 	req.Token.Expiration = &futureExpiration
 
