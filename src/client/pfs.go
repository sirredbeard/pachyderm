--- conflicted
+++ resolved
@@ -143,14 +143,7 @@
 	commit, err := c.PfsAPIClient.StartCommit(
 		c.Ctx(),
 		&pfs.StartCommitRequest{
-<<<<<<< HEAD
-			Parent: &pfs.Commit{
-				Repo: NewRepo(repoName),
-			},
-			Branch: branch,
-=======
 			Branch: NewBranch(repoName, branchName),
->>>>>>> efaf29ac
 		},
 	)
 	if err != nil {
@@ -177,16 +170,8 @@
 	commit, err := c.PfsAPIClient.StartCommit(
 		c.Ctx(),
 		&pfs.StartCommitRequest{
-<<<<<<< HEAD
-			Parent: &pfs.Commit{
-				Repo: NewRepo(repoName),
-				ID:   parentCommit,
-			},
-			Branch: branch,
-=======
 			Parent: NewCommit(repoName, parentBranch, parentCommit),
 			Branch: NewBranch(repoName, branchName),
->>>>>>> efaf29ac
 		},
 	)
 	if err != nil {
