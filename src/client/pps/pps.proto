syntax = "proto3";
package pps;

import "google/protobuf/empty.proto";
import "google/protobuf/timestamp.proto";
import "google/protobuf/duration.proto";

import "gogoproto/gogo.proto";

import "client/pfs/pfs.proto";

message Secret {
  // Name must be the name of the secret in kubernetes.
  string name = 1;
  // Key of the secret to load into env_var, this field only has meaning if EnvVar != "".
  string key = 4;
  string mount_path = 2;
  string env_var = 3;
}

message Transform {
  string image = 1;
  repeated string cmd = 2;
  map<string, string> env = 3;
  repeated Secret secrets = 4;
  repeated string image_pull_secrets = 9;
  repeated string stdin = 5;
  repeated int64 accept_return_code = 6;
  bool debug = 7;
}

message Egress {
  string URL = 1;
}

message Job {
  string id = 1 [(gogoproto.customname) = "ID"];
}

enum JobState {
  JOB_STARTING = 0;
  JOB_RUNNING = 1;
  JOB_FAILURE = 2;
  JOB_SUCCESS = 3;
  JOB_KILLED = 4;
}

message Service {
  int32 internal_port = 1;
  int32 external_port = 2;
}

message AtomInput {
  string name = 1;
  string repo = 2;
  string branch = 3;
  string commit = 4;
  string glob = 5;
  bool lazy = 6;
  string from_commit = 7;
}

message CronInput {
  string name = 1;
  string repo = 2;
  string commit = 3;
  string spec = 4;
  google.protobuf.Timestamp start = 5;
}

message GitInput {
  string name = 1;
  string url = 2 [(gogoproto.customname) = "URL"];
  string branch = 3;
  string commit = 4;
}

message Input {
  AtomInput atom = 1;
  repeated Input cross = 2;
  repeated Input union = 3;
  CronInput cron = 4;
  GitInput git = 5;
}

message JobInput {
  string name = 4;
  pfs.Commit commit = 1;
  string glob = 2;
  bool lazy = 3;
}

message ParallelismSpec {
  reserved 1;

  // Starts the pipeline/job with a 'constant' workers, unless 'constant' is
  // zero. If 'constant' is zero (which is the zero value of ParallelismSpec),
  // then Pachyderm will choose the number of workers that is started,
  // (currently it chooses the number of workers in the cluster)
  uint64 constant = 2;

  // Starts the pipeline/job with number of workers equal to 'coefficient' * N,
  // where N is the number of nodes in the kubernetes cluster.
  //
  // For example, if each Kubernetes node has four CPUs, you might set
  // 'coefficient' to four, so that there are four Pachyderm workers per
  // Kubernetes node, and each Pachyderm worker gets one CPU. If you want to
  // reserve half the nodes in your cluster for other tasks, you might set
  // 'coefficient' to 0.5.
  double coefficient = 3;
}

message InputFile {
  // This file's absolute path within its pfs repo.
  string path = 4;

  // This file's hash
  bytes hash = 5;
}

message Datum {
  // ID is the hash computed from all the files
  string id = 1 [(gogoproto.customname) = "ID"];
  Job job = 2;
}

enum DatumState {
    FAILED = 0;
    SUCCESS = 1;
    SKIPPED = 2;
    STARTING = 3;
}

message DatumInfo {
  Datum datum = 1;
  DatumState state = 2;
  ProcessStats stats = 3;
  pfs.File pfs_state = 4;
  repeated pfs.FileInfo data = 5;
}

message Aggregate {
  int64 count = 1;
  double mean = 2;
  double stddev = 3;
  double fifth_percentile = 4;
  double ninety_fifth_percentile = 5;
}

message ProcessStats {
  google.protobuf.Duration download_time = 1;
  google.protobuf.Duration process_time = 2;
  google.protobuf.Duration upload_time = 3;
  uint64 download_bytes = 4;
  uint64 upload_bytes = 5;
}

message AggregateProcessStats {
  Aggregate download_time = 1;
  Aggregate process_time = 2;
  Aggregate upload_time = 3;
  Aggregate download_bytes = 4;
  Aggregate upload_bytes = 5;
}

message WorkerStatus {
  string worker_id = 1 [(gogoproto.customname) = "WorkerID"];
  string job_id = 2 [(gogoproto.customname) = "JobID"];
  repeated pps.InputFile data = 3;
  // Started is the time processing on the current datum began.
  google.protobuf.Timestamp started = 4;
  ProcessStats stats = 5;
  int64 queue_size = 6;
}

// ResourceSpec describes the amount of resources that pipeline pods should
// request from kubernetes, for scheduling.
message ResourceSpec {
  // The number of CPUs each worker needs (partial values are allowed, and
  // encouraged)
  float cpu = 1;

  // The amount of memory, in bytes, each worker needs (in bytes, with allowed
  // SI suffixes (M, K, G, Mi, Ki, Gi, etc).
  string memory = 2;

  // The number of GPUs each worker needs.
  int64 gpu = 3;
}

message JobInfo {
  reserved 4, 5;
  Job job = 1;
  Transform transform = 2;
  Pipeline pipeline = 3;
  uint64 pipeline_version = 13;
  ParallelismSpec parallelism_spec = 12;
  Egress egress = 15;
  Job parent_job = 6;
  google.protobuf.Timestamp started = 7;
  google.protobuf.Timestamp finished = 8;
  pfs.Commit output_commit = 9;
  JobState state = 10;
  string reason = 35;  // reason explains why the job is in the current state
  Service service = 14;
  pfs.Repo output_repo = 18;
  string output_branch = 17;
  uint64 restart = 20;
  int64 data_processed = 22;
  int64 data_skipped = 30;
  int64 data_total = 23;
  ProcessStats stats = 31;
  repeated WorkerStatus worker_status = 24;
  ResourceSpec resource_requests = 25;
  ResourceSpec resource_limits = 36;
  Input input = 26;
  pfs.BranchInfo new_branch = 27;
  bool incremental = 28;
  pfs.Commit stats_commit = 29;
  bool enable_stats = 32;
  string salt = 33;
  bool batch = 34;
<<<<<<< HEAD
  ChunkSpec chunk_spec = 36;
  string datum_timeout = 37;
  string job_timeout = 38;
=======
  ChunkSpec chunk_spec = 37;
>>>>>>> b5170f79
}

enum WorkerState {
  POD_RUNNING = 0;
  POD_SUCCESS = 1;
  POD_FAILED = 2;
}

message Worker {
  string name = 1;
  WorkerState state = 2;
}

message JobInfos {
  repeated JobInfo job_info = 1;
}

message Pipeline {
  string name = 1;
}

message PipelineInput {
  string name = 5;
  pfs.Repo repo = 1;
  string branch = 2;
  string glob = 3;
  bool lazy = 4;
  pfs.Commit from = 6;
}

enum PipelineState {
  // When the pipeline is not ready to be triggered by commits.
  // This happens when either 1) a pipeline has been created but not
  // yet picked up by a PPS server, or 2) the pipeline does not have
  // any inputs and is meant to be triggered manually
  PIPELINE_STARTING = 0;
  // After this pipeline is picked up by a pachd node.  This is the normal
  // state of a pipeline.
  PIPELINE_RUNNING = 1;
  // After some error caused runPipeline to exit, but before the
  // pipeline is re-run.  This is when the exponential backoff is
  // in effect.
  PIPELINE_RESTARTING = 2;
  // We have retried too many times and we have given up on this pipeline.
  PIPELINE_FAILURE = 3;
  // The pipeline has been explicitly paused by the user.
  PIPELINE_PAUSED = 4;
}

message PipelineInfo {
  reserved 3, 4;
  string id = 17 [(gogoproto.customname) = "ID"];
  Pipeline pipeline = 1;
  uint64 version = 11;
  Transform transform = 2;
  ParallelismSpec parallelism_spec = 10;
  Egress egress = 15;
  google.protobuf.Timestamp created_at = 6;
  PipelineState state = 7;
  string recent_error = 8;
  map<int32, int32> job_counts = 9;
  string output_branch = 16;
  google.protobuf.Duration scale_down_threshold = 18;
  ResourceSpec resource_requests = 19;
  ResourceSpec resource_limits = 31;
  Input input = 20;
  string description = 21;
  bool incremental = 22;
  string cache_size = 23;
  bool enable_stats = 24;
  string salt = 25;
  string capability = 26;
  bool batch = 27;
  string reason = 28;
  int64 max_queue_size = 29;
  Service service = 30;
<<<<<<< HEAD
  ChunkSpec chunk_spec = 31;
  string datum_timeout = 32;
  string job_timeout = 33;
=======
  ChunkSpec chunk_spec = 32;
>>>>>>> b5170f79
}

message PipelineInfos {
  repeated PipelineInfo pipeline_info = 1;
}

message CreateJobRequest {
  reserved 3, 4;
  Transform transform = 1;
  Pipeline pipeline = 2;
  uint64 pipeline_version = 10;
  ParallelismSpec parallelism_spec = 7;
  Egress egress = 9;
  // When service is defined, we create a long running job
  // by using a k8s RC and Service instead of a k8s Job
  Service service = 8;
  pfs.Repo output_repo = 12;
  string output_branch = 11;
  Job parent_job = 13;
  ResourceSpec resource_requests = 14;
  ResourceSpec resource_limits = 21;
  Input input = 15;
  pfs.BranchInfo new_branch = 16;
  bool incremental = 17;
  bool enable_stats = 18;
  string salt = 19;
  bool batch = 20;
<<<<<<< HEAD
  ChunkSpec chunk_spec = 21;
  string datum_timeout = 22;
  string job_timeout = 23;
=======
  ChunkSpec chunk_spec = 22;
>>>>>>> b5170f79
}

message InspectJobRequest {
  Job job = 1;
  bool block_state = 2; // block until state is either JOB_STATE_FAILURE or JOB_STATE_SUCCESS
}

message ListJobRequest {
  Pipeline pipeline = 1; // nil means all pipelines
  repeated pfs.Commit input_commit = 2; // nil means all inputs
  pfs.Commit output_commit = 3;
}

message DeleteJobRequest {
  Job job = 1;
}

message StopJobRequest {
  Job job = 1;
}

message GetLogsRequest {
  reserved 4;
  // The pipeline from which we want to get logs (required if the job in 'job'
  // was created as part of a pipeline. To get logs from a non-orphan job
  // without the pipeline that created it, you need to use ElasticSearch).
  Pipeline pipeline = 2;

  // The job from which we want to get logs.
  Job job = 1;

  // Names of input files from which we want processing logs. This may contain
  // multiple files, to query pipelines that contain multiple inputs. Each
  // filter may be an absolute path of a file within a pps repo, or it may be
  // a hash for that file (to search for files at specific versions)
  repeated string data_filters = 3;

  Datum datum = 6;

  // If true get logs from the master process
  bool master = 5;
}

// LogMessage is a log line from a PPS worker, annotated with metadata
// indicating when and why the line was logged.
message LogMessage {
  // The job and pipeline for which a PFS file is being processed (if the job
  // is an orphan job, pipeline name and ID will be unset)
  string pipeline_name = 1;
  string job_id = 3 [(gogoproto.customname) = "JobID"];
  string worker_id = 7 [(gogoproto.customname) = "WorkerID"];
  string datum_id = 9 [(gogoproto.customname) = "DatumID"];
  bool master = 10;

  // The PFS files being processed (one per pipeline/job input)
  repeated InputFile data = 4;

  // User is true if log message comes from the users code.
  bool user = 8;

  // The message logged, and the time at which it was logged
  google.protobuf.Timestamp ts = 5;
  string message = 6;
}

message RestartDatumRequest {
  Job job = 1;
  repeated string data_filters = 2;
}

message InspectDatumRequest {
  Datum datum = 1;
}

message ListDatumRequest {
  Job job = 1;
  int64 page_size = 2;
  int64 page = 3;
}

message ListDatumResponse {
  repeated DatumInfo datum_infos = 1;
  int64 total_pages = 2;
  int64 page = 3;
}

// ListDatumStreamResponse is identical to ListDatumResponse, except that only
// one DatumInfo is present (as these responses are streamed)
message ListDatumStreamResponse {
  DatumInfo datum_info = 1;
  // total_pages is only set in the first response (and set to 0 in all other
  // responses)
  int64 total_pages = 2;
  // page is only set in the first response (and set to 0 in all other
  // responses)
  int64 page = 3;
}

// ChunkSpec specifies how a pipeline should chunk its datums.
message ChunkSpec {
  // number, if nonzero, specifies that each chunk should contain `number`
  // datums. Chunks may contain fewer if the total number of datums don't
  // divide evenly.
  int64 number = 1;
  // size_bytes, if nonzero, specifies a target size for each chunk of datums.
  // Chunks may be larger or smaller than size_bytes, but will usually be
  // pretty close to size_bytes in size.
  int64 size_bytes = 2;
}

message CreatePipelineRequest {
  reserved 3, 4;
  Pipeline pipeline = 1;
  Transform transform = 2;
  ParallelismSpec parallelism_spec = 7;
  Egress egress = 9;
  bool update = 5;
  string output_branch = 10;
  google.protobuf.Duration scale_down_threshold = 11;
  ResourceSpec resource_requests = 12;
  ResourceSpec resource_limits = 22;
  Input input = 13;
  string description = 14;
  bool incremental = 15;
  string cache_size = 16;
  bool enable_stats = 17;
  // Reprocess forces the pipeline to reprocess all datums.
  // It only has meaning if Update is true
  bool reprocess = 18;
  bool batch = 19;
  int64 max_queue_size = 20;
  Service service = 21;
<<<<<<< HEAD
  ChunkSpec chunk_spec = 22;
  string datum_timeout = 23;
  string job_timeout = 24;
=======
  ChunkSpec chunk_spec = 23;
>>>>>>> b5170f79
}

message InspectPipelineRequest {
  Pipeline pipeline = 1;
}

message ListPipelineRequest {
}

message DeletePipelineRequest {
  Pipeline pipeline = 1;
  bool delete_jobs = 2;
  bool delete_repo = 3;
  bool all = 4;
}

message StartPipelineRequest {
  Pipeline pipeline = 1;
}

message StopPipelineRequest {
  Pipeline pipeline = 1;
}

message RerunPipelineRequest {
  Pipeline pipeline = 1;
  repeated pfs.Commit exclude = 2;
  repeated pfs.Commit include = 3;
}

message GarbageCollectRequest {}
message GarbageCollectResponse {}

service API {
  rpc CreateJob(CreateJobRequest) returns (Job) {}
  rpc InspectJob(InspectJobRequest) returns (JobInfo) {}
  // ListJob returns information about current and past Pachyderm jobs. This is
  // deprecated in favor of ListJobStream
  rpc ListJob(ListJobRequest) returns (JobInfos) {}
  // ListJobStream returns information about current and past Pachyderm jobs.
  rpc ListJobStream(ListJobRequest) returns (stream JobInfo) {}
  rpc DeleteJob(DeleteJobRequest) returns (google.protobuf.Empty) {}
  rpc StopJob(StopJobRequest) returns (google.protobuf.Empty) {}
  rpc InspectDatum(InspectDatumRequest) returns (DatumInfo) {}
  // ListDatum returns information about each datum fed to a Pachyderm job. This
  // is deprecated in favor of ListDatumStream
  rpc ListDatum(ListDatumRequest) returns (ListDatumResponse) {}
  // ListDatumStream returns information about each datum fed to a Pachyderm job
  rpc ListDatumStream(ListDatumRequest) returns (stream ListDatumStreamResponse) {}
  rpc RestartDatum(RestartDatumRequest) returns (google.protobuf.Empty) {}

  rpc CreatePipeline(CreatePipelineRequest) returns (google.protobuf.Empty) {}
  rpc InspectPipeline(InspectPipelineRequest) returns (PipelineInfo) {}
  rpc ListPipeline(ListPipelineRequest) returns (PipelineInfos) {}
  rpc DeletePipeline(DeletePipelineRequest) returns (google.protobuf.Empty) {}
  rpc StartPipeline(StartPipelineRequest) returns (google.protobuf.Empty) {}
  rpc StopPipeline(StopPipelineRequest) returns (google.protobuf.Empty) {}
  rpc RerunPipeline(RerunPipelineRequest) returns (google.protobuf.Empty) {}

  // DeleteAll deletes everything
  rpc DeleteAll(google.protobuf.Empty) returns (google.protobuf.Empty) {}
  rpc GetLogs(GetLogsRequest) returns (stream LogMessage) {}

  // Garbage collection
  rpc GarbageCollect(GarbageCollectRequest) returns (GarbageCollectResponse) {}
}<|MERGE_RESOLUTION|>--- conflicted
+++ resolved
@@ -220,13 +220,9 @@
   bool enable_stats = 32;
   string salt = 33;
   bool batch = 34;
-<<<<<<< HEAD
-  ChunkSpec chunk_spec = 36;
-  string datum_timeout = 37;
-  string job_timeout = 38;
-=======
   ChunkSpec chunk_spec = 37;
->>>>>>> b5170f79
+  string datum_timeout = 38;
+  string job_timeout = 39;
 }
 
 enum WorkerState {
@@ -303,13 +299,9 @@
   string reason = 28;
   int64 max_queue_size = 29;
   Service service = 30;
-<<<<<<< HEAD
-  ChunkSpec chunk_spec = 31;
-  string datum_timeout = 32;
-  string job_timeout = 33;
-=======
   ChunkSpec chunk_spec = 32;
->>>>>>> b5170f79
+  string datum_timeout = 33;
+  string job_timeout = 34;
 }
 
 message PipelineInfos {
@@ -337,13 +329,9 @@
   bool enable_stats = 18;
   string salt = 19;
   bool batch = 20;
-<<<<<<< HEAD
-  ChunkSpec chunk_spec = 21;
-  string datum_timeout = 22;
-  string job_timeout = 23;
-=======
   ChunkSpec chunk_spec = 22;
->>>>>>> b5170f79
+  string datum_timeout = 23;
+  string job_timeout = 24;
 }
 
 message InspectJobRequest {
@@ -476,13 +464,9 @@
   bool batch = 19;
   int64 max_queue_size = 20;
   Service service = 21;
-<<<<<<< HEAD
-  ChunkSpec chunk_spec = 22;
-  string datum_timeout = 23;
-  string job_timeout = 24;
-=======
   ChunkSpec chunk_spec = 23;
->>>>>>> b5170f79
+  string datum_timeout = 24;
+  string job_timeout = 25;
 }
 
 message InspectPipelineRequest {
