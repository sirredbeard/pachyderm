--- conflicted
+++ resolved
@@ -364,69 +364,6 @@
     PIPELINE_TYPE_SPOUT = 2;
     PIPELINE_TYPE_SERVICE = 3;
   }
-<<<<<<< HEAD
-  PipelineType type = 11;
-}
-
-message PipelineInfo {
-  Pipeline pipeline = 1;
-  uint64 version = 2;
-  Transform transform = 3;
-  // tf_job encodes a Kubeflow TFJob spec. Pachyderm uses this to create TFJobs
-  // when running in a kubernetes cluster on which kubeflow has been installed.
-  // Exactly one of 'tf_job' and 'transform' should be set
-  TFJob tf_job = 4 [(gogoproto.customname) = "TFJob"];
-  ParallelismSpec parallelism_spec = 5;
-  Egress egress = 6;
-  google.protobuf.Timestamp created_at = 7;
-
-  // state indicates the current state of the pipeline. This is not stored in
-  // PFS along with the rest of this data structure--PPS.InspectPipeline fills
-  // it in
-  PipelineState state = 8;
-  // same for stopped field
-  bool stopped = 9;
-  string recent_error = 10;
-
-  int64 workers_requested = 11;
-  int64 workers_available = 12;
-
-  // job_counts and last_job_state indicates the number of jobs within this
-  // pipeline in a given state and the state of the most recently created job,
-  // respectively. This is not stored in PFS along with the rest of this data
-  // structure--PPS.InspectPipeline fills it in from the StoredPipelineInfo.
-  map<int32, int32> job_counts = 13;
-  JobState last_job_state = 14;
-
-  string output_branch = 15;
-  ResourceSpec resource_requests = 16;
-  ResourceSpec resource_limits = 17;
-  ResourceSpec sidecar_resource_limits = 18;
-  Input input = 19;
-  string description = 20;
-  string cache_size = 21;
-  string salt = 22;
-
-  // reason includes any error messages associated with a failed pipeline
-  string reason = 23;
-  int64 max_queue_size = 24;
-  Service service = 25;
-  Spout spout = 26;
-  DatumSetSpec datum_set_spec = 27;
-  google.protobuf.Duration datum_timeout = 28;
-  google.protobuf.Duration job_timeout = 29;
-  int64 datum_tries = 30;
-  SchedulingSpec scheduling_spec = 31;
-  string pod_spec = 32;
-  string pod_patch = 33;
-  bool s3_out = 34;
-  Metadata metadata = 35;
-  string reprocess_spec = 36;
-  // Set at call time, not stored in etcd
-  int64 unclaimed_tasks = 37;
-  string worker_rc = 38;
-  bool autoscaling = 39;
-=======
   PipelineType type = 10;
 
   string auth_token = 11;
@@ -462,20 +399,18 @@
     DatumSetSpec datum_set_spec = 21;
     google.protobuf.Duration datum_timeout = 22;
     google.protobuf.Duration job_timeout = 23;
-    bool standby = 24;
-    int64 datum_tries = 25;
-    SchedulingSpec scheduling_spec = 26;
-    string pod_spec = 27;
-    string pod_patch = 28;
-    bool s3_out = 29;
-    Metadata metadata = 30;
-    string reprocess_spec = 31;
-    int64 unclaimed_tasks = 32;
-    string worker_rc = 33;
-    bool autoscaling = 34;
+    int64 datum_tries = 24;
+    SchedulingSpec scheduling_spec = 25;
+    string pod_spec = 26;
+    string pod_patch = 27;
+    bool s3_out = 28;
+    Metadata metadata = 29;
+    string reprocess_spec = 30;
+    int64 unclaimed_tasks = 31;
+    string worker_rc = 32;
+    bool autoscaling = 33;
   }
   Details details = 12;
->>>>>>> 331da79d
 }
 
 message PipelineInfos {
