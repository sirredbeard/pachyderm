--- conflicted
+++ resolved
@@ -59,8 +59,7 @@
   Pipeline pipeline = 2;
 }
 
-<<<<<<< HEAD
-enum PipelineJobState {
+enum JobState {
   JOB_CREATED = 0;
   JOB_STARTING = 1;
   JOB_RUNNING = 2;
@@ -68,15 +67,6 @@
   JOB_SUCCESS = 4;
   JOB_KILLED = 5;
   JOB_EGRESSING = 6;
-=======
-enum JobState {
-  JOB_STARTING = 0;
-  JOB_RUNNING = 1;
-  JOB_FAILURE = 2;
-  JOB_SUCCESS = 3;
-  JOB_KILLED = 4;
-  JOB_EGRESSING = 5;
->>>>>>> 86668d82
 }
 
 message Metadata {
@@ -270,15 +260,9 @@
 // StoredJobInfo is the portion of the JobInfo that gets stored
 // in the database during job execution. It contains fields which change over
 // the lifetime of the job but aren't used in the execution of the job.
-<<<<<<< HEAD
-message StoredPipelineJobInfo {
-  PipelineJob pipeline_job = 1;
-  uint64 pipeline_version = 2;
-=======
 message StoredJobInfo {
   Job job = 1;
-  Pipeline pipeline = 2;
->>>>>>> 86668d82
+  uint64 pipeline_version = 2;
   pfs.Commit output_commit = 3;
   // Job restart count (e.g. due to datum failure)
   uint64 restart = 4;
@@ -293,29 +277,28 @@
   // Download/process/upload time and download/upload bytes
   ProcessStats stats = 10;
 
-<<<<<<< HEAD
-  PipelineJobState state = 11;
+  JobState state = 11;
   string reason = 12;
   google.protobuf.Timestamp started = 13;
   google.protobuf.Timestamp finished = 14;
 }
 
-message PipelineJobInfo {
-  PipelineJob pipeline_job = 1;
-  Transform transform = 2;                     // requires ListPipelineJobRequest.Full
+message JobInfo {
+  Job job = 1;
+  Transform transform = 2;                     // requires ListJobRequest.Full
   uint64 pipeline_version = 3;
-  ParallelismSpec parallelism_spec = 4;       // requires ListPipelineJobRequest.Full
-  Egress egress = 5;                          // requires ListPipelineJobRequest.Full
-  PipelineJob parent_job = 6;
+  ParallelismSpec parallelism_spec = 4;       // requires ListJobRequest.Full
+  Egress egress = 5;                          // requires ListJobRequest.Full
+  Job parent_job = 6;
   google.protobuf.Timestamp started = 7;
   google.protobuf.Timestamp finished = 8;
   pfs.Commit output_commit = 9;
-  PipelineJobState state = 10;
+  JobState state = 10;
   string reason = 11;  // reason explains why the job is in the current state
-  Service service = 12;                        // requires ListPipelineJobRequest.Full
-  Spout spout = 13;                            // requires ListPipelineJobRequest.Full
+  Service service = 12;                        // requires ListJobRequest.Full
+  Spout spout = 13;                            // requires ListJobRequest.Full
   pfs.Repo output_repo = 14;
-  string output_branch = 15;                   // requires ListPipelineJobRequest.Full
+  string output_branch = 15;                   // requires ListJobRequest.Full
   uint64 restart = 16;
   int64 data_processed = 17;
   int64 data_skipped = 18;
@@ -324,70 +307,20 @@
   int64 data_total = 21;
   ProcessStats stats = 22;
   repeated WorkerStatus worker_status = 23;
-  ResourceSpec resource_requests = 24;         // requires ListPipelineJobRequest.Full
-  ResourceSpec resource_limits = 25;           // requires ListPipelineJobRequest.Full
-  ResourceSpec sidecar_resource_limits = 26;   // requires ListPipelineJobRequest.Full
-  Input input = 27;                            // requires ListPipelineJobRequest.Full
+  ResourceSpec resource_requests = 24;         // requires ListJobRequest.Full
+  ResourceSpec resource_limits = 25;           // requires ListJobRequest.Full
+  ResourceSpec sidecar_resource_limits = 26;   // requires ListJobRequest.Full
+  Input input = 27;                            // requires ListJobRequest.Full
   pfs.BranchInfo new_branch = 28;
-  bool enable_stats = 29;                      // requires ListPipelineJobRequest.Full
-  string salt = 30;                            // requires ListPipelineJobRequest.Full
-  ChunkSpec chunk_spec = 31;                   // requires ListPipelineJobRequest.Full
-  google.protobuf.Duration datum_timeout = 32; // requires ListPipelineJobRequest.Full
-  google.protobuf.Duration job_timeout = 33;   // requires ListPipelineJobRequest.Full
-  int64 datum_tries = 34;                      // requires ListPipelineJobRequest.Full
-  SchedulingSpec scheduling_spec = 35;         // requires ListPipelineJobRequest.Full
-  string pod_spec = 36;                        // requires ListPipelineJobRequest.Full
-  string pod_patch = 37;                       // requires ListPipelineJobRequest.Full
-=======
-  pfs.Commit stats_commit = 11;
-  JobState state = 12;
-  string reason = 13;
-  google.protobuf.Timestamp started = 14;
-  google.protobuf.Timestamp finished = 15;
-}
-
-message JobInfo {
-  Job job = 1;
-  Transform transform = 2;                     // requires ListJobRequest.Full
-  Pipeline pipeline = 3;
-  uint64 pipeline_version = 4;
-  pfs.Commit spec_commit = 5;
-  ParallelismSpec parallelism_spec = 6;        // requires ListJobRequest.Full
-  Egress egress = 7;                           // requires ListJobRequest.Full
-  Job parent_job = 8;
-  google.protobuf.Timestamp started = 9;
-  google.protobuf.Timestamp finished = 10;
-  pfs.Commit output_commit = 11;
-  JobState state = 12;
-  string reason = 13;  // reason explains why the job is in the current state
-  Service service = 14;                        // requires ListJobRequest.Full
-  Spout spout = 15;                            // requires ListJobRequest.Full
-  pfs.Repo output_repo = 16;
-  string output_branch = 17;                   // requires ListJobRequest.Full
-  uint64 restart = 18;
-  int64 data_processed = 19;
-  int64 data_skipped = 20;
-  int64 data_failed = 21;
-  int64 data_recovered = 22;
-  int64 data_total = 23;
-  ProcessStats stats = 24;
-  repeated WorkerStatus worker_status = 25;
-  ResourceSpec resource_requests = 26;         // requires ListJobRequest.Full
-  ResourceSpec resource_limits = 27;           // requires ListJobRequest.Full
-  ResourceSpec sidecar_resource_limits = 28;   // requires ListJobRequest.Full
-  Input input = 29;                            // requires ListJobRequest.Full
-  pfs.BranchInfo new_branch = 30;
-  pfs.Commit stats_commit = 31;
-  bool enable_stats = 32;                      // requires ListJobRequest.Full
-  string salt = 33;                            // requires ListJobRequest.Full
-  ChunkSpec chunk_spec = 34;                   // requires ListJobRequest.Full
-  google.protobuf.Duration datum_timeout = 35; // requires ListJobRequest.Full
-  google.protobuf.Duration job_timeout = 36;   // requires ListJobRequest.Full
-  int64 datum_tries = 37;                      // requires ListJobRequest.Full
-  SchedulingSpec scheduling_spec = 38;         // requires ListJobRequest.Full
-  string pod_spec = 39;                        // requires ListJobRequest.Full
-  string pod_patch = 40;                       // requires ListJobRequest.Full
->>>>>>> 86668d82
+  bool enable_stats = 29;                      // requires ListJobRequest.Full
+  string salt = 30;                            // requires ListJobRequest.Full
+  ChunkSpec chunk_spec = 31;                   // requires ListJobRequest.Full
+  google.protobuf.Duration datum_timeout = 32; // requires ListJobRequest.Full
+  google.protobuf.Duration job_timeout = 33;   // requires ListJobRequest.Full
+  int64 datum_tries = 34;                      // requires ListJobRequest.Full
+  SchedulingSpec scheduling_spec = 35;         // requires ListJobRequest.Full
+  string pod_spec = 36;                        // requires ListJobRequest.Full
+  string pod_patch = 37;                       // requires ListJobRequest.Full
 }
 
 enum WorkerState {
@@ -436,7 +369,6 @@
 // PFS (and, by pointing to a PFS commit, de facto tracks the pipeline's
 // version)
 message StoredPipelineInfo {
-<<<<<<< HEAD
   Pipeline pipeline = 1;
   uint64 version = 2;
   pfs.Commit original_spec_commit = 3; // The first spec commit for this version of the pipeline
@@ -444,15 +376,7 @@
   string reason = 5;
   map<int32, int32> job_counts = 6;
   string auth_token = 7;
-  PipelineJobState last_job_state = 8;
-=======
-  PipelineState state = 1;
-  string reason = 2;
-  pfs.Commit spec_commit = 3;
-  map<int32, int32> job_counts = 4;
-  string auth_token = 5;
-  JobState last_job_state = 6;
->>>>>>> 86668d82
+  JobState last_job_state = 8;
 
   // parallelism tracks the literal number of workers that this pipeline should
   // run. Unlike PipelineInfo.ParallelismSpec, this accounts for the number of
@@ -527,39 +451,9 @@
   repeated PipelineInfo pipeline_info = 1;
 }
 
-<<<<<<< HEAD
-message InspectPipelineJobRequest {
-  // Callers should set either PipelineJob or OutputCommit, not both.
-  PipelineJob pipeline_job = 1;
-=======
-message CreateJobRequest {
-  Pipeline pipeline = 1;
-  pfs.Commit output_commit = 2;
-
-  // Fields below should only be set when restoring an extracted job.
-  uint64 restart = 3;
-
-  // Counts of how many times we processed or skipped a datum
-  int64 data_processed = 4;
-  int64 data_skipped = 5;
-  int64 data_total = 6;
-  int64 data_failed = 7;
-  int64 data_recovered = 8;
-
-  // Download/process/upload time and download/upload bytes
-  ProcessStats stats = 9;
-
-  pfs.Commit stats_commit = 10;
-  JobState state = 11;
-  string reason = 12;
-  google.protobuf.Timestamp started = 13;
-  google.protobuf.Timestamp finished = 14;
-}
-
 message InspectJobRequest {
   // Callers should set either Job or OutputCommit, not both.
   Job job = 1;
->>>>>>> 86668d82
   pfs.Commit output_commit = 2;
   bool block_state = 3; // block until state is either FAILURE or SUCCESS
   bool full = 4;
@@ -590,17 +484,13 @@
   string jqFilter = 6;
 }
 
-<<<<<<< HEAD
-// Streams active pipeline jobs until canceled
-message SubscribePipelineJobRequest {
-  Pipeline pipeline = 1;
-  bool full = 2; // Same as ListPipelineJobRequest.Full
-}
-
-message FlushPipelineJobRequest {
-=======
+// Streams active jobs until canceled
+message SubscribeJobRequest {
+  Pipeline pipeline = 1;
+  bool full = 2; // Same as ListJobRequest.Full
+}
+
 message FlushJobRequest {
->>>>>>> 86668d82
   repeated pfs.Commit commits = 1;
   repeated Pipeline to_pipelines = 2;
 }
@@ -852,23 +742,13 @@
 message ActivateAuthResponse {}
 
 service API {
-<<<<<<< HEAD
-  rpc InspectPipelineJob(InspectPipelineJobRequest) returns (PipelineJobInfo) {}
-  // ListPipelineJob returns information about current and past Pachyderm jobs.
-  rpc ListPipelineJob(ListPipelineJobRequest) returns (stream PipelineJobInfo) {}
-  rpc SubscribePipelineJob(SubscribePipelineJobRequest) returns (stream PipelineJobInfo) {}
-  rpc FlushPipelineJob(FlushPipelineJobRequest) returns (stream PipelineJobInfo) {}
-  rpc DeletePipelineJob(DeletePipelineJobRequest) returns (google.protobuf.Empty) {}
-  rpc StopPipelineJob(StopPipelineJobRequest) returns (google.protobuf.Empty) {}
-=======
-  rpc CreateJob(CreateJobRequest) returns (Job) {}
   rpc InspectJob(InspectJobRequest) returns (JobInfo) {}
   // ListJob returns information about current and past Pachyderm jobs.
   rpc ListJob(ListJobRequest) returns (stream JobInfo) {}
+  rpc SubscribeJob(SubscribeJobRequest) returns (stream JobInfo) {}
   rpc FlushJob(FlushJobRequest) returns (stream JobInfo) {}
   rpc DeleteJob(DeleteJobRequest) returns (google.protobuf.Empty) {}
   rpc StopJob(StopJobRequest) returns (google.protobuf.Empty) {}
->>>>>>> 86668d82
   rpc InspectDatum(InspectDatumRequest) returns (DatumInfo) {}
   // ListDatum returns information about each datum fed to a Pachyderm job
   rpc ListDatum(ListDatumRequest) returns (stream DatumInfo) {}
