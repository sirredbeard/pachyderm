syntax = "proto3";

package pfs;
option go_package = "github.com/pachyderm/pachyderm/v2/src/pfs";

import "google/protobuf/empty.proto";
import "google/protobuf/timestamp.proto";
import "google/protobuf/wrappers.proto";

import "gogoproto/gogo.proto";

import "auth/auth.proto";

////  PFS Data structures (stored in etcd)

message Repo {
  string name = 1;
  string type = 2;
}

message Branch {
  Repo repo = 1;
  string name = 2;
}

message File {
  Commit commit = 1;
  string path = 2;
}

// RepoInfo is the main data structure representing a Repo in etcd
message RepoInfo {
  Repo repo = 1;
  google.protobuf.Timestamp created = 2;
  uint64 size_bytes = 3;
  string description = 4;
  repeated Branch branches = 5;

  // Set by ListRepo and InspectRepo if Pachyderm's auth system is active, but
  // not stored in etcd. To set a user's auth scope for a repo, use the
  // Pachyderm Auth API (in src/client/auth/auth.proto)
  RepoAuthInfo auth_info = 6;
}

// RepoAuthInfo includes the caller's access scope for a repo, and is returned
// by ListRepo and InspectRepo but not persisted in etcd. It's used by the
// Pachyderm dashboard to render repo access appropriately. To set a user's auth
// scope for a repo, use the Pachyderm Auth API (in src/client/auth/auth.proto)
message RepoAuthInfo {
  // The callers access level to the relevant repo. These are very granular
  // permissions - for the end user it makes sense to show them the roles
  // they have instead.
  repeated auth.Permission permissions = 1;

  // The caller's roles on the relevant repo. This includes inherited
  // roles from the cluster, group membership, etc.
  repeated string roles = 2;
}

message BranchInfo {
  Branch branch = 1;
  Commit head = 2;
  repeated Branch provenance = 3;
  repeated Branch subvenance = 4;
  repeated Branch direct_provenance = 5;
  Trigger trigger = 6;
}

message BranchInfos {
  repeated BranchInfo branch_info = 1;
}

// Trigger defines the conditions under which a head is moved, and to which
// branch it is moved.
message Trigger {
  // Which branch this trigger refers to
  string branch = 1;
  // All indicates that all conditions must be satisfied before the trigger
  // happens, otherwise any conditions being satisfied will trigger it.
  bool all = 2;
  // Triggers if the cron spec has been satisfied since the last trigger and
  // there's been a new commit.
  string cron_spec = 3;
  // Triggers if there's been `size` new data added since the last trigger.
  string size = 4;
  // Triggers if there's been `commits` new commits added since the last trigger.
  int64 commits = 5;
}

// These are the different places where a commit may be originated from
enum OriginKind {
  USER = 0;
  AUTO = 1;
  FSCK = 2;
}

message CommitOrigin {
  OriginKind kind = 1;
}
// Commit is a reference to a commit (e.g. the collection of branches and the
// collection of currently-open commits in etcd are collections of Commit
// protos)
message Commit {
  string id = 1 [(gogoproto.customname) = "ID"];
  Branch branch = 2;
}

// CommitRange represents chain of commits with Lower being an ancestor of
// Upper or, in the case of a range of size 1, the same commit.
message CommitRange {
  Commit lower = 1;
  Commit upper = 2;
}

// CommitProvenance keeps track of where (i.e. which branch) a certain commit
// originated from. A commit's provenance consists of the commits of
// the commits which are in its causal history.
message CommitProvenance {
  Commit commit = 1;
}

// CommitInfo is the main data structure representing a commit in etcd
message CommitInfo {
  Commit commit = 1;
  CommitOrigin origin = 2;
  // description is a user-provided script describing this commit
  string description = 3;
  Commit parent_commit = 4;
  repeated Commit child_commits = 5;
  google.protobuf.Timestamp started = 6;
  google.protobuf.Timestamp finished = 7;
  uint64 size_bytes = 8;

  // the commits and their original branches on which this commit is provenant
  repeated CommitProvenance provenance = 9;

  // ReadyProvenance is the number of provenant commits which have been
  // finished, if ReadyProvenance == len(Provenance) then the commit is ready
  // to be processed by pps.
  int64 ready_provenance = 10;

  repeated CommitRange subvenance = 11;

  int64 subvenant_commits_success = 12;
  int64 subvenant_commits_failure = 13;
  int64 subvenant_commits_total = 14;
}

enum FileType {
  RESERVED = 0;
  FILE = 1;
  DIR = 2;
}

message FileInfo {
  File file = 1;
  FileType file_type = 2;
  uint64 size_bytes = 3;
  google.protobuf.Timestamp committed = 4;
  bytes hash = 5;
}

// PFS API

message CreateRepoRequest {
  Repo repo = 1;
  string description = 2;
  bool update = 3;
}

message InspectRepoRequest {
  Repo repo = 1;
}

message ListRepoRequest {
<<<<<<< HEAD
  reserved 1;
  // type is the type of (system) repos that should be returned
  // an empty string requests all repos
  string type = 2;
=======
>>>>>>> c4f0c206
}

message ListRepoResponse {
  repeated RepoInfo repo_info = 1;
}

message DeleteRepoRequest {
  Repo repo = 1;
  bool force = 2;
  bool all = 3;
}

// CommitState describes the states a commit can be in.
// The states are increasingly specific, i.e. a commit that is FINISHED also counts as STARTED.
enum CommitState {
  STARTED = 0; // The commit has been started, all commits satisfy this state.
  READY = 1; // The commit has been started, and all of its provenant commits have been finished.
  FINISHED = 2; // The commit has been finished.
}

message StartCommitRequest {
  // parent may be empty in which case the commit that Branch points to will be used as the parent.
  // If the branch does not exist, the commit will have no parent.
  Commit parent = 1;
  // description is a user-provided string describing this commit
  string description = 2;
  Branch branch = 3;
  repeated CommitProvenance provenance = 4;
}

message FinishCommitRequest {
  Commit commit = 1;
  // description is a user-provided string describing this commit. Setting this
  // will overwrite the description set in StartCommit
  string description = 2;
  uint64 size_bytes = 3;
  // If set, 'commit' will be closed (its 'finished' field will be set to the
  // current time) but its 'tree' will be left nil.
  bool empty = 4;
}

message InspectCommitRequest {
  Commit commit = 1;
  // BlockState causes inspect commit to block until the commit is in the desired state.
  CommitState block_state = 2;
}

message ListCommitRequest {
  Repo repo = 1;
  Commit from = 2;
  Commit to = 3;
  uint64 number = 4;
  bool reverse = 5;  // Return commits oldest to newest
}

message CommitInfos {
  repeated CommitInfo commit_info = 1;
}

message SquashCommitRequest {
  Commit commit = 1;
}

message FlushCommitRequest {
  repeated Commit commits = 1;
  repeated Repo to_repos = 2;
}

message SubscribeCommitRequest {
  Repo repo = 1;
  string branch = 2;
  CommitProvenance prov = 3;
  // only commits created since this commit are returned
  Commit from = 4;
  // Don't return commits until they're in (at least) the desired state.
  CommitState state = 5;
}

message ClearCommitRequest {
  Commit commit = 1;
}

message CreateBranchRequest {
  Commit head = 1;
  Branch branch = 2;
  repeated Branch provenance = 3;
  Trigger trigger = 4;
}

message InspectBranchRequest {
  Branch branch = 1;
}

message ListBranchRequest {
  Repo repo = 1;
  bool reverse = 2; // Returns branches oldest to newest
}

message DeleteBranchRequest {
  Branch branch = 1;
  bool force = 2;
}

enum Delimiter {
  NONE = 0;
  JSON = 1;
  LINE = 2;
  SQL = 3;
  CSV = 4;
}

message PutFile {
  bool append = 1;
  string tag = 2;
  oneof source {
    RawFileSource raw_file_source = 3;
    TarFileSource tar_file_source = 4;
    URLFileSource url_file_source = 5;
  }
// TODO:
//  Delimiter delimiter = 7;
//  // TargetFileDatums specifies the target number of datums in each written
//  // file it may be lower if data does not split evenly, but will never be
//  // higher, unless the value is 0.
//  int64 target_file_datums = 8;
//  // TargetFileBytes specifies the target number of bytes in each written
//  // file, files may have more or fewer bytes than the target.
//  int64 target_file_bytes = 9;
//  // header_records is an option for splitting data when 'delimiter' is not NONE
//  // (or SQL). It specifies the number of records that are converted to a
//  // header and applied to all file shards.
//  //
//  // This is particularly useful for CSV files, where the first row often
//  // contains column titles; if 'header_records' is set to one in that case,
//  // the first row will be associated with the directory that contains the rest
//  // of the split-up csv rows as files, and if any data is retrieved from that
//  // directory by GetFile, it will appear to begin with that first row of
//  // column labels (including in pipeline workers).
//  //
//  // Note that SQL files have their own logic for determining headers (their
//  // header is not a number of records, but a collection of SQL commands that
//  // create the relevant tables and such). This way, SQL files retrieved by
//  // GetFile can be passed to psql, and they will set up the appropriate tables
//  // before inserting the records in the files that were retrieved.
//  int64 header_records = 11;
//  // overwrite_index is the object index where the write starts from.  All
//  // existing objects starting from the index are deleted.
//  OverwriteIndex overwrite_index = 10;
//  // delete indicates that the file should be deleted, this is redundant with
//  // DeleteFile, but is necessary because it allows you to send file deletes
//  // atomically with other PutFile operations.
//  bool delete = 12;
}

message RawFileSource {
  string path = 1;
  bytes data = 2;
  bool EOF = 3;
}

message TarFileSource {
  bytes data = 1;
}

message URLFileSource {
  string path = 1;
  string URL = 2;
  bool recursive = 3;
}

message DeleteFile {
  string file = 1; 
  string tag = 2;
}

message CopyFile {
  bool append = 1;
  string tag = 2;
  string dst = 3;
  File src = 4;
}

message ModifyFileRequest {
  Commit commit = 1;
  oneof modification {
    PutFile put_file = 2;
    DeleteFile delete_file = 3;
    CopyFile copy_file = 4;
  }
}

message GetFileRequest {
  File file = 1;
  string URL = 2;
// TODO:
//  int64 offset_bytes = 2;
//  int64 size_bytes = 3;
}

message InspectFileRequest {
  File file = 1;
}

message ListFileRequest {
  // File is the parent directory of the files we want to list. This sets the
  // repo, the commit/branch, and path prefix of files we're interested in
  // If the "path" field is omitted, a list of files at the top level of the repo
  // is returned
  File file = 1;
  bool full = 2;
// TODO:
//  // History indicates how many historical versions you want returned. Its
//  // semantics are:
//  // 0: Return the files as they are at the commit in `file`. FileInfo.File
//  //    will equal File in this request.
//  // 1: Return the files as they are in the last commit they were modified in.
//  //    (This will have the same hash as if you'd passed 0, but
//  //    FileInfo.File.Commit will be different.
//  // 2: Return the above and the files as they are in the next-last commit they
//  //    were modified in.
//  // 3: etc.
//  //-1: Return all historical versions.
//  int64 history = 3;
}

message WalkFileRequest {
    File file = 1;
}

message GlobFileRequest {
  Commit commit = 1;
  string pattern = 2;
}

message DiffFileRequest {
  File new_file = 1;
  // OldFile may be left nil in which case the same path in the parent of
  // NewFile's commit will be used.
  File old_file = 2;
  bool shallow = 3;
}

message DiffFileResponse {
  FileInfo new_file = 1;
  FileInfo old_file = 2;
}

message FsckRequest {
  bool fix = 1;
}

message FsckResponse {
  string fix = 1;
  string error = 2;
}

message CreateFilesetResponse {
  string fileset_id = 1;
}

message GetFilesetRequest {
  Commit commit = 1;
}

message AddFilesetRequest {
  Commit commit = 1;
  string fileset_id = 2;
}

message RenewFilesetRequest {
  string fileset_id = 1;
  int64 ttl_seconds = 2;
}

message ActivateAuthRequest {}
message ActivateAuthResponse {}

service API {
  // CreateRepo creates a new repo.
  rpc CreateRepo(CreateRepoRequest) returns (google.protobuf.Empty) {}
  // InspectRepo returns info about a repo.
  rpc InspectRepo(InspectRepoRequest) returns (RepoInfo) {}
  // ListRepo returns info about all repos.
  rpc ListRepo(ListRepoRequest) returns (ListRepoResponse) {}
  // DeleteRepo deletes a repo.
  rpc DeleteRepo(DeleteRepoRequest) returns (google.protobuf.Empty) {}

  // StartCommit creates a new write commit from a parent commit.
  rpc StartCommit(StartCommitRequest) returns (Commit) {}
  // FinishCommit turns a write commit into a read commit.
  rpc FinishCommit(FinishCommitRequest) returns (google.protobuf.Empty) {}
  // InspectCommit returns the info about a commit.
  rpc InspectCommit(InspectCommitRequest) returns (CommitInfo) {}
  // ListCommit returns info about all commits.
  rpc ListCommit(ListCommitRequest) returns (stream CommitInfo) {}
  // SquashCommit squashes a commit into it's parent.
  rpc SquashCommit(SquashCommitRequest) returns (google.protobuf.Empty) {}
  // FlushCommit waits for downstream commits to finish.
  rpc FlushCommit(FlushCommitRequest) returns (stream CommitInfo) {}
  // SubscribeCommit subscribes for new commits on a given branch.
  rpc SubscribeCommit(SubscribeCommitRequest) returns (stream CommitInfo) {}
  // ClearCommit removes all data from the commit.
  rpc ClearCommit(ClearCommitRequest) returns (google.protobuf.Empty) {}
  // TODO: BuildCommit?
  //rpc BuildCommit(BuildCommitRequest) returns (Commit) {}

  // CreateBranch creates a new branch.
  rpc CreateBranch(CreateBranchRequest) returns (google.protobuf.Empty) {}
  // InspectBranch returns info about a branch.
  rpc InspectBranch(InspectBranchRequest) returns (BranchInfo) {}
  // ListBranch returns info about the heads of branches.
  rpc ListBranch(ListBranchRequest) returns (BranchInfos) {}
  // DeleteBranch deletes a branch; note that the commits still exist.
  rpc DeleteBranch(DeleteBranchRequest) returns (google.protobuf.Empty) {}

  // ModifyFile performs modifications on a set of files.
  rpc ModifyFile(stream ModifyFileRequest) returns (google.protobuf.Empty) {}
  // GetFile returns a byte stream of the contents of the file.
  rpc GetFile(GetFileRequest) returns (stream google.protobuf.BytesValue) {}
  // InspectFile returns info about a file.
  rpc InspectFile(InspectFileRequest) returns (FileInfo) {}
  // ListFile returns info about all files.
  rpc ListFile(ListFileRequest) returns (stream FileInfo) {}
  // WalkFile walks over all the files under a directory, including children of children.
  rpc WalkFile(WalkFileRequest) returns (stream FileInfo) {}
  // GlobFile returns info about all files.
  rpc GlobFile(GlobFileRequest) returns (stream FileInfo) {}
  // DiffFile returns the differences between 2 paths at 2 commits.
  rpc DiffFile(DiffFileRequest) returns (stream DiffFileResponse) {}

  // ActivateAuth creates a role binding for all existing repos
  rpc ActivateAuth(ActivateAuthRequest) returns (ActivateAuthResponse) {}

  // DeleteAll deletes everything.
  rpc DeleteAll(google.protobuf.Empty) returns (google.protobuf.Empty) {}
  // Fsck does a file system consistency check for pfs.
  rpc Fsck(FsckRequest) returns (stream FsckResponse) {}

  // Fileset API
  // CreateFileset creates a new fileset.
  rpc CreateFileset(stream ModifyFileRequest) returns (CreateFilesetResponse) {}
  // GetFileset returns a fileset with the data from a commit
  rpc GetFileset(GetFilesetRequest) returns (CreateFilesetResponse) {}
  // AddFileset associates a fileset with a commit
  rpc AddFileset(AddFilesetRequest) returns (google.protobuf.Empty) {}
  // RenewFileset prevents a fileset from being deleted for a set amount of time.
  rpc RenewFileset(RenewFilesetRequest) returns (google.protobuf.Empty) {}
}<|MERGE_RESOLUTION|>--- conflicted
+++ resolved
@@ -173,13 +173,9 @@
 }
 
 message ListRepoRequest {
-<<<<<<< HEAD
-  reserved 1;
   // type is the type of (system) repos that should be returned
   // an empty string requests all repos
-  string type = 2;
-=======
->>>>>>> c4f0c206
+  string type = 1;
 }
 
 message ListRepoResponse {
