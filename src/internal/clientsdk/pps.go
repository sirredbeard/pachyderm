--- conflicted
+++ resolved
@@ -91,11 +91,7 @@
 	return results, nil
 }
 
-<<<<<<< HEAD
 func ForEachJobSetInfo(client pps.API_ListJobSetClient, cb func(*pps.JobSetInfo) error) error {
-=======
-func ForEachJobInfo(client pps.API_ListJobClient, cb func(*pps.JobInfo) error) error {
->>>>>>> 62591032
 	for {
 		x, err := client.Recv()
 		if err != nil {
@@ -114,15 +110,39 @@
 	return nil
 }
 
-<<<<<<< HEAD
+func ForEachJobInfo(client pps.API_ListJobClient, cb func(*pps.JobInfo) error) error {
+	for {
+		x, err := client.Recv()
+		if err != nil {
+			if err == io.EOF {
+				break
+			}
+			return errors.EnsureStack(err)
+		}
+		if err := cb(x); err != nil {
+			if errors.Is(err, pacherr.ErrBreak) {
+				err = nil
+			}
+			return err
+		}
+	}
+	return nil
+}
+
 func ListJobSet(client pps.API_ListJobSetClient) ([]*pps.JobSetInfo, error) {
 	var results []*pps.JobSetInfo
 	if err := ForEachJobSetInfo(client, func(x *pps.JobSetInfo) error {
-=======
+		results = append(results, x)
+		return nil
+	}); err != nil {
+		return nil, err
+	}
+	return results, nil
+}
+
 func ListJob(client pps.API_ListJobClient) ([]*pps.JobInfo, error) {
 	var results []*pps.JobInfo
 	if err := ForEachJobInfo(client, func(x *pps.JobInfo) error {
->>>>>>> 62591032
 		results = append(results, x)
 		return nil
 	}); err != nil {
