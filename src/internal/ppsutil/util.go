--- conflicted
+++ resolved
@@ -31,7 +31,6 @@
 	col "github.com/pachyderm/pachyderm/v2/src/internal/collection"
 	"github.com/pachyderm/pachyderm/v2/src/internal/errors"
 	"github.com/pachyderm/pachyderm/v2/src/internal/errutil"
-	"github.com/pachyderm/pachyderm/v2/src/internal/pfsdb"
 	"github.com/pachyderm/pachyderm/v2/src/internal/ppsconsts"
 	"github.com/pachyderm/pachyderm/v2/src/internal/tracing"
 	"github.com/pachyderm/pachyderm/v2/src/pfs"
@@ -268,45 +267,17 @@
 
 // PipelineJobInput fills in the commits for an Input
 func PipelineJobInput(pipelineInfo *pps.PipelineInfo, outputCommitInfo *pfs.CommitInfo) *pps.Input {
-<<<<<<< HEAD
-	jobID := outputCommitInfo.Commit.ID
+	commitsetID := outputCommitInfo.Commit.ID
 	jobInput := proto.Clone(pipelineInfo.Input).(*pps.Input)
 	pps.VisitInput(jobInput, func(input *pps.Input) error {
 		if input.Pfs != nil {
-			input.Pfs.Commit = jobID
+			input.Pfs.Commit = commitsetID
 		}
 		if input.Cron != nil {
-			input.Cron.Commit = jobID
+			input.Cron.Commit = commitsetID
 		}
 		if input.Git != nil {
-			input.Git.Commit = jobID
-=======
-	// branchToCommit maps strings of the form "<repo>/<branch>" to PFS commits
-	branchToCommit := make(map[string]*pfs.Commit)
-	key := pfsdb.BranchKey
-	// for a given branch, the commit assigned to it will be the latest commit on that branch
-	// this is ensured by the way we sort the commit provenance when creating the outputCommit
-	for _, prov := range outputCommitInfo.Provenance {
-		branchToCommit[key(prov.Commit.Branch)] = prov.Commit
-	}
-	jobInput := proto.Clone(pipelineInfo.Input).(*pps.Input)
-	pps.VisitInput(jobInput, func(input *pps.Input) error {
-		if input.Pfs != nil {
-			pfsBranch := client.NewSystemRepo(input.Pfs.Repo, input.Pfs.RepoType).NewBranch(input.Pfs.Branch)
-			if commit, ok := branchToCommit[key(pfsBranch)]; ok {
-				input.Pfs.Commit = commit.ID
-			}
-		}
-		if input.Cron != nil {
-			if commit, ok := branchToCommit[key(client.NewBranch(input.Cron.Repo, "master"))]; ok {
-				input.Cron.Commit = commit.ID
-			}
-		}
-		if input.Git != nil {
-			if commit, ok := branchToCommit[key(client.NewBranch(input.Git.Name, input.Git.Branch))]; ok {
-				input.Git.Commit = commit.ID
-			}
->>>>>>> 199ccf3e
+			input.Git.Commit = commitsetID
 		}
 		return nil
 	})
@@ -439,21 +410,8 @@
 	return err
 }
 
-<<<<<<< HEAD
 func StatsCommit(commit *pfs.Commit) *pfs.Commit {
 	return client.NewSystemRepo(commit.Branch.Repo.Name, pfs.MetaRepoType).NewCommit(commit.Branch.Name, commit.ID)
-=======
-func GetStatsCommit(commitInfo *pfs.CommitInfo) *pfs.Commit {
-	outputRepo := commitInfo.Commit.Branch.Repo.Name
-	for _, commitRange := range commitInfo.Subvenance {
-		repo := commitRange.Lower.Branch.Repo
-		if repo.Type == pfs.MetaRepoType && repo.Name == outputRepo {
-			return commitRange.Lower
-		}
-	}
-	// TODO: Getting here would be a bug in 2.0, log?
-	return nil
->>>>>>> 199ccf3e
 }
 
 // ContainsS3Inputs returns 'true' if 'in' is or contains any PFS inputs with
