package minikubetestenv

import (
	"bytes"
	"context"
	"crypto/x509"
	"flag"
	"fmt"
	"net/http"
	"os"
	"os/exec"
	"path/filepath"
	"runtime"
	"strings"
	"sync"
	"testing"
	"time"

	"github.com/gruntwork-io/terratest/modules/helm"
	"github.com/gruntwork-io/terratest/modules/k8s"
	terraTest "github.com/gruntwork-io/terratest/modules/testing"
	"github.com/pachyderm/pachyderm/v2/src/client"
	"github.com/pachyderm/pachyderm/v2/src/internal/backoff"
	"github.com/pachyderm/pachyderm/v2/src/internal/errors"
	"github.com/pachyderm/pachyderm/v2/src/internal/grpcutil"
	"github.com/pachyderm/pachyderm/v2/src/internal/require"
	"github.com/pachyderm/pachyderm/v2/src/internal/testutil"
	v1 "k8s.io/api/core/v1"
	metav1 "k8s.io/apimachinery/pkg/apis/meta/v1"
	kube "k8s.io/client-go/kubernetes"
)

const (
	helmChartPublishedPath = "pach/pachyderm"
	localImage             = "local"
	licenseKeySecretName   = "enterprise-license-key-secret"
)

var (
	mu           sync.Mutex // defensively lock around helm calls
	hostOverride *string    = flag.String("testenv.host", "", "override the default host used for testenv clusters")
	basePort     *int       = flag.Int("testenv.baseport", 0, "alternative base port for testenv to begin assigning clusters from")
)

type DeployOpts struct {
	Version            string
	Enterprise         bool
	AuthUser           string
	CleanupAfter       bool
	UseLeftoverCluster bool
	// Because NodePorts are cluster-wide, we use a PortOffset to
	// assign separate ports per deployment.
	// NOTE: it might make more sense to declare port instead of offset
	PortOffset       uint16
	Loki             bool
	WaitSeconds      int
	EnterpriseMember bool
<<<<<<< HEAD
	ValueOverrides   map[string]string
=======
	EnterpriseServer bool
	ValueOverrides   map[string]string
	TLS              bool
	CertPool         *x509.CertPool
>>>>>>> 2a4a7ce7
}

type helmPutE func(t terraTest.TestingT, options *helm.Options, chart string, releaseName string) error

func helmLock(f helmPutE) helmPutE {
	return func(t terraTest.TestingT, options *helm.Options, chart string, releaseName string) error {
		mu.Lock()
		defer mu.Unlock()
		return f(t, options, chart, releaseName)
	}
}

func helmChartLocalPath(t testing.TB) string {
	dir, err := os.Getwd()
	require.NoError(t, err)
	parts := strings.Split(dir, string(os.PathSeparator))
	var relPathParts []string
	for i := len(parts) - 1; i >= 0; i-- {
		relPathParts = append(relPathParts, "..")
		if parts[i] == "src" {
			break
		}
	}
	relPathParts = append(relPathParts, "etc", "helm", "pachyderm")
	return filepath.Join(relPathParts...)
}

func GetPachAddress(t testing.TB) *grpcutil.PachdAddress {
	addr := grpcutil.DefaultPachdAddress
	if *hostOverride != "" {
		addr.Host = *hostOverride
	} else if exposedServiceType() == "NodePort" {
		in := strings.NewReader("minikube ip")
		out := new(bytes.Buffer)
		cmd := exec.Command("/bin/bash")
		cmd.Stdin = in
		cmd.Stdout = out
		if err := cmd.Run(); err != nil {
			t.Errorf("'minikube ip': %v. Try running tests with the 'testenv.host' argument", err)
		}
		addr.Host = strings.TrimSpace(out.String())
	}
	if *basePort != 0 {
		addr.Port = uint16(*basePort)
	}
	return &addr
}

func exposedServiceType() string {
	os := runtime.GOOS
	serviceType := ""
	switch os {
	case "darwin", "windows":
		serviceType = "LoadBalancer"
	default:
		serviceType = "NodePort"
	}
	return serviceType
}

func withLokiOptions(namespace string, port int) *helm.Options {
	return &helm.Options{
		KubectlOptions: &k8s.KubectlOptions{Namespace: namespace},
		SetValues: map[string]string{
			"pachd.lokiDeploy":             "true",
			"pachd.lokiLogging":            "true",
			"loki-stack.loki.service.type": exposedServiceType(),
			"loki-stack.promtail.initContainer.fsInotifyMaxUserInstances": "8000",
			"loki-stack.loki.service.port":                                fmt.Sprintf("%v", port+9),
			"loki-stack.loki.service.nodePort":                            fmt.Sprintf("%v", port+9),
			"loki-stack.loki.config.server.http_listen_port":              fmt.Sprintf("%v", port+9),
			"loki-stack.promtail.config.serverPort":                       fmt.Sprintf("%v", port+9),
			"loki-stack.promtail.config.lokiAddress":                      fmt.Sprintf("http://%s-loki:%d/loki/api/v1/push", namespace, port+9),
		},
		SetStrValues: map[string]string{
			"loki-stack.promtail.initContainer.enabled": "true",
		},
	}
}

func withBase(namespace string) *helm.Options {
	return &helm.Options{
		KubectlOptions: &k8s.KubectlOptions{Namespace: namespace},
		SetValues: map[string]string{
			"pachd.clusterDeploymentID":                    "dev",
			"global.postgresql.postgresqlPassword":         "pachyderm",
			"global.postgresql.postgresqlPostgresPassword": "pachyderm",
			"pachd.resources.requests.cpu":                 "250m",
			"pachd.resources.requests.memory":              "512M",
			"etcd.resources.requests.cpu":                  "250m",
			"etcd.resources.requests.memory":               "512M",
		},
	}
}

func withPachd(image string) *helm.Options {
	return &helm.Options{
		SetValues: map[string]string{
			"pachd.image.tag":    image,
			"pachd.service.type": "ClusterIP",
			// For tests, traffic from outside the cluster is routed through the proxy,
			// but we bind the internal k8s service ports to the same numbers for
			// in-cluster traffic, like enterprise registration.
			"proxy.enabled":                       "true",
			"proxy.service.type":                  exposedServiceType(),
			"proxy.service.httpPort":              "30650",
			"proxy.service.httpNodePort":          "30650",
			"pachd.service.apiGRPCPort":           "30650",
			"proxy.service.legacyPorts.oidc":      "30657",
			"pachd.service.oidcPort":              "30657",
			"proxy.service.legacyPorts.identity":  "30658",
			"pachd.service.identityPort":          "30658",
			"proxy.service.legacyPorts.s3Gateway": "30600",
			"pachd.service.s3GatewayPort":         "30600",
			"proxy.service.legacyPorts.metrics":   "30656",
			"pachd.service.prometheusPort":        "30656",
		},
	}
}

func withMinio() *helm.Options {
	return &helm.Options{
		SetValues: map[string]string{
			"deployTarget":                 "custom",
			"pachd.storage.backend":        "MINIO",
			"pachd.storage.minio.bucket":   "pachyderm-test",
			"pachd.storage.minio.endpoint": "minio.default.svc.cluster.local:9000",
			"pachd.storage.minio.id":       "minioadmin",
			"pachd.storage.minio.secret":   "minioadmin",
		},
		SetStrValues: map[string]string{
			"pachd.storage.minio.signature": "",
			"pachd.storage.minio.secure":    "false",
		},
	}
}

func withEnterprise(host, rootToken string, issuerPort, clientPort int) *helm.Options {
	return &helm.Options{
		SetValues: map[string]string{
			"pachd.enterpriseLicenseKeySecretName": licenseKeySecretName,
			"pachd.rootToken":                      rootToken,
			"pachd.oauthClientSecret":              "oidc-client-secret",
			// TODO: make these ports configurable to support IDP Login in parallel deployments
			"oidc.userAccessibleOauthIssuerHost": fmt.Sprintf("%s:%v", host, issuerPort),
			"ingress.host":                       fmt.Sprintf("%s:%v", host, clientPort),
			// to test that the override works
			"global.postgresql.identityDatabaseFullNameOverride": "dexdb",
		},
	}
}

func withEnterpriseServer(image, host string) *helm.Options {
	return &helm.Options{SetValues: map[string]string{
		"pachd.enabled":                      "false",
		"enterpriseServer.enabled":           "true",
		"enterpriseServer.image.tag":         image,
		"oidc.mockIDP":                       "true",
		"oidc.issuerURI":                     "http://pach-enterprise.enterprise.svc.cluster.local:31658/dex",
		"oidc.userAccessibleOauthIssuerHost": fmt.Sprintf("%s:31658", host),
		"pachd.oauthClientID":                "enterprise-pach",
		"pachd.oauthRedirectURI":             fmt.Sprintf("http://%s:31657/authorization-code/callback", host),

		"enterpriseServer.service.type": "ClusterIP",
		// For tests, traffic from outside the cluster is routed through the proxy,
		// but we bind the internal k8s service ports to the same numbers for
		// in-cluster traffic, like enterprise registration.
		"proxy.enabled":                      "true",
		"proxy.service.type":                 exposedServiceType(),
		"proxy.service.httpPort":             "31650",
		"proxy.service.httpNodePort":         "31650",
		"pachd.service.apiGRPCPort":          "31650",
		"proxy.service.legacyPorts.oidc":     "31657",
		"pachd.service.oidcPort":             "31657",
		"proxy.service.legacyPorts.identity": "31658",
		"pachd.service.identityPort":         "31658",
		"proxy.service.legacyPorts.metrics":  "31656",
		"pachd.service.prometheusPort":       "31656",
	}}
}

func withEnterpriseMember(host string, grpcPort int) *helm.Options {
	return &helm.Options{SetValues: map[string]string{
		"pachd.activateEnterpriseMember":     "true",
		"pachd.enterpriseServerAddress":      "grpc://pach-enterprise.enterprise.svc.cluster.local:31650",
		"pachd.enterpriseCallbackAddress":    fmt.Sprintf("grpc://pachd.default.svc.cluster.local:%v", grpcPort),
		"pachd.enterpriseRootToken":          testutil.RootToken,
		"oidc.issuerURI":                     "http://pach-enterprise.enterprise.svc.cluster.local:31658/dex",
		"oidc.userAccessibleOauthIssuerHost": fmt.Sprintf("%s:31658", host),
	}}
}

func withPort(namespace string, port uint16, tls bool) *helm.Options {
	opts := &helm.Options{
		KubectlOptions: &k8s.KubectlOptions{Namespace: namespace},
		SetValues:      map[string]string{},
	}

	// Allow the internal use to have the same port numbers as the proxy.
	opts.SetValues["pachd.service.apiGRPCPort"] = fmt.Sprintf("%v", port)
	opts.SetValues["pachd.service.oidcPort"] = fmt.Sprintf("%v", port+7)
	opts.SetValues["pachd.service.identityPort"] = fmt.Sprintf("%v", port+8)
	opts.SetValues["pachd.service.s3GatewayPort"] = fmt.Sprintf("%v", port+3)
	opts.SetValues["pachd.service.prometheusPort"] = fmt.Sprintf("%v", port+4)

	if tls {
		// Use the default port for HTTPS.
		opts.SetValues["proxy.service.httpsPort"] = fmt.Sprintf("%v", port)
		opts.SetValues["proxy.service.httpsNodePort"] = fmt.Sprintf("%v", port)

		// Disable HTTP.
		opts.SetValues["proxy.service.httpPort"] = "0"
		opts.SetValues["proxy.service.httpNodePort"] = "0"

		// Disable the legacy services, since anything depending on the TLS argument to this
		// function expects to do everything through the proxy
		opts.SetValues["proxy.service.legacyPorts.console"] = "0"
		opts.SetValues["proxy.service.legacyPorts.oidc"] = "0"
		opts.SetValues["proxy.service.legacyPorts.identity"] = "0"
		opts.SetValues["proxy.service.legacyPorts.s3Gateway"] = "0"
		opts.SetValues["proxy.service.legacyPorts.metrics"] = "0"
	} else {
		// Run gRPC traffic through the full router.
		opts.SetValues["proxy.service.httpPort"] = fmt.Sprintf("%v", port)
		opts.SetValues["proxy.service.httpNodePort"] = fmt.Sprintf("%v", port)

		// Let the legacy ports go through the proxy.
		opts.SetValues["proxy.service.legacyPorts.oidc"] = fmt.Sprintf("%v", port+7)
		opts.SetValues["proxy.service.legacyPorts.identity"] = fmt.Sprintf("%v", port+8)
		opts.SetValues["proxy.service.legacyPorts.s3Gateway"] = fmt.Sprintf("%v", port+3)
		opts.SetValues["proxy.service.legacyPorts.metrics"] = fmt.Sprintf("%v", port+4)
	}
	return opts
}

// withoutProxy disables the Pachyderm proxy.  It's used to test upgrades from versions of Pachyderm
// that didn't have the proxy.
func withoutProxy(namespace string) *helm.Options {
	return &helm.Options{
		KubectlOptions: &k8s.KubectlOptions{Namespace: namespace},
		SetValues: map[string]string{
			"proxy.enabled":      "false",
			"pachd.service.type": exposedServiceType(),
		},
	}
}

func union(a, b *helm.Options) *helm.Options {
	c := &helm.Options{
		SetValues:    make(map[string]string),
		SetStrValues: make(map[string]string),
	}
	copy := func(src, dst *helm.Options) {
		if src.KubectlOptions != nil {
			dst.KubectlOptions = &k8s.KubectlOptions{Namespace: src.KubectlOptions.Namespace}
		}
		for k, v := range src.SetValues {
			dst.SetValues[k] = v
		}
		for k, v := range src.SetStrValues {
			dst.SetStrValues[k] = v
		}
		if src.Version != "" {
			dst.Version = src.Version
		}
	}
	copy(a, c)
	copy(b, c)
	return c
}

func waitForPachd(t testing.TB, ctx context.Context, kubeClient *kube.Clientset, namespace, version string, enterpriseServer bool) {
	label := "app=pachd"
	if enterpriseServer {
		label = "app=pach-enterprise"
	}
	require.NoErrorWithinTRetry(t, 5*time.Minute, func() error {
		pachds, err := kubeClient.CoreV1().Pods(namespace).List(ctx, metav1.ListOptions{LabelSelector: label})
		if err != nil {
			return errors.Wrap(err, "error on pod list")
		}
		for _, p := range pachds.Items {
			if p.Status.Phase == v1.PodRunning && strings.HasSuffix(p.Spec.Containers[0].Image, ":"+version) && p.Status.ContainerStatuses[0].Ready && len(pachds.Items) == 1 {
				return nil
			}
		}
		return errors.Errorf("deployment in progress")
	})
}

func waitForLoki(t testing.TB, lokiHost string, lokiPort int) {
	require.NoError(t, backoff.Retry(func() error {
		req, _ := http.NewRequest("GET", fmt.Sprintf("http://%s:%v/ready", lokiHost, lokiPort), nil)
		resp, err := http.DefaultClient.Do(req)
		if err != nil {
			return errors.Wrap(err, "loki not ready")
		}
		defer resp.Body.Close()
		if resp.StatusCode != http.StatusOK {
			return errors.Errorf("loki not ready")
		}
		return nil
	}, backoff.RetryEvery(5*time.Second).For(5*time.Minute)))
}

func waitForPgbouncer(t testing.TB, ctx context.Context, kubeClient *kube.Clientset, namespace string) {
	require.NoError(t, backoff.Retry(func() error {
		pbs, err := kubeClient.CoreV1().Pods(namespace).List(ctx, metav1.ListOptions{LabelSelector: "app=pg-bouncer"})
		if err != nil {
			return errors.Wrap(err, "error on pod list")
		}
		for _, p := range pbs.Items {
			if p.Status.Phase == v1.PodRunning && p.Status.ContainerStatuses[0].Ready && len(pbs.Items) == 1 {
				return nil
			}
		}
		return errors.Errorf("deployment in progress")
	}, backoff.RetryEvery(5*time.Second).For(5*time.Minute)))
}

func pachClient(t testing.TB, pachAddress *grpcutil.PachdAddress, authUser, namespace string, certpool *x509.CertPool) *client.APIClient {
	var c *client.APIClient
	// retry connecting if it doesn't immediately work
	require.NoError(t, backoff.Retry(func() error {
		t.Logf("Connecting to pachd on port: %v, in namespace: %s", pachAddress.Port, namespace)
		var err error
		opts := []client.Option{client.WithDialTimeout(10 * time.Second)}
		if certpool != nil {
			opts = append(opts, client.WithCertPool(certpool))
		}
		c, err = client.NewFromPachdAddress(pachAddress, opts...)
		if err != nil {
			t.Logf("retryable: failed to connect to pachd on port %v: %v", pachAddress.Port, err)
			return errors.Wrapf(err, "failed to connect to pachd on port %v", pachAddress.Port)
		}
		// Ensure that pachd is really ready to receive requests.
		if _, err := c.InspectCluster(); err != nil {
			t.Logf("retryable: failed to inspect cluster on port %v: %v", pachAddress.Port, err)
			return errors.Wrapf(err, "failed to inspect cluster on port %v", pachAddress.Port)
		}
		return nil
	}, backoff.RetryEvery(time.Second).For(50*time.Second)))
	t.Logf("Success connecting to pachd on port: %v, in namespace: %s", pachAddress.Port, namespace)
	if authUser != "" {
		c = testutil.AuthenticateClient(t, c, authUser)
	}
	return c
}

func deleteRelease(t testing.TB, ctx context.Context, namespace string, kubeClient *kube.Clientset) {
	options := &helm.Options{
		KubectlOptions: &k8s.KubectlOptions{Namespace: namespace},
	}
	mu.Lock()
	err := helm.DeleteE(t, options, namespace, true)
	mu.Unlock()
	require.True(t, err == nil || strings.Contains(err.Error(), "not found"))
	require.NoError(t, kubeClient.CoreV1().PersistentVolumeClaims(namespace).DeleteCollection(ctx, *metav1.NewDeleteOptions(0), metav1.ListOptions{LabelSelector: "suite=pachyderm"}))
	require.NoError(t, backoff.Retry(func() error {
		pvcs, err := kubeClient.CoreV1().PersistentVolumeClaims(namespace).List(ctx, metav1.ListOptions{LabelSelector: "suite=pachyderm"})
		if err != nil {
			return errors.Wrap(err, "error on pod list")
		}
		if len(pvcs.Items) == 0 {
			return nil
		}
		return errors.Errorf("pvcs have yet to be deleted")
	}, backoff.RetryEvery(5*time.Second).For(2*time.Minute)))
}

func createSecretEnterpriseKeySecret(t testing.TB, ctx context.Context, kubeClient *kube.Clientset, ns string) {
	_, err := kubeClient.CoreV1().Secrets(ns).Create(ctx, &v1.Secret{
		ObjectMeta: metav1.ObjectMeta{Name: licenseKeySecretName},
		StringData: map[string]string{
			"enterprise-license-key": testutil.GetTestEnterpriseCode(t),
		},
	}, metav1.CreateOptions{})
	require.True(t, err == nil || strings.Contains(err.Error(), "already exists"), "Error '%v' does not contain 'already exists'", err)
}

func putRelease(t testing.TB, ctx context.Context, namespace string, kubeClient *kube.Clientset, f helmPutE, opts *DeployOpts) *client.APIClient {
	if opts.CleanupAfter {
		t.Cleanup(func() {
			deleteRelease(t, context.Background(), namespace, kubeClient)
		})
	}
	version := localImage
	chartPath := helmChartLocalPath(t)
	helmOpts := withBase(namespace)
	if opts.Version != "" {
		version = opts.Version
		chartPath = helmChartPublishedPath
		helmOpts.Version = version
		helmOpts.SetValues["pachd.image.tag"] = version
	}
	pachAddress := GetPachAddress(t)
	if opts.EnterpriseServer {
		helmOpts = union(helmOpts, withEnterpriseServer(version, pachAddress.Host))
		pachAddress.Port = uint16(31650)
	} else {
		helmOpts = union(helmOpts, withPachd(version))
		// TODO(acohen4): apply minio deployment to this namespace
		helmOpts = union(helmOpts, withMinio())
	}
	if opts.PortOffset != 0 {
		pachAddress.Port += opts.PortOffset
		helmOpts = union(helmOpts, withPort(namespace, pachAddress.Port, opts.TLS))
	}
	if opts.Enterprise || opts.EnterpriseServer {
		createSecretEnterpriseKeySecret(t, ctx, kubeClient, namespace)
		issuerPort := int(pachAddress.Port) + 8
		if opts.EnterpriseMember {
			issuerPort = 31658
		}
		helmOpts = union(helmOpts, withEnterprise(pachAddress.Host, testutil.RootToken, issuerPort, int(pachAddress.Port)+7))
	}
	if opts.EnterpriseMember {
		helmOpts = union(helmOpts, withEnterpriseMember(pachAddress.Host, int(pachAddress.Port)))
	}
	if opts.EnterpriseMember {
		helmOpts = union(helmOpts, &helm.Options{SetValues: map[string]string{"pachd.enterpriseMember": "true"}})
	}
	if opts.Loki {
		helmOpts = union(helmOpts, withLokiOptions(namespace, int(pachAddress.Port)))
	}
	if !(opts.Version == "" || strings.HasPrefix(opts.Version, "2.3")) {
		helmOpts = union(helmOpts, withoutProxy(namespace))
	}
	if opts.ValueOverrides != nil {
		helmOpts = union(helmOpts, &helm.Options{SetValues: opts.ValueOverrides})
	}
	if opts.TLS {
		pachAddress.Secured = true
	}
	if err := f(t, helmOpts, chartPath, namespace); err != nil {
		if opts.UseLeftoverCluster {
			return pachClient(t, pachAddress, opts.AuthUser, namespace, opts.CertPool)
		}
		deleteRelease(t, context.Background(), namespace, kubeClient)
		// When CircleCI was experiencing network slowness, downloading
		// the Helm chart would sometimes fail.  Retrying it was
		// successful.
		require.NoErrorWithinTRetry(t, time.Minute, func() error { return f(t, helmOpts, chartPath, namespace) })
	}
	waitForPachd(t, ctx, kubeClient, namespace, version, opts.EnterpriseServer)
	if opts.Loki {
		waitForLoki(t, pachAddress.Host, int(pachAddress.Port)+9)
	}
	waitForPgbouncer(t, ctx, kubeClient, namespace)
	if opts.WaitSeconds > 0 {
		time.Sleep(time.Duration(opts.WaitSeconds) * time.Second)
	}
	return pachClient(t, pachAddress, opts.AuthUser, namespace, opts.CertPool)
}

// Deploy pachyderm using a `helm upgrade ...`
// returns an API Client corresponding to the deployment
func UpgradeRelease(t testing.TB, ctx context.Context, namespace string, kubeClient *kube.Clientset, opts *DeployOpts) *client.APIClient {
	return putRelease(t, ctx, namespace, kubeClient, helmLock(helm.UpgradeE), opts)
}

// Deploy pachyderm using a `helm install ...`
// returns an API Client corresponding to the deployment
func InstallRelease(t testing.TB, ctx context.Context, namespace string, kubeClient *kube.Clientset, opts *DeployOpts) *client.APIClient {
	return putRelease(t, ctx, namespace, kubeClient, helmLock(helm.InstallE), opts)
}<|MERGE_RESOLUTION|>--- conflicted
+++ resolved
@@ -55,14 +55,10 @@
 	Loki             bool
 	WaitSeconds      int
 	EnterpriseMember bool
-<<<<<<< HEAD
-	ValueOverrides   map[string]string
-=======
 	EnterpriseServer bool
 	ValueOverrides   map[string]string
 	TLS              bool
 	CertPool         *x509.CertPool
->>>>>>> 2a4a7ce7
 }
 
 type helmPutE func(t terraTest.TestingT, options *helm.Options, chart string, releaseName string) error
