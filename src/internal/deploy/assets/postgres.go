--- conflicted
+++ resolved
@@ -108,14 +108,7 @@
 	} else {
 		return errors.Errorf("unless deploying locally, either --dynamic-postgres-nodes or --static-postgres-volume needs to be provided")
 	}
-<<<<<<< HEAD
-	if err := encoder.Encode(PostgresService(opts)); err != nil {
-		return err
-	}
-	return nil
-=======
 	return encoder.Encode(PostgresService(opts))
->>>>>>> 6afe664a
 }
 
 // PostgresDeployment generates a Deployment for the pachyderm postgres instance.
@@ -387,19 +380,6 @@
 	}
 }
 
-// TestPostgresVolume creates a persistent volume for use with StatefulSets in a
-// local deployment (used by some tests).
-func TestPostgresVolume(opts *AssetOpts, hostPath string, volumeName string, size int) (*v1.PersistentVolume, error) {
-	volumeLabels := labels(postgresName)
-	volumeLabels["namespace"] = opts.Namespace
-	volume, err := makePersistentVolume(opts, LocalBackend, hostPath, "", size, volumeName, volumeLabels)
-	if err != nil {
-		return nil, err
-	}
-	volume.Spec.PersistentVolumeReclaimPolicy = v1.PersistentVolumeReclaimDelete
-	return volume, nil
-}
-
 // PostgresVolume creates a persistent volume backed by a volume with name "name"
 func PostgresVolume(persistentDiskBackend Backend, opts *AssetOpts,
 	hostPath string, name string, size int) (*v1.PersistentVolume, error) {
