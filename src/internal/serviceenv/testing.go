package serviceenv

import (
	"context"

	"github.com/pachyderm/pachyderm/v2/src/client"
	col "github.com/pachyderm/pachyderm/v2/src/internal/collection"

	etcd "github.com/coreos/etcd/clientv3"
	loki "github.com/grafana/loki/pkg/logcli/client"
	"github.com/jmoiron/sqlx"
	log "github.com/sirupsen/logrus"
	"golang.org/x/sync/errgroup"
	kube "k8s.io/client-go/kubernetes"
)

// TestServiceEnv is a simple implementation of ServiceEnv that can be constructed with
// existing clients.
type TestServiceEnv struct {
<<<<<<< HEAD
	Configuration    *Configuration
	PachClient       *client.APIClient
	EtcdClient       *etcd.Client
	KubeClient       *kube.Clientset
	LokiClient       *loki.Client
	DBClient         *sqlx.DB
	PostgresListener *col.PostgresListener
	Log              *log.Logger
	Ctx              context.Context
=======
	Configuration *Configuration
	PachClient    *client.APIClient
	EtcdClient    *etcd.Client
	KubeClient    *kube.Clientset
	LokiClient    *loki.Client
	DBClient      *sqlx.DB
	Log           *log.Logger
	Ctx           context.Context

	// Ready is a channel that blocks `GetPachClient` until it's closed.
	// This avoids a race when we need to instantiate the server before
	// getting a client pointing at the same server.
	Ready chan interface{}
>>>>>>> 29cc038b
}

func (s *TestServiceEnv) Config() *Configuration {
	return s.Configuration
}

func (s *TestServiceEnv) GetPachClient(ctx context.Context) *client.APIClient {
	<-s.Ready
	return s.PachClient.WithCtx(ctx)
}
func (s *TestServiceEnv) GetEtcdClient() *etcd.Client {
	return s.EtcdClient
}
func (s *TestServiceEnv) GetKubeClient() *kube.Clientset {
	return s.KubeClient
}
func (s *TestServiceEnv) GetLokiClient() (*loki.Client, error) {
	return s.LokiClient, nil
}
func (s *TestServiceEnv) GetDBClient() *sqlx.DB {
	return s.DBClient
}
func (s *TestServiceEnv) GetPostgresListener() *col.PostgresListener {
	return s.PostgresListener
}

func (s *TestServiceEnv) Context() context.Context {
	return s.Ctx
}

func (s *TestServiceEnv) ClusterID() string {
	return "testing"
}

func (s *TestServiceEnv) Logger() *log.Logger {
	return s.Log
}

func (s *TestServiceEnv) Close() error {
	eg := &errgroup.Group{}
	eg.Go(s.GetPachClient(context.Background()).Close)
	eg.Go(s.GetEtcdClient().Close)
	eg.Go(s.GetDBClient().Close)
	eg.Go(s.GetPostgresListener().Close)
	return eg.Wait()
}<|MERGE_RESOLUTION|>--- conflicted
+++ resolved
@@ -17,7 +17,6 @@
 // TestServiceEnv is a simple implementation of ServiceEnv that can be constructed with
 // existing clients.
 type TestServiceEnv struct {
-<<<<<<< HEAD
 	Configuration    *Configuration
 	PachClient       *client.APIClient
 	EtcdClient       *etcd.Client
@@ -27,21 +26,11 @@
 	PostgresListener *col.PostgresListener
 	Log              *log.Logger
 	Ctx              context.Context
-=======
-	Configuration *Configuration
-	PachClient    *client.APIClient
-	EtcdClient    *etcd.Client
-	KubeClient    *kube.Clientset
-	LokiClient    *loki.Client
-	DBClient      *sqlx.DB
-	Log           *log.Logger
-	Ctx           context.Context
 
 	// Ready is a channel that blocks `GetPachClient` until it's closed.
 	// This avoids a race when we need to instantiate the server before
 	// getting a client pointing at the same server.
 	Ready chan interface{}
->>>>>>> 29cc038b
 }
 
 func (s *TestServiceEnv) Config() *Configuration {
