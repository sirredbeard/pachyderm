package serviceenv

import (
	"context"

	"github.com/pachyderm/pachyderm/v2/src/client"
	col "github.com/pachyderm/pachyderm/v2/src/internal/collection"

	etcd "github.com/coreos/etcd/clientv3"
	loki "github.com/grafana/loki/pkg/logcli/client"
	"github.com/jmoiron/sqlx"
	log "github.com/sirupsen/logrus"
	"golang.org/x/sync/errgroup"
	kube "k8s.io/client-go/kubernetes"
)

// TestServiceEnv is a simple implementation of ServiceEnv that can be constructed with
// existing clients.
type TestServiceEnv struct {
<<<<<<< HEAD
	Configuration    *Configuration
	PachClient       *client.APIClient
	EtcdClient       *etcd.Client
	KubeClient       *kube.Clientset
	LokiClient       *loki.Client
	DBClient         *sqlx.DB
	PostgresListener *col.PostgresListener
	Ctx              context.Context
=======
	Configuration *Configuration
	PachClient    *client.APIClient
	EtcdClient    *etcd.Client
	KubeClient    *kube.Clientset
	LokiClient    *loki.Client
	DBClient      *sqlx.DB
	Log           *log.Logger
	Ctx           context.Context
>>>>>>> 5fe1c376
}

func (s *TestServiceEnv) Config() *Configuration {
	return s.Configuration
}

func (s *TestServiceEnv) GetPachClient(ctx context.Context) *client.APIClient {
	return s.PachClient
}
func (s *TestServiceEnv) GetEtcdClient() *etcd.Client {
	return s.EtcdClient
}
func (s *TestServiceEnv) GetKubeClient() *kube.Clientset {
	return s.KubeClient
}
func (s *TestServiceEnv) GetLokiClient() (*loki.Client, error) {
	return s.LokiClient, nil
}
func (s *TestServiceEnv) GetDBClient() *sqlx.DB {
	return s.DBClient
}
func (s *TestServiceEnv) GetPostgresListener() *col.PostgresListener {
	return s.PostgresListener
}

func (s *TestServiceEnv) Context() context.Context {
	return s.Ctx
}

func (s *TestServiceEnv) ClusterID() string {
	return "testing"
}

func (s *TestServiceEnv) Logger() *log.Logger {
	return s.Log
}

func (s *TestServiceEnv) Close() error {
	eg := &errgroup.Group{}
	eg.Go(s.GetPachClient(context.Background()).Close)
	eg.Go(s.GetEtcdClient().Close)
	eg.Go(s.GetDBClient().Close)
	eg.Go(s.GetPostgresListener().Close)
	return eg.Wait()
}<|MERGE_RESOLUTION|>--- conflicted
+++ resolved
@@ -17,7 +17,6 @@
 // TestServiceEnv is a simple implementation of ServiceEnv that can be constructed with
 // existing clients.
 type TestServiceEnv struct {
-<<<<<<< HEAD
 	Configuration    *Configuration
 	PachClient       *client.APIClient
 	EtcdClient       *etcd.Client
@@ -25,17 +24,8 @@
 	LokiClient       *loki.Client
 	DBClient         *sqlx.DB
 	PostgresListener *col.PostgresListener
+	Log              *log.Logger
 	Ctx              context.Context
-=======
-	Configuration *Configuration
-	PachClient    *client.APIClient
-	EtcdClient    *etcd.Client
-	KubeClient    *kube.Clientset
-	LokiClient    *loki.Client
-	DBClient      *sqlx.DB
-	Log           *log.Logger
-	Ctx           context.Context
->>>>>>> 5fe1c376
 }
 
 func (s *TestServiceEnv) Config() *Configuration {
