--- conflicted
+++ resolved
@@ -5058,8 +5058,6 @@
         ]
       }
     },
-<<<<<<< HEAD
-=======
     "/pps_v2.API/SetProjectDefaults": {
       "post": {
         "summary": "SetProjectDefaults sets the defaults for a particular project.",
@@ -5090,7 +5088,6 @@
         ]
       }
     },
->>>>>>> a3b8165d
     "/proxy.API/Listen": {
       "post": {
         "summary": "Listen streams database events.\nIt signals that it is internally set up by sending an initial empty ListenResponse.",
