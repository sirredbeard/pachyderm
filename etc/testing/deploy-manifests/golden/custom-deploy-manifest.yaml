apiVersion: v1
kind: ServiceAccount
metadata:
  creationTimestamp: null
  labels:
    app: ""
    suite: pachyderm
  name: pachyderm
  namespace: pachyderm
---
apiVersion: v1
kind: ServiceAccount
metadata:
  creationTimestamp: null
  labels:
    app: ""
    suite: pachyderm
  name: pachyderm-worker
  namespace: pachyderm
---
apiVersion: rbac.authorization.k8s.io/v1
kind: ClusterRole
metadata:
  creationTimestamp: null
  labels:
    app: ""
    suite: pachyderm
  name: pachyderm
  namespace: pachyderm
rules:
- apiGroups:
  - ""
  resources:
  - nodes
  - pods
  - pods/log
  - endpoints
  verbs:
  - get
  - list
  - watch
- apiGroups:
  - ""
  resources:
  - replicationcontrollers
  - services
  verbs:
  - get
  - list
  - watch
  - create
  - update
  - delete
- apiGroups:
  - ""
  resources:
  - secrets
  verbs:
  - get
  - list
  - watch
  - create
  - update
  - delete
  - deletecollection
---
apiVersion: rbac.authorization.k8s.io/v1
kind: ClusterRoleBinding
metadata:
  creationTimestamp: null
  labels:
    app: ""
    suite: pachyderm
  name: pachyderm
  namespace: pachyderm
roleRef:
  apiGroup: ""
  kind: ClusterRole
  name: pachyderm
subjects:
- kind: ServiceAccount
  name: pachyderm
  namespace: pachyderm
---
apiVersion: rbac.authorization.k8s.io/v1
kind: Role
metadata:
  creationTimestamp: null
  labels:
    app: ""
    suite: pachyderm
  name: pachyderm-worker
  namespace: pachyderm
rules:
- apiGroups:
  - ""
  resources:
  - services
  verbs:
  - get
  - list
  - update
  - create
  - delete
---
apiVersion: rbac.authorization.k8s.io/v1
kind: RoleBinding
metadata:
  creationTimestamp: null
  labels:
    app: ""
    suite: pachyderm
  name: pachyderm-worker
  namespace: pachyderm
roleRef:
  apiGroup: ""
  kind: Role
  name: pachyderm-worker
subjects:
- kind: ServiceAccount
  name: pachyderm-worker
  namespace: pachyderm
---
apiVersion: v1
kind: Service
metadata:
  creationTimestamp: null
  labels:
    app: etcd
    suite: pachyderm
  name: etcd-headless
  namespace: pachyderm
spec:
  clusterIP: None
  ports:
  - name: peer-port
    port: 2380
    targetPort: 0
  selector:
    app: etcd
status:
  loadBalancer: {}
---
apiVersion: apps/v1
kind: StatefulSet
metadata:
  labels:
    app: etcd
    suite: pachyderm
  name: etcd
  namespace: pachyderm
spec:
  replicas: 3
  selector:
    matchLabels:
      app: etcd
      suite: pachyderm
  serviceName: etcd-headless
  template:
    metadata:
      labels:
        app: etcd
        suite: pachyderm
      name: etcd
      namespace: pachyderm
    spec:
      containers:
      - args:
        - '"/usr/local/bin/etcd" "--listen-client-urls=http://0.0.0.0:2379" "--advertise-client-urls=http://0.0.0.0:2379"
          "--data-dir=/var/data/etcd" "--auto-compaction-retention=1" "--max-txn-ops=10000"
          "--max-request-bytes=52428800" "--quota-backend-bytes=8589934592" "--listen-peer-urls=http://0.0.0.0:2380"
          "--initial-cluster-token=pach-cluster" "--initial-advertise-peer-urls=http://${ETCD_NAME}.etcd-headless.${NAMESPACE}.svc.cluster.local:2380"
          "--initial-cluster=etcd-0=http://etcd-0.etcd-headless.${NAMESPACE}.svc.cluster.local:2380,etcd-1=http://etcd-1.etcd-headless.${NAMESPACE}.svc.cluster.local:2380,etcd-2=http://etcd-2.etcd-headless.${NAMESPACE}.svc.cluster.local:2380"'
        command:
        - /bin/sh
        - -c
        env:
        - name: ETCD_NAME
          valueFrom:
            fieldRef:
              apiVersion: v1
              fieldPath: metadata.name
        - name: NAMESPACE
          valueFrom:
            fieldRef:
              apiVersion: v1
              fieldPath: metadata.namespace
        image: pachyderm/etcd:v3.3.5
        imagePullPolicy: IfNotPresent
        name: etcd
        ports:
        - containerPort: 2379
          name: client-port
        - containerPort: 2380
          name: peer-port
        resources:
          requests:
            cpu: "1"
            memory: 2G
        volumeMounts:
        - mountPath: /var/data/etcd
          name: etcd-storage
      imagePullSecrets: null
  volumeClaimTemplates:
  - metadata:
      annotations:
        volume.beta.kubernetes.io/storage-class: storage-class
      labels:
        app: etcd
        suite: pachyderm
      name: etcd-storage
      namespace: pachyderm
    spec:
      accessModes:
      - ReadWriteOnce
      resources:
        requests:
          storage: 50Gi
---
apiVersion: v1
kind: Service
metadata:
  creationTimestamp: null
  labels:
    app: etcd
    suite: pachyderm
  name: etcd
  namespace: pachyderm
spec:
  ports:
  - name: client-port
    port: 2379
    targetPort: 0
  selector:
    app: etcd
  type: NodePort
status:
  loadBalancer: {}
---
apiVersion: v1
kind: Service
metadata:
  annotations:
    prometheus.io/port: "656"
    prometheus.io/scrape: "true"
  creationTimestamp: null
  labels:
    app: pachd
    suite: pachyderm
  name: pachd
  namespace: pachyderm
spec:
  ports:
  - name: api-grpc-port
    nodePort: 30650
    port: 650
    targetPort: 0
  - name: trace-port
    nodePort: 30651
    port: 651
    targetPort: 0
  - name: api-http-port
    nodePort: 30652
    port: 652
    targetPort: 0
  - name: saml-port
    nodePort: 30654
    port: 654
    targetPort: 0
  - name: oidc-port
    nodePort: 30657
    port: 657
    targetPort: 0
  - name: api-git-port
    nodePort: 30655
    port: 655
    targetPort: 0
  - name: s3gateway-port
    nodePort: 30600
    port: 600
    targetPort: 0
  - name: prometheus-metrics
    nodePort: 30656
    port: 656
    protocol: TCP
    targetPort: 656
  selector:
    app: pachd
  type: NodePort
status:
  loadBalancer: {}
---
apiVersion: v1
kind: Service
metadata:
  creationTimestamp: null
  labels:
    app: pachd
    suite: pachyderm
  name: pachd-peer
  namespace: pachyderm
spec:
  ports:
  - name: api-grpc-peer-port
    port: 30653
    targetPort: 653
  selector:
    app: pachd
  type: ClusterIP
status:
  loadBalancer: {}
---
apiVersion: apps/v1
kind: Deployment
metadata:
  creationTimestamp: null
  labels:
    app: pachd
    suite: pachyderm
  name: pachd
  namespace: pachyderm
spec:
  replicas: 1
  selector:
    matchLabels:
      app: pachd
      suite: pachyderm
  strategy: {}
  template:
    metadata:
      annotations:
        iam.amazonaws.com/role: ""
      creationTimestamp: null
      labels:
        app: pachd
        suite: pachyderm
      name: pachd
      namespace: pachyderm
    spec:
      containers:
      - command:
        - /pachd
        env:
        - name: PACH_ROOT
          value: /pach
        - name: ETCD_PREFIX
        - name: NUM_SHARDS
          value: "16"
        - name: STORAGE_BACKEND
          value: AMAZON
        - name: STORAGE_HOST_PATH
        - name: WORKER_IMAGE
<<<<<<< HEAD
          value: pachyderm/worker:1.12.5
        - name: IMAGE_PULL_SECRET
        - name: WORKER_SIDECAR_IMAGE
          value: pachyderm/pachd:1.12.5
=======
          value: pachyderm/worker:2.0.0
        - name: IMAGE_PULL_SECRET
        - name: WORKER_SIDECAR_IMAGE
          value: pachyderm/pachd:2.0.0
>>>>>>> cf7515b2
        - name: WORKER_IMAGE_PULL_POLICY
          value: IfNotPresent
        - name: WORKER_SERVICE_ACCOUNT
          value: pachyderm-worker
        - name: PACHD_VERSION
<<<<<<< HEAD
          value: 1.12.5
=======
          value: 2.0.0
>>>>>>> cf7515b2
        - name: METRICS
          value: "true"
        - name: LOG_LEVEL
          value: info
        - name: BLOCK_CACHE_BYTES
          value: 1G
        - name: IAM_ROLE
        - name: NO_EXPOSE_DOCKER_SOCKET
          value: "true"
        - name: PACHYDERM_AUTHENTICATION_DISABLED_FOR_TESTING
          value: "false"
        - name: PACH_NAMESPACE
          valueFrom:
            fieldRef:
              apiVersion: v1
              fieldPath: metadata.namespace
        - name: PACHD_MEMORY_REQUEST
          valueFrom:
            resourceFieldRef:
              containerName: pachd
              divisor: "0"
              resource: requests.memory
        - name: EXPOSE_OBJECT_API
          value: "false"
        - name: CLUSTER_DEPLOYMENT_ID
          value: test
        - name: REQUIRE_CRITICAL_SERVERS_ONLY
          value: "false"
        - name: PACHD_POD_NAME
          valueFrom:
            fieldRef:
              apiVersion: v1
              fieldPath: metadata.name
        - name: PPS_WORKER_GRPC_PORT
          value: "80"
        - name: GOOGLE_BUCKET
          valueFrom:
            secretKeyRef:
              key: google-bucket
              name: pachyderm-storage-secret
              optional: true
        - name: GOOGLE_CRED
          valueFrom:
            secretKeyRef:
              key: google-cred
              name: pachyderm-storage-secret
              optional: true
        - name: MICROSOFT_CONTAINER
          valueFrom:
            secretKeyRef:
              key: microsoft-container
              name: pachyderm-storage-secret
              optional: true
        - name: MICROSOFT_ID
          valueFrom:
            secretKeyRef:
              key: microsoft-id
              name: pachyderm-storage-secret
              optional: true
        - name: MICROSOFT_SECRET
          valueFrom:
            secretKeyRef:
              key: microsoft-secret
              name: pachyderm-storage-secret
              optional: true
        - name: MINIO_BUCKET
          valueFrom:
            secretKeyRef:
              key: minio-bucket
              name: pachyderm-storage-secret
              optional: true
        - name: MINIO_ENDPOINT
          valueFrom:
            secretKeyRef:
              key: minio-endpoint
              name: pachyderm-storage-secret
              optional: true
        - name: MINIO_ID
          valueFrom:
            secretKeyRef:
              key: minio-id
              name: pachyderm-storage-secret
              optional: true
        - name: MINIO_SECRET
          valueFrom:
            secretKeyRef:
              key: minio-secret
              name: pachyderm-storage-secret
              optional: true
        - name: MINIO_SECURE
          valueFrom:
            secretKeyRef:
              key: minio-secure
              name: pachyderm-storage-secret
              optional: true
        - name: MINIO_SIGNATURE
          valueFrom:
            secretKeyRef:
              key: minio-signature
              name: pachyderm-storage-secret
              optional: true
        - name: AMAZON_REGION
          valueFrom:
            secretKeyRef:
              key: amazon-region
              name: pachyderm-storage-secret
              optional: true
        - name: AMAZON_BUCKET
          valueFrom:
            secretKeyRef:
              key: amazon-bucket
              name: pachyderm-storage-secret
              optional: true
        - name: AMAZON_ID
          valueFrom:
            secretKeyRef:
              key: amazon-id
              name: pachyderm-storage-secret
              optional: true
        - name: AMAZON_SECRET
          valueFrom:
            secretKeyRef:
              key: amazon-secret
              name: pachyderm-storage-secret
              optional: true
        - name: AMAZON_TOKEN
          valueFrom:
            secretKeyRef:
              key: amazon-token
              name: pachyderm-storage-secret
              optional: true
        - name: AMAZON_VAULT_ADDR
          valueFrom:
            secretKeyRef:
              key: amazon-vault-addr
              name: pachyderm-storage-secret
              optional: true
        - name: AMAZON_VAULT_ROLE
          valueFrom:
            secretKeyRef:
              key: amazon-vault-role
              name: pachyderm-storage-secret
              optional: true
        - name: AMAZON_VAULT_TOKEN
          valueFrom:
            secretKeyRef:
              key: amazon-vault-token
              name: pachyderm-storage-secret
              optional: true
        - name: AMAZON_DISTRIBUTION
          valueFrom:
            secretKeyRef:
              key: amazon-distribution
              name: pachyderm-storage-secret
              optional: true
        - name: CUSTOM_ENDPOINT
          valueFrom:
            secretKeyRef:
              key: custom-endpoint
              name: pachyderm-storage-secret
              optional: true
        - name: RETRIES
          valueFrom:
            secretKeyRef:
              key: retries
              name: pachyderm-storage-secret
              optional: true
        - name: TIMEOUT
          valueFrom:
            secretKeyRef:
              key: timeout
              name: pachyderm-storage-secret
              optional: true
        - name: UPLOAD_ACL
          valueFrom:
            secretKeyRef:
              key: upload-acl
              name: pachyderm-storage-secret
              optional: true
        - name: REVERSE
          valueFrom:
            secretKeyRef:
              key: reverse
              name: pachyderm-storage-secret
              optional: true
        - name: PART_SIZE
          valueFrom:
            secretKeyRef:
              key: part-size
              name: pachyderm-storage-secret
              optional: true
        - name: MAX_UPLOAD_PARTS
          valueFrom:
            secretKeyRef:
              key: max-upload-parts
              name: pachyderm-storage-secret
              optional: true
        - name: DISABLE_SSL
          valueFrom:
            secretKeyRef:
              key: disable-ssl
              name: pachyderm-storage-secret
              optional: true
        - name: NO_VERIFY_SSL
          valueFrom:
            secretKeyRef:
              key: no-verify-ssl
              name: pachyderm-storage-secret
              optional: true
        - name: OBJ_LOG_OPTS
          valueFrom:
            secretKeyRef:
              key: log-options
              name: pachyderm-storage-secret
              optional: true
        - name: STORAGE_UPLOAD_CONCURRENCY_LIMIT
          value: "100"
        - name: STORAGE_PUT_FILE_CONCURRENCY_LIMIT
          value: "100"
        - name: STORAGE_V2
          value: "false"
<<<<<<< HEAD
        image: pachyderm/pachd:1.12.5
=======
        image: pachyderm/pachd:2.0.0
>>>>>>> cf7515b2
        imagePullPolicy: IfNotPresent
        name: pachd
        ports:
        - containerPort: 650
          name: api-grpc-port
          protocol: TCP
        - containerPort: 651
          name: trace-port
        - containerPort: 652
          name: api-http-port
          protocol: TCP
        - containerPort: 653
          name: peer-port
          protocol: TCP
        - containerPort: 655
          name: api-git-port
          protocol: TCP
        - containerPort: 654
          name: saml-port
          protocol: TCP
        - containerPort: 657
          name: oidc-port
          protocol: TCP
        readinessProbe:
          exec:
            command:
            - /pachd
            - --readiness
        resources:
          limits:
            cpu: "1"
            memory: 3G
          requests:
            cpu: "1"
            memory: 3G
        volumeMounts:
        - mountPath: /pach
          name: pach-disk
        - mountPath: /pachyderm-storage-secret
          name: pachyderm-storage-secret
      serviceAccountName: pachyderm
      volumes:
      - name: pach-disk
      - name: pachyderm-storage-secret
        secret:
          secretName: pachyderm-storage-secret
status: {}
---
apiVersion: v1
kind: Service
metadata:
  creationTimestamp: null
  labels:
    app: dash
    suite: pachyderm
  name: dash
  namespace: pachyderm
spec:
  ports:
  - name: dash-http
    nodePort: 30080
    port: 8080
    targetPort: 0
  - name: grpc-proxy-http
    nodePort: 30081
    port: 8081
    targetPort: 0
  selector:
    app: dash
    suite: pachyderm
  type: NodePort
status:
  loadBalancer: {}
---
apiVersion: apps/v1
kind: Deployment
metadata:
  creationTimestamp: null
  labels:
    app: dash
    suite: pachyderm
  name: dash
  namespace: pachyderm
spec:
  selector:
    matchLabels:
      app: dash
      suite: pachyderm
  strategy: {}
  template:
    metadata:
      creationTimestamp: null
      labels:
        app: dash
        suite: pachyderm
      name: dash
      namespace: pachyderm
    spec:
      containers:
      - image: pachyderm/dash:0.5.57
        imagePullPolicy: IfNotPresent
        name: dash
        ports:
        - containerPort: 8080
          name: dash-http
        resources: {}
      - image: pachyderm/grpc-proxy:0.4.10
        imagePullPolicy: IfNotPresent
        name: grpc-proxy
        ports:
        - containerPort: 8081
          name: grpc-proxy-http
        resources: {}
status: {}
---
apiVersion: v1
data:
  amazon-bucket: cGFjaC1idWNrZXQ=
  amazon-distribution: ""
  amazon-id: c3RvcmFnZS1pZA==
  amazon-region: dXMtZWFzdC0x
  amazon-secret: c3RvcmFnZS1zZWNyZXQ=
  amazon-token: ""
  custom-endpoint: c3RvcmFnZS5lbmRwb2ludA==
  disable-ssl: ZmFsc2U=
  log-options: ""
  max-upload-parts: MTAwMDA=
  no-verify-ssl: ZmFsc2U=
  part-size: NTI0Mjg4MA==
  retries: MTA=
  reverse: dHJ1ZQ==
  timeout: NW0=
  upload-acl: YnVja2V0LW93bmVyLWZ1bGwtY29udHJvbA==
kind: Secret
metadata:
  creationTimestamp: null
  labels:
    app: pachyderm-storage-secret
    suite: pachyderm
  name: pachyderm-storage-secret
  namespace: pachyderm<|MERGE_RESOLUTION|>--- conflicted
+++ resolved
@@ -238,6 +238,145 @@
   loadBalancer: {}
 ---
 apiVersion: v1
+data:
+  init-db.sh: |2
+
+    #!/bin/bash
+    set -e
+
+    psql -v ON_ERROR_STOP=1 --username "$POSTGRES_USER" --dbname "$POSTGRES_DB" <<-EOSQL
+        CREATE DATABASE dex;
+        GRANT ALL PRIVILEGES ON DATABASE dex TO postgres;
+    EOSQL
+kind: ConfigMap
+metadata:
+  creationTimestamp: null
+  labels:
+    app: postgres
+    suite: pachyderm
+  name: postgres-init-cm
+  namespace: pachyderm
+---
+allowVolumeExpansion: true
+apiVersion: storage.k8s.io/v1
+kind: StorageClass
+metadata:
+  creationTimestamp: null
+  labels:
+    app: postgres
+    suite: pachyderm
+  name: postgres-storage-class
+  namespace: pachyderm
+parameters:
+  type: gp2
+provisioner: kubernetes.io/aws-ebs
+---
+apiVersion: v1
+kind: Service
+metadata:
+  creationTimestamp: null
+  labels:
+    app: postgres
+    suite: pachyderm
+  name: postgres-headless
+  namespace: pachyderm
+spec:
+  clusterIP: None
+  ports:
+  - name: client-port
+    port: 5432
+    targetPort: 0
+  selector:
+    app: postgres
+status:
+  loadBalancer: {}
+---
+apiVersion: apps/v1
+kind: StatefulSet
+metadata:
+  labels:
+    app: postgres
+    suite: pachyderm
+  name: postgres
+  namespace: pachyderm
+spec:
+  replicas: 1
+  selector:
+    matchLabels:
+      app: postgres
+      suite: pachyderm
+  serviceName: postgres-headless
+  template:
+    metadata:
+      labels:
+        app: postgres
+        suite: pachyderm
+      name: postgres
+      namespace: pachyderm
+    spec:
+      containers:
+      - env:
+        - name: POSTGRES_DB
+          value: pgc
+        - name: POSTGRES_HOST_AUTH_METHOD
+          value: trust
+        image: postgres:13.0-alpine
+        imagePullPolicy: IfNotPresent
+        name: postgres
+        ports:
+        - containerPort: 5432
+          name: client-port
+        resources:
+          requests:
+            cpu: "1"
+            memory: 2G
+        volumeMounts:
+        - mountPath: /var/lib/postgresql
+          name: postgres-storage
+        - mountPath: /docker-entrypoint-initdb.d
+          name: postgres-init
+      imagePullSecrets: null
+      volumes:
+      - configMap:
+          name: postgres-init-cm
+        name: postgres-init
+  volumeClaimTemplates:
+  - metadata:
+      annotations:
+        volume.beta.kubernetes.io/storage-class: postgres-storage-class
+      labels:
+        app: postgres
+        suite: pachyderm
+      name: postgres-storage
+      namespace: pachyderm
+    spec:
+      accessModes:
+      - ReadWriteOnce
+      resources:
+        requests:
+          storage: 50Gi
+---
+apiVersion: v1
+kind: Service
+metadata:
+  creationTimestamp: null
+  labels:
+    app: postgres
+    suite: pachyderm
+  name: postgres
+  namespace: pachyderm
+spec:
+  ports:
+  - name: client-port
+    port: 5432
+    targetPort: 0
+  selector:
+    app: postgres
+  type: NodePort
+status:
+  loadBalancer: {}
+---
+apiVersion: v1
 kind: Service
 metadata:
   annotations:
@@ -263,13 +402,13 @@
     nodePort: 30652
     port: 652
     targetPort: 0
-  - name: saml-port
-    nodePort: 30654
-    port: 654
-    targetPort: 0
   - name: oidc-port
     nodePort: 30657
     port: 657
+    targetPort: 0
+  - name: identity-port
+    nodePort: 30658
+    port: 658
     targetPort: 0
   - name: api-git-port
     nodePort: 30655
@@ -350,27 +489,16 @@
           value: AMAZON
         - name: STORAGE_HOST_PATH
         - name: WORKER_IMAGE
-<<<<<<< HEAD
-          value: pachyderm/worker:1.12.5
-        - name: IMAGE_PULL_SECRET
-        - name: WORKER_SIDECAR_IMAGE
-          value: pachyderm/pachd:1.12.5
-=======
           value: pachyderm/worker:2.0.0
         - name: IMAGE_PULL_SECRET
         - name: WORKER_SIDECAR_IMAGE
           value: pachyderm/pachd:2.0.0
->>>>>>> cf7515b2
         - name: WORKER_IMAGE_PULL_POLICY
           value: IfNotPresent
         - name: WORKER_SERVICE_ACCOUNT
           value: pachyderm-worker
         - name: PACHD_VERSION
-<<<<<<< HEAD
-          value: 1.12.5
-=======
           value: 2.0.0
->>>>>>> cf7515b2
         - name: METRICS
           value: "true"
         - name: LOG_LEVEL
@@ -380,8 +508,6 @@
         - name: IAM_ROLE
         - name: NO_EXPOSE_DOCKER_SOCKET
           value: "true"
-        - name: PACHYDERM_AUTHENTICATION_DISABLED_FOR_TESTING
-          value: "false"
         - name: PACH_NAMESPACE
           valueFrom:
             fieldRef:
@@ -590,13 +716,7 @@
           value: "100"
         - name: STORAGE_PUT_FILE_CONCURRENCY_LIMIT
           value: "100"
-        - name: STORAGE_V2
-          value: "false"
-<<<<<<< HEAD
-        image: pachyderm/pachd:1.12.5
-=======
         image: pachyderm/pachd:2.0.0
->>>>>>> cf7515b2
         imagePullPolicy: IfNotPresent
         name: pachd
         ports:
@@ -613,9 +733,6 @@
           protocol: TCP
         - containerPort: 655
           name: api-git-port
-          protocol: TCP
-        - containerPort: 654
-          name: saml-port
           protocol: TCP
         - containerPort: 657
           name: oidc-port
