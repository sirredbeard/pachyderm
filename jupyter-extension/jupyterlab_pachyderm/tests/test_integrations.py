import os
import sys
import subprocess
import time
import json
from datetime import datetime
from pathlib import Path
from random import randint

import pytest
import requests

from jupyterlab_pachyderm.handlers import NAMESPACE, VERSION
from jupyterlab_pachyderm.env import PFS_MOUNT_DIR
from jupyterlab_pachyderm.pps_client import METADATA_KEY, PpsConfig
from python_pachyderm.proto.v2.pps.pps_pb2 import JobState

from . import TEST_NOTEBOOK, TEST_REQUIREMENTS

ADDRESS = "http://localhost:8888"
BASE_URL = f"{ADDRESS}/{NAMESPACE}/{VERSION}"
CONFIG_PATH = "~/.pachyderm/config.json"
ROOT_TOKEN = "iamroot"
DEFAULT_PROJECT = "default"


@pytest.fixture()
def pachyderm_resources():
    print("creating pachyderm resources")
    import python_pachyderm
    from python_pachyderm.pfs import Commit

    repos = ["images", "edges", "montage"]
    branches = ["master", "dev"]
    files = ["file1", "file2"]

    client = python_pachyderm.Client()
    client.delete_all()

    for repo in repos:
        client.create_repo(repo)
        for branch in branches:
            for file in files:
                client.put_file_bytes(
                    Commit(repo=repo, branch=branch), file, value=b"some data"
                )

    yield repos, branches, files


@pytest.fixture()
def dev_server():
    print("starting development server...")
    p = subprocess.Popen(
        [sys.executable, "-m", "jupyterlab_pachyderm.dev_server"],
        env={"PFS_MOUNT_DIR": PFS_MOUNT_DIR},
        stdout=subprocess.PIPE,
    )
    # Give time for python test server to start
    time.sleep(3)

    r = requests.put(
        f"{BASE_URL}/config", data=json.dumps({"pachd_address": "localhost:30650"})
    )

    # Give time for mount server to start
    running = False
    for _ in range(15):
        try:
            r = requests.get(f"{BASE_URL}/config", timeout=1)
            if r.status_code == 200 and r.json()["cluster_status"] != "INVALID":
                running = True
                break
        except Exception:
            pass
        time.sleep(1)

    if running:
        yield

    print("killing development server...")

    subprocess.run(["pkill", "-f", "mount-server"])
    subprocess.run(
        ["bash", "-c", f"umount {PFS_MOUNT_DIR}"],
        stdout=subprocess.DEVNULL,
        stderr=subprocess.DEVNULL,
    )
    p.terminate()
    p.wait()
    time.sleep(1)

    if not running:
        raise RuntimeError("mount server is having issues starting up")


def test_list_repos(pachyderm_resources, dev_server):
    repos, branches, _ = pachyderm_resources

    r = requests.get(f"{BASE_URL}/repos")

    assert r.status_code == 200
    for repo_info in r.json():
        assert repo_info.keys() == {"authorization", "branches", "repo", "project"}
        assert repo_info["repo"] in repos
        for _branch in repo_info["branches"]:
            assert _branch in branches


def test_list_mounts(pachyderm_resources, dev_server):
    repos, branches, _ = pachyderm_resources

    r = requests.put(
        f"{BASE_URL}/_mount",
        data=json.dumps(
            {
                "mounts": [
                    {
                        "name": "mount1",
                        "repo": repos[0],
                    }
                ]
            }
        ),
    )
    assert r.status_code == 200

    r = requests.get(f"{BASE_URL}/mounts")
    assert r.status_code == 200

    resp = r.json()
    assert len(resp["mounted"]) == 1
    for mount_info in resp["mounted"]:
        assert mount_info.keys() == {
            "name",
            "repo",
            "branch",
            "project",
            "commit",
            "files",
            "mode",
            "state",
            "status",
            "mountpoint",
            "actual_mounted_commit",
            "latest_commit",
            "how_many_commits_behind",
        }

    for _repo_info in resp["unmounted"]:
        assert _repo_info["repo"] in repos
        assert _repo_info.keys() == {"authorization", "branches", "repo", "project"}
        for _branch in _repo_info["branches"]:
            assert _branch in branches
    assert len(resp["unmounted"]) == len(repos)


def test_mount(pachyderm_resources, dev_server):
    repos, _, files = pachyderm_resources

    to_mount = {
        "mounts": [
            {
                "name": repos[0],
                "repo": repos[0],
                "branch": "master",
                "project": DEFAULT_PROJECT,
                "mode": "ro",
            },
            {
                "name": repos[0] + "_dev",
                "repo": repos[0],
                "branch": "dev",
                "project": DEFAULT_PROJECT,
                "mode": "ro",
            },
            {
                "name": repos[1],
                "repo": repos[1],
                "branch": "master",
                "project": DEFAULT_PROJECT,
                "mode": "ro",
            },
        ]
    }
    r = requests.put(f"{BASE_URL}/_mount", data=json.dumps(to_mount))
    assert r.status_code == 200

    resp = r.json()
    assert len(resp["mounted"]) == 3
    assert len(list(os.walk(PFS_MOUNT_DIR))[0][1]) == 3
    for mount_info in resp["mounted"]:
        assert sorted(
            list(os.walk(os.path.join(PFS_MOUNT_DIR, mount_info["name"])))[0][2]
        ) == sorted(files)
    assert len(resp["unmounted"]) == 3
    assert len(resp["unmounted"][0]["branches"]) == 2
    assert len(resp["unmounted"][1]["branches"]) == 2

    r = requests.put(
        f"{BASE_URL}/_unmount_all",
    )
    assert r.status_code == 200
    assert r.json()["mounted"] == []
    assert len(r.json()["unmounted"]) == 3
    assert list(os.walk(PFS_MOUNT_DIR)) == [(PFS_MOUNT_DIR, [], [])]


def test_unmount(pachyderm_resources, dev_server):
    repos, branches, files = pachyderm_resources

    to_mount = {
        "mounts": [
            {
                "name": repos[0],
                "repo": repos[0],
                "branch": "master",
                "project": DEFAULT_PROJECT,
                "mode": "ro",
            },
            {
                "name": repos[0] + "_dev",
                "repo": repos[0],
                "branch": "dev",
                "project": DEFAULT_PROJECT,
                "mode": "ro",
            },
        ]
    }
    r = requests.put(f"{BASE_URL}/_mount", data=json.dumps(to_mount))
    assert r.status_code == 200
    assert sorted(list(os.walk(os.path.join(PFS_MOUNT_DIR, repos[0])))[0][2]) == sorted(
        files
    )
    assert sorted(
        list(os.walk(os.path.join(PFS_MOUNT_DIR, repos[0] + "_dev")))[0][2]
    ) == sorted(files)
    assert len(r.json()["mounted"]) == 2
    assert len(r.json()["unmounted"]) == 3

    r = requests.put(
        f"{BASE_URL}/_unmount",
        data=json.dumps({"mounts": [repos[0] + "_dev"]}),
    )
    assert r.status_code == 200
    assert len(r.json()["mounted"]) == 1
    assert len(r.json()["unmounted"]) == 3
    assert len(r.json()["unmounted"][0]["branches"]) == 2

    r = requests.put(
        f"{BASE_URL}/_unmount",
        data=json.dumps({"mounts": [repos[0]]}),
    )
    assert r.status_code == 200
    assert len(r.json()["mounted"]) == 0
    assert len(r.json()["unmounted"]) == 3
    assert len(r.json()["unmounted"][0]["branches"]) == 2
    assert list(os.walk(PFS_MOUNT_DIR)) == [(PFS_MOUNT_DIR, [], [])]


def test_mount_datums(pachyderm_resources, dev_server):
    repos, branches, files = pachyderm_resources
    input_spec = {
        "input": {
            "cross": [
                {
                    "pfs": {
                        "repo": repos[0],
                        "glob": "/",
                    }
                },
                {
                    "pfs": {
                        "repo": repos[1],
                        "branch": "dev",
                        "glob": "/*",
                    }
                },
                {
                    "pfs": {
                        "repo": repos[2],
                        "glob": "/*",
                    }
                },
            ]
        }
    }

    r = requests.put(f"{BASE_URL}/_mount_datums", data=json.dumps(input_spec))
    assert r.status_code == 200
    assert r.json()["idx"] == 0
    assert r.json()["num_datums"] == 4
    list(os.walk(os.path.join(PFS_MOUNT_DIR, "out")))  # makes "out" dir appear
    assert len(list(os.walk(PFS_MOUNT_DIR))[0][1]) == 4
    datum0_id = r.json()["id"]

    assert sorted(list(os.walk(os.path.join(PFS_MOUNT_DIR, "".join([DEFAULT_PROJECT, "_", repos[0]]))))[0][2]) == sorted(
        files
    )
    assert "".join([DEFAULT_PROJECT, "_", repos[1], "_dev"]) in list(os.walk(PFS_MOUNT_DIR))[0][1]
    assert len(list(os.walk(os.path.join(PFS_MOUNT_DIR, "".join([DEFAULT_PROJECT, "_", repos[2]]))))[0][2]) == 1

    r = requests.put(f"{BASE_URL}/_show_datum", params={"idx": "2"})
    assert r.status_code == 200
    assert r.json()["idx"] == 2
    assert r.json()["num_datums"] == 4
    assert r.json()["id"] != datum0_id

    r = requests.put(
        f"{BASE_URL}/_show_datum",
        params={
            "idx": "2",
            "id": datum0_id,
        },
    )
    assert r.status_code == 200
    assert r.json()["idx"] == 0
    assert r.json()["num_datums"] == 4
    assert r.json()["id"] == datum0_id

    r = requests.get(f"{BASE_URL}/datums")
    assert r.status_code == 200
    assert r.json()["input"] == {
        "cross": [
            {
                "pfs": {
                    "repo": repos[0],
                    "name": "".join([DEFAULT_PROJECT, "_", repos[0]]),
                    "glob": "/",
                    "project": DEFAULT_PROJECT,
                    "branch": "master",
                }
            },
            {
                "pfs": {
                    "repo": repos[1],
                    "name": "".join([DEFAULT_PROJECT, "_", repos[1], "_dev"]),
                    "branch": "dev",
                    "glob": "/*",
                    "project": DEFAULT_PROJECT,
                }
            },
            {
                "pfs": {
                    "repo": repos[2],
                    "name": "".join([DEFAULT_PROJECT, "_", repos[2]]),
                    "glob": "/*",
                    "project": DEFAULT_PROJECT,
                    "branch": "master",
                }
            },
        ]
    }
    assert r.json()["num_datums"] == 4
    assert r.json()["curr_idx"] == 0

    r = requests.put(f"{BASE_URL}/_unmount_all")
    assert r.status_code == 200


def test_config(dev_server):
    # PUT request
    test_endpoint = "localhost:30650"
    r = requests.put(
        f"{BASE_URL}/config", data=json.dumps({"pachd_address": test_endpoint})
    )

    config = json.load(open(os.path.expanduser(CONFIG_PATH)))
    active_context = config["v2"]["active_context"]
    try:
        endpoint_in_config = config["v2"]["contexts"][active_context]["pachd_address"]
    except:
        endpoint_in_config = str(
            config["v2"]["contexts"][active_context]["port_forwarders"]["pachd"]
        )

    assert r.status_code == 200
    assert r.json()["cluster_status"] != "INVALID"
    assert "30650" in endpoint_in_config

    # GET request
    r = requests.get(f"{BASE_URL}/config")

    assert r.status_code == 200
    assert r.json()["cluster_status"] != "INVALID"


@pytest.fixture(params=[True, False])
def simple_pachyderm_env(request):
    from python_pachyderm import Client
    client = Client()

    suffix = str(randint(100000, 999999))
    project_name = f"test_{suffix}"
    repo_name = f"images_{suffix}"
    pipeline_name = f"test_pipeline_{suffix}"

    if request.param:
        # Use non-default project
        client.create_project(project_name)
        client.create_repo(repo_name, project_name=project_name)
        yield client, project_name, repo_name, pipeline_name
        client.delete_pipeline(pipeline_name, project_name=project_name, force=True)
        client.delete_repo(f"{pipeline_name}__context", project_name=project_name, force=True)
        client.delete_repo(repo_name, project_name=project_name, force=True)
        # client.delete_project(project_name, force=True)
    else:
        # Use default project
        client.create_repo(repo_name)
        yield client, "default", repo_name, pipeline_name
        client.delete_pipeline(pipeline_name, force=True)
        client.delete_repo(f"{pipeline_name}__context", force=True)
        client.delete_repo(repo_name, force=True)


def _update_metadata(notebook: Path, project_name: str, repo_name: str, pipeline_name: str) -> str:
    """Updates the metadata of the specified notebook file with the specified
    project/repo/pipeline information.

    Returns a serialized JSON object that can be written to a file.
    """
    notebook_data = json.loads(notebook.read_bytes())
    config = PpsConfig.from_notebook(notebook)
    config.pipeline = dict(name=pipeline_name, project=dict(name=project_name))
    # sub in repo_name
    config.input_spec = f"pfs:\n  repo: {repo_name}\n  glob: \"/*\""
    notebook_data['metadata'][METADATA_KEY]['config'] = config.to_dict()
    return json.dumps(notebook_data)


@pytest.fixture
def notebook_path(simple_pachyderm_env) -> Path:
    """Yields a path to a notebook file suitable for testing.

    This writes a temporary notebook file with its metadata populated
      with the expected pipeline and repo names provided by the
      simple_pachyderm_env fixture.
    """
    _client, project_name, repo_name, pipeline_name = simple_pachyderm_env

    # Do a considerable amount of data munging.
<<<<<<< HEAD
    notebook_path = TEST_NOTEBOOK.with_stem(f"{TEST_NOTEBOOK.stem}_generated")
    notebook_data = json.loads(TEST_NOTEBOOK.read_bytes())
    config = PpsConfig.from_notebook(TEST_NOTEBOOK)
    config.pipeline = dict(name=pipeline_name, project=dict(name=project_name))
    # sub in repo_name
    config.input_spec = f"pfs:\n  repo: {repo_name}\n  glob: \"/*\""
    config.requirements = str(notebook_path.with_name(config.requirements).relative_to(os.getcwd()))
    notebook_data['metadata'][METADATA_KEY]['config'] = config.to_dict()

    notebook_path.write_text(json.dumps(notebook_data))
=======
    notebook_data = _update_metadata(TEST_NOTEBOOK, project_name, repo_name, pipeline_name)

    notebook_path = TEST_NOTEBOOK.with_stem(f"{TEST_NOTEBOOK.stem}_generated")
    notebook_path.write_text(notebook_data)
>>>>>>> c0aea83a
    yield notebook_path.relative_to(os.getcwd())
    if notebook_path.exists():
        notebook_path.unlink()


def test_pps(dev_server, simple_pachyderm_env, notebook_path):
    client, project_name, repo_name, pipeline_name = simple_pachyderm_env
    with client.commit(repo_name, "master", project_name=project_name) as commit:
        client.put_file_bytes(commit, "/data", b"data")
    last_modified = datetime.utcfromtimestamp(os.path.getmtime(notebook_path))
    data = dict(last_modified_time=f"{datetime.isoformat(last_modified)}Z")
    r = requests.put(f"{BASE_URL}/pps/_create/{notebook_path}", data=json.dumps(data))
    assert r.status_code == 200

    job_info = next(client.list_job(pipeline_name=pipeline_name, project_name=project_name))
    job_info = next(client.inspect_job(job_info.job.id, pipeline_name=pipeline_name, project_name=project_name, wait=True))
    assert job_info.state == JobState.JOB_SUCCESS

    assert r.json()["message"] == ("Create pipeline request sent. You may monitor its "
    "status by running \"pachctl list pipelines\" in a terminal.")


def test_pps_validation_errors(dev_server, notebook_path):
    r = requests.put(f"{BASE_URL}/pps/_create/{notebook_path}", data=json.dumps({}))
    assert r.status_code == 400
    assert r.json()['reason'] == f"Bad Request: last_modified_time not specified"


@pytest.mark.parametrize("simple_pachyderm_env", [True], indirect=True)
def test_pps_reuse_pipeline_name_different_project(dev_server, simple_pachyderm_env, notebook_path):
    """This tests creating a pipeline from a notebook within a project, and then creating a new
    pipeline with the same name inside the default project. A bug existed where reusing the pipeline
    name caused an error. """
    client, project_name, repo_name, pipeline_name = simple_pachyderm_env
    test_pps(dev_server, simple_pachyderm_env, notebook_path)

    new_notebook_data = _update_metadata(TEST_NOTEBOOK, "default", repo_name, pipeline_name)
    new_notebook = TEST_NOTEBOOK.with_stem(f"{TEST_NOTEBOOK.stem}_generated_2")
    try:
        client.create_repo(repo_name, project_name="default")
        new_notebook.write_text(new_notebook_data)
        new_notebook = new_notebook.relative_to(os.getcwd())
        last_modified = datetime.utcfromtimestamp(os.path.getmtime(new_notebook))
        data = dict(last_modified_time=f"{datetime.isoformat(last_modified)}Z")
        r = requests.put(f"{BASE_URL}/pps/_create/{new_notebook}", data=json.dumps(data))
        assert r.status_code == 200
        assert next(client.inspect_pipeline(pipeline_name, project_name="default"))
    finally:
        client.delete_pipeline(pipeline_name, project_name="default", force=True)
        client.delete_repo(f"{pipeline_name}__context", project_name="default", force=True)
        client.delete_repo(repo_name, project_name="default")
        if new_notebook.exists():
            new_notebook.unlink()<|MERGE_RESOLUTION|>--- conflicted
+++ resolved
@@ -424,6 +424,7 @@
     config.pipeline = dict(name=pipeline_name, project=dict(name=project_name))
     # sub in repo_name
     config.input_spec = f"pfs:\n  repo: {repo_name}\n  glob: \"/*\""
+    config.requirements = str(notebook.with_name(config.requirements).relative_to(os.getcwd()))
     notebook_data['metadata'][METADATA_KEY]['config'] = config.to_dict()
     return json.dumps(notebook_data)
 
@@ -439,23 +440,10 @@
     _client, project_name, repo_name, pipeline_name = simple_pachyderm_env
 
     # Do a considerable amount of data munging.
-<<<<<<< HEAD
-    notebook_path = TEST_NOTEBOOK.with_stem(f"{TEST_NOTEBOOK.stem}_generated")
-    notebook_data = json.loads(TEST_NOTEBOOK.read_bytes())
-    config = PpsConfig.from_notebook(TEST_NOTEBOOK)
-    config.pipeline = dict(name=pipeline_name, project=dict(name=project_name))
-    # sub in repo_name
-    config.input_spec = f"pfs:\n  repo: {repo_name}\n  glob: \"/*\""
-    config.requirements = str(notebook_path.with_name(config.requirements).relative_to(os.getcwd()))
-    notebook_data['metadata'][METADATA_KEY]['config'] = config.to_dict()
-
-    notebook_path.write_text(json.dumps(notebook_data))
-=======
     notebook_data = _update_metadata(TEST_NOTEBOOK, project_name, repo_name, pipeline_name)
-
     notebook_path = TEST_NOTEBOOK.with_stem(f"{TEST_NOTEBOOK.stem}_generated")
     notebook_path.write_text(notebook_data)
->>>>>>> c0aea83a
+
     yield notebook_path.relative_to(os.getcwd())
     if notebook_path.exists():
         notebook_path.unlink()
