import YAML from 'yaml';
import {useEffect, useState} from 'react';
import {ServerConnection} from '@jupyterlab/services';

import {CreatePipelineResponse, PpsContext, SameMetadata} from '../../../types';
import {requestAPI} from '../../../../../handler';

export type usePipelineResponse = {
  loading: boolean;
  pipelineName: string;
  setPipelineName: (input: string) => void;
  imageName: string;
  setImageName: (input: string) => void;
  inputSpec: string;
  setInputSpec: (input: string) => void;
  requirements: string;
  setRequirements: (input: string) => void;
  callCreatePipeline: () => Promise<void>;
  callSavePipeline: () => void;
  errorMessage: string;
  responseMessage: string;
};

export const usePipeline = (
  ppsContext: PpsContext | undefined,
  saveNotebookMetaData: (metadata: SameMetadata) => void,
): usePipelineResponse => {
  const [loading, setLoading] = useState(false);
  const [pipelineName, setPipelineName] = useState('');
  const [imageName, setImageName] = useState('');
  const [inputSpec, setInputSpec] = useState('');
  const [requirements, setRequirements] = useState('');
  const [errorMessage, setErrorMessage] = useState('');
  const [responseMessage, setResponseMessage] = useState('');

  console.log('called usePipeline');

  useEffect(() => {
    setImageName(ppsContext?.config?.environments.default.image_tag ?? '');
    setPipelineName(ppsContext?.config?.metadata.name ?? '');
    setRequirements(ppsContext?.config?.notebook.requirements ?? '');
    setResponseMessage('');
    if (ppsContext?.config?.run.input) {
      const input = JSON.parse(ppsContext.config.run.input); //TODO: Catch errors
      setInputSpec(YAML.stringify(input));
    } else {
      setInputSpec('');
    }
  }, [ppsContext]);
<<<<<<< HEAD

  let callCreatePipeline: () => Promise<void>;
  if (ppsContext?.notebookModel) {
    const notebook = ppsContext.notebookModel;
    callCreatePipeline = async () => {
      setLoading(true);
      setErrorMessage('');
      setResponseMessage('');
      try {
        const response = await requestAPI<CreatePipelineResponse>(
          `pps/_create/${encodeURI(notebook.path)}`,
          'PUT',
          {last_modified_time: notebook.last_modified},
        );
        if (response.message !== null) {
          setResponseMessage(response.message);
        }
      } catch (e) {
        if (e instanceof ServerConnection.ResponseError) {
          setErrorMessage(e.message);
        } else {
          throw e;
        }
      }
      console.log('create pipeline called');
      setLoading(false);
    };
  } else {
    console.log('No notebookModel');
    // If no notebookModel is defined, we cannot create a pipeline.
    callCreatePipeline = async () => {
      setErrorMessage('Error: No notebook in focus');
    };
  }

=======

  let callCreatePipeline: () => Promise<void>;
  if (ppsContext?.notebookModel) {
    const notebook = ppsContext.notebookModel;
    callCreatePipeline = async () => {
      setLoading(true);
      setErrorMessage('');
      setResponseMessage('');
      try {
        const response = await requestAPI<CreatePipelineResponse>(
          `pps/_create/${encodeURI(notebook.path)}`,
          'PUT',
          {last_modified_time: notebook.last_modified},
        );
        if (response.message !== null) {
          setResponseMessage(response.message);
        }
      } catch (e) {
        if (e instanceof ServerConnection.ResponseError) {
          setErrorMessage(e.message);
        } else {
          throw e;
        }
      }
      setLoading(false);
    };
  } else {
    // If no notebookModel is defined, we cannot create a pipeline.
    callCreatePipeline = async () => {
      setErrorMessage('Error: No notebook in focus');
    };
  }

>>>>>>> 05cfc663
  const callSavePipeline = async () => {
    let input: string;
    try {
      input = YAML.parse(inputSpec);
    } catch (e) {
      if (e instanceof YAML.YAMLParseError) {
        input = JSON.parse(inputSpec);
      } else {
        throw e;
      }
    }

    const sameMetadata = {
      apiVersion: 'sameproject.ml/v1alpha1',
      environments: {
        default: {
          image_tag: imageName,
        },
      },
      metadata: {
        name: pipelineName,
        version: '0.0.0',
      },
      notebook: {
        requirements: requirements,
      },
      run: {
        name: pipelineName,
        input: JSON.stringify(input),
      },
    };
    saveNotebookMetaData(sameMetadata);
  };

  return {
    loading,
    pipelineName,
    setPipelineName,
    imageName,
    setImageName,
    inputSpec,
    setInputSpec,
    requirements,
    setRequirements,
    callCreatePipeline,
    callSavePipeline,
    errorMessage,
    responseMessage,
  };
};<|MERGE_RESOLUTION|>--- conflicted
+++ resolved
@@ -47,43 +47,6 @@
       setInputSpec('');
     }
   }, [ppsContext]);
-<<<<<<< HEAD
-
-  let callCreatePipeline: () => Promise<void>;
-  if (ppsContext?.notebookModel) {
-    const notebook = ppsContext.notebookModel;
-    callCreatePipeline = async () => {
-      setLoading(true);
-      setErrorMessage('');
-      setResponseMessage('');
-      try {
-        const response = await requestAPI<CreatePipelineResponse>(
-          `pps/_create/${encodeURI(notebook.path)}`,
-          'PUT',
-          {last_modified_time: notebook.last_modified},
-        );
-        if (response.message !== null) {
-          setResponseMessage(response.message);
-        }
-      } catch (e) {
-        if (e instanceof ServerConnection.ResponseError) {
-          setErrorMessage(e.message);
-        } else {
-          throw e;
-        }
-      }
-      console.log('create pipeline called');
-      setLoading(false);
-    };
-  } else {
-    console.log('No notebookModel');
-    // If no notebookModel is defined, we cannot create a pipeline.
-    callCreatePipeline = async () => {
-      setErrorMessage('Error: No notebook in focus');
-    };
-  }
-
-=======
 
   let callCreatePipeline: () => Promise<void>;
   if (ppsContext?.notebookModel) {
@@ -117,7 +80,6 @@
     };
   }
 
->>>>>>> 05cfc663
   const callSavePipeline = async () => {
     let input: string;
     try {
