--- conflicted
+++ resolved
@@ -1,18 +1,15 @@
 import React from 'react';
-import {ILayoutRestorer, JupyterFrontEnd} from '@jupyterlab/application';
-import {IDocumentManager} from '@jupyterlab/docmanager';
-import {SplitPanel} from '@lumino/widgets';
-import {ReactWidget, UseSignal} from '@jupyterlab/apputils';
-import {FileBrowser, IFileBrowserFactory} from '@jupyterlab/filebrowser';
-import {settingsIcon, spreadsheetIcon} from '@jupyterlab/ui-components';
-import {Signal} from '@lumino/signaling';
-
-import {mountLogoIcon} from '../../utils/icons';
-import {PollMounts} from './pollMounts';
+import { ILayoutRestorer, JupyterFrontEnd } from '@jupyterlab/application';
+import { IDocumentManager } from '@jupyterlab/docmanager';
+import { SplitPanel } from '@lumino/widgets';
+import { ReactWidget, UseSignal } from '@jupyterlab/apputils';
+import { FileBrowser, IFileBrowserFactory } from '@jupyterlab/filebrowser';
+import { settingsIcon, spreadsheetIcon } from '@jupyterlab/ui-components';
+import { Signal } from '@lumino/signaling';
+
+import { mountLogoIcon } from '../../utils/icons';
+import { PollMounts } from './pollMounts';
 import createCustomFileBrowser from './customFileBrowser';
-<<<<<<< HEAD
-import {AuthConfig, IMountPlugin, Repo, Mount, DatumsResponse} from './types';
-=======
 import {
   AuthConfig,
   IMountPlugin,
@@ -20,13 +17,12 @@
   Mount,
   CurrentDatumResponse,
 } from './types';
->>>>>>> 456ad464
 import Config from './components/Config/Config';
 import Datum from './components/Datum/Datum';
 import SortableList from './components/SortableList/SortableList';
 import LoadingDots from '../../utils/components/LoadingDots/LoadingDots';
 import FullPageError from './components/FullPageError/FullPageError';
-import {requestAPI} from '../../handler';
+import { requestAPI } from '../../handler';
 
 export const MOUNT_BROWSER_NAME = 'mount-browser:';
 
@@ -46,11 +42,7 @@
   private _showConfigSignal = new Signal<this, boolean>(this);
   private _showDatum = false;
   private _keepMounted = false;
-<<<<<<< HEAD
-  private _currentDatumInfo: DatumsResponse | undefined;
-=======
   private _currentDatumInfo: CurrentDatumResponse | undefined;
->>>>>>> 456ad464
   private _showDatumSignal = new Signal<this, boolean>(this);
   private _readyPromise: Promise<void> = Promise.resolve();
 
@@ -186,11 +178,7 @@
               setShowDatum={this.setShowDatum}
               keepMounted={this._keepMounted}
               setKeepMounted={this.setKeepMounted}
-<<<<<<< HEAD
-              refresh={this.refresh}
-=======
               refresh={this.open}
->>>>>>> 456ad464
               pollRefresh={this._poller.refresh}
               currentDatumInfo={this._currentDatumInfo}
             />
@@ -230,13 +218,6 @@
     this._panel.addWidget(this._unmountedList);
     this._panel.addWidget(this._datum);
     this._panel.addWidget(this._mountBrowser);
-<<<<<<< HEAD
-    // SplitPanel.setStretch(this._mountedList, 1);
-    // SplitPanel.setStretch(this._unmountedList, 1);
-    // SplitPanel.setStretch(this._datum, 5);
-    // SplitPanel.setStretch(this._mountBrowser, 3);
-=======
->>>>>>> 456ad464
     this._panel.setRelativeSizes([1, 1, 3, 3]);
 
     this._panel.addWidget(this._loader);
@@ -256,7 +237,7 @@
     });
 
     restorer.add(this._panel, 'jupyterlab-pachyderm');
-    app.shell.add(this._panel, 'left', {rank: 100});
+    app.shell.add(this._panel, 'left', { rank: 100 });
   }
 
   open = (path: string): void => {
@@ -265,16 +246,6 @@
     });
   };
 
-<<<<<<< HEAD
-  refresh = (): void => {
-    this._app.commands.execute('filebrowser:refresh');
-    this._app.commands.execute('filebrowser:open-path', {
-      path: MOUNT_BROWSER_NAME,
-    });
-  };
-
-=======
->>>>>>> 456ad464
   setShowDatum = (shouldShow: boolean): void => {
     if (shouldShow) {
       this._datum.setHidden(false);
@@ -344,15 +315,11 @@
     } else {
       this.setShowConfig(
         this._poller.config.cluster_status === 'INVALID' ||
-          this._poller.status.code !== 200,
+        this._poller.status.code !== 200,
       );
 
       try {
-<<<<<<< HEAD
-        const res = await requestAPI<any>('datums', 'GET');
-=======
         const res = await requestAPI<CurrentDatumResponse>('datums', 'GET');
->>>>>>> 456ad464
         if (res['num_datums'] > 0) {
           this._keepMounted = true;
           this._currentDatumInfo = res;
