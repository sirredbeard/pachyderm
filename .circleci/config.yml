--- conflicted
+++ resolved
@@ -12,11 +12,8 @@
 orbs:
   go: circleci/go@1.7.1
   gcp-cli: circleci/gcp-cli@2.4.1
-<<<<<<< HEAD
   gh: circleci/github-cli@2.1
-=======
   codecov: codecov/codecov@1.1.0
->>>>>>> cc31eff4
 
 parameters:
   machine_image:
@@ -28,15 +25,6 @@
   retain_slots:
     type: string
     default: "0"
-  RELEASE_PACH_CORE:
-    type: boolean
-    default: false
-  RELEASE_TYPE:
-    type: string
-    default: ""
-  ADDITIONAL_VERSION:
-    type: string
-    default: ""
 
 jobs:
   test-go:
@@ -179,8 +167,7 @@
       - save_cache:
           key: go-mod-helm-v4-{{ checksum "go.sum" }}
           paths:
-<<<<<<< HEAD
-            - "/go/pkg/mod"
+            - "/home/circleci/go/pkg/mod"
   helm-build:
     docker:
       - image: gcr.io/public-builds/chart-releaser:v1.2.1
@@ -220,9 +207,6 @@
           root: .
           paths:
             - cr-release-packages/*
-=======
-            - "/home/circleci/go/pkg/mod"
->>>>>>> cc31eff4
   helm-publish:
     parameters:
       preview:
@@ -302,7 +286,7 @@
       - checkout
       - run: etc/testing/circle/install.sh
       - run: etc/testing/circle/rootless_test.sh
-  deploy:
+  deploy-tests:
     resource_class: xlarge
     machine:
       image: << pipeline.parameters.machine_image >>
@@ -366,7 +350,6 @@
           command: |
             echo "$DOCKER_PWD" | docker login --username pachydermbuildbot --password-stdin
       - run:
-<<<<<<< HEAD
           name: Build Docker
           command: |
             v=<< parameters.appVersion >>
@@ -408,12 +391,16 @@
             - run:
                 name: build pachctl bin
                 description: Builds and uploads pachctl amd64 binary for extensions with a git commit SHA.
-                command: make release-pachctl GORELSNAP=--snapshot VERSION=<< parameters.version >>
+                command: |
+                  make release-pachctl GORELSNAP=--snapshot VERSION=<< parameters.version >>
+                  make release-mount-server GORELSNAP=--snapshot VERSION=<< parameters.version >>
             - run:
                 name: upload pachctl binaries 
                 command: |
                   echo $PACHCTL_GOOGLE_UPLOAD_CREDS > /home/circleci/gcpcreds.json
                   cd /home/circleci/dist-pach/pachctl/
+                  gcsupload -b pachyderm-builds -f `find * -name \*amd64.tar.gz` -k /home/circleci/gcpcreds.json
+                  cd /home/circleci/dist-pach/mount-server/
                   gcsupload -b pachyderm-builds -f `find * -name \*amd64.tar.gz` -k /home/circleci/gcpcreds.json
                   rm /home/circleci/gcpcreds.json
       - when:
@@ -424,8 +411,6 @@
             - run:
                 name: build pachctl bin
                 description: Builds and prepares all pachctl binaries for release.
-                # command: make release-pachctl GORELSNAP=--snapshot VERSION=<< parameters.version >>
-                # TODO: remove and replace only for testing
                 command: |
                   v=<< parameters.version >>
                   additional=${v%%-*}
@@ -435,85 +420,6 @@
                 root: ../
                 paths:
                   - dist-pach/*
-=======
-          name: Build docker
-          command: make docker-build VERSION=$CIRCLE_SHA1
-      - run:
-          name: Push docker
-          command: make docker-push VERSION=$CIRCLE_SHA1
-      - run:
-          name: Make releases
-          command: |
-            make release-pachctl GORELSNAP=--snapshot VERSION=$CIRCLE_SHA1
-            make release-mount-server GORELSNAP=--snapshot VERSION=$CIRCLE_SHA1
-      - run:
-          name: Upload releases
-          command: |
-            echo $PACHCTL_GOOGLE_UPLOAD_CREDS > /home/circleci/gcpcreds.json
-            cd /home/circleci/dist-pach/pachctl/
-            gcsupload -b pachyderm-builds -f `find * -name \*amd64.tar.gz` -k /home/circleci/gcpcreds.json
-            cd /home/circleci/dist-pach/mount-server/
-            gcsupload -b pachyderm-builds -f `find * -name \*amd64.tar.gz` -k /home/circleci/gcpcreds.json
-            rm /home/circleci/gcpcreds.json
->>>>>>> cc31eff4
-  release_job:
-    docker:
-      - image: cimg/go:1.18.3
-    steps:
-      - checkout
-      - run:
-          name: pachydermbuildbot docker login
-          command: |
-            echo "$DOCKER_PWD" | docker login --username pachydermbuildbot --password-stdin
-      - setup_remote_docker:
-          version: 19.03.13
-      - run:
-          name: pull pachyderm/etcd:v3.5.1 docker image
-          command: |
-            docker pull pachyderm/etcd:v3.5.1
-      - run:
-          name: install goreleaser
-          command: |
-            mkdir -p /home/circleci/bin
-            wget https://github.com/goreleaser/goreleaser/releases/download/v1.4.1/goreleaser_Linux_x86_64.tar.gz
-            tar zxvf goreleaser_Linux_x86_64.tar.gz -C /home/circleci/bin goreleaser
-            rm -rf goreleaser_Linux_x86_64.tar.gz
-            echo 'export PATH=/home/circle/bin:$PATH' >> $BASH_ENV
-      - add_ssh_keys:
-          fingerprints:
-            - "4c:1c:ff:56:c1:d0:07:03:23:08:08:2e:e6:16:30:1d"
-      - run:
-          name: setup pachydermbuildbot git
-          command: |
-            git config --global user.email "buildbot@pachyderm.io"
-            git config --global user.name "pachydermbuildbot"
-      - when:
-          condition:
-            and:
-              - equal: [custom, << pipeline.parameters.RELEASE_TYPE >>]
-          steps:
-            - run:
-                name: make custom-release
-                command: |
-                  make custom-release
-      - when:
-          condition:
-            and:
-              - equal: [point, << pipeline.parameters.RELEASE_TYPE >>]
-          steps:
-            - run:
-                name: make point-release
-                command: |
-                  make point-release
-      - when:
-          condition:
-            and:
-              - equal: [candidate, << pipeline.parameters.RELEASE_TYPE >>]
-          steps:
-            - run:
-                name: make release-candidate
-                command: |
-                  make VERSION_ADDITIONAL=<< pipeline.parameters.ADDITIONAL_VERSION >> release-candidate
   check-prettier:
     docker:
       - image: cimg/node:16.11.0
@@ -563,7 +469,7 @@
       - store_artifacts:
           path: /tmp/debug-dump
           destination: debug-dump
-  release-github:
+  release-github-draft:
     docker:
       - image: cimg/base:stable
     steps:
@@ -574,7 +480,19 @@
           version: 2.13.0
       - run:
           name: create github release
-          command: gh release create ${CIRCLE_TAG} -t ${CIRCLE_TAG} ./dist-pach/pachctl/pachctl_${CIRCLE_TAG}* --generate-notes
+          command: gh release create --draft ${CIRCLE_TAG} -t ${CIRCLE_TAG} ./dist-pach/pachctl/pachctl_${CIRCLE_TAG}* --generate-notes # This should be {CIRCLE_TAG:1} after testing
+  release-github:
+    docker:
+      - image: cimg/base:stable
+    steps:
+      - checkout
+      - attach_workspace:
+          at: ./
+      - gh/setup:
+          version: 2.13.0
+      - run:
+          name: create github release
+          command: gh release create ${CIRCLE_TAG} -t ${CIRCLE_TAG} ./dist-pach/pachctl/pachctl_${CIRCLE_TAG}* --generate-notes # This should be {CIRCLE_TAG:1} after testing
   release-docker-hub:
     docker:
       - image: cimg/base:stable
@@ -601,97 +519,27 @@
           command: |
             git config --global user.email "buildbot@pachyderm.io"
             git config --global user.name "pachydermbuildbot"
-      # TODO make this depend on tag regex
       - run:
           name: update homebrew formula
+          description: updates homebrew after determining release type.
+          # this checks if it is a custom, pre, or alpha release and passes that additional string so homebrew knows to create new homebrew index. 
+          # $additional is currently just a flag, that value itself is not used.  
           command: |
             v=${CIRCLE_TAG}
-            additional=${v%%-*}
-            index=${#additional}
-            ./etc/build/update_homebrew.sh ${v:index}
+            prefix=${v%%-*}
+            index=${#prefix}
+            additional=${v:index}
+            ./etc/build/update_homebrew.sh ${additional}
 workflows:
-<<<<<<< HEAD
-  # circleci:
-  #   when:
-  #     and:
-  #       - not: << pipeline.parameters.RELEASE_PACH_CORE >>
-  #   jobs:
-  #     - build-docker-images
-  #     - build-pachctl-bin:
-  #         version: $CIRCLE_SHA1
-  #         upload: true
-  #     - check-prettier
-  #     - test-envoy
-  #     - circleci:
-  #         matrix:
-  #           parameters:
-  #             bucket:
-  #               - MISC
-  #               # If you want to update the number of PPS buckets, you'll need to
-  #               # update the value of PPS_BUCKETS above
-  #               - AUTH
-  #               - ENTERPRISE
-  #               - PFS
-  #               - PPS1
-  #               - PPS2
-  #               - PPS3
-  #               - PPS4
-  #               - PPS5
-  #               - PPS6
-  #               - PPS_AUTH
-  #               - EXAMPLES
-  #               - INTERNAL
-  # helm:
-  #   when:
-  #     and:
-  #       - not: << pipeline.parameters.RELEASE_PACH_CORE >>
-  #   jobs:
-  #     - helm-tests
-  # nightly_load_tests:
-  #   triggers:
-  #     - schedule:
-  #         cron: "0 6 * * *"
-  #         filters:
-  #           branches:
-  #             only:
-  #               - master
-  #               - 2.1.x
-  #               - 2.2.x
-  #   jobs:
-  #     - nightly-load:
-  #         matrix:
-  #           parameters:
-  #             bucket:
-  #               - LOAD1
-  #               - LOAD2
-  #               - LOAD3
-  #               - LOAD4
-  #               - LOAD5
-  #               - LOAD6
-  #               - LOAD7
-  # rootless:
-  #   when:
-  #     and:
-  #       - not: << pipeline.parameters.RELEASE_PACH_CORE >>
-  #   jobs:
-  #     - rootless
-  # deploy:
-  #   when:
-  #     and:
-  #       - not: << pipeline.parameters.RELEASE_PACH_CORE >>
-  #   jobs:
-  #     - deploy
-  test-release:
-=======
   circleci:
-    when:
-      and:
-        - not: << pipeline.parameters.RELEASE_PACH_CORE >>
     jobs:
-      - build
+      - build-docker-images
+      - build-pachctl-bin:
+          version: $CIRCLE_SHA1
+          upload: true
       - check-prettier
+      - test-go
       - test-envoy
-      - test-go
       - circleci:
           matrix:
             parameters:
@@ -712,59 +560,10 @@
                 - PPS8
                 - PPS_AUTH
                 - EXAMPLES
-  helm:
-    when:
-      and:
-        - not: << pipeline.parameters.RELEASE_PACH_CORE >>
->>>>>>> cc31eff4
+                - INTERNAL
+  helm-tests:
     jobs:
-      - helm-tests:
-          filters: *only-release-tags
-      - helm-build:
-          filters: *only-release-tags
-          requires:
-            - helm-tests
-      - build-docker-images:
-          appVersion: ${CIRCLE_TAG} # TODO remove and replace only for testing ${CIRCLE_TAG:1}
-          filters: *only-release-tags
-          requires:
-            - helm-tests
-      - build-pachctl-bin:
-          # version: ${CIRCLE_TAG:1}
-          version: ${CIRCLE_TAG} # TODO remove and replace only for testing
-          filters: *only-release-tags
-          requires:
-            - helm-tests
-      - helm-publish:
-          name: publish-chart-preview
-          preview: true 
-          filters: *only-release-tags
-          requires:
-            - helm-build
-<<<<<<< HEAD
-      - pachyderm-prerelease-testing:
-          filters: *only-release-tags
-          requires:
-            - build-docker-images
-            - build-pachctl-bin
-            - publish-chart-preview
-      - sign-off:
-          filters: *only-release-tags
-          type: approval
-          requires:
-            - build-docker-images
-            - build-pachctl-bin
-            - publish-chart-preview
-      - release-docker-hub:
-          filters: *only-release-tags
-          requires:
-            - sign-off
-=======
-          filters:
-            branches:
-              ignore: /.*/
-            tags:
-              only: /^v\d+\.\d+\.\d+(-[0-9A-Za-z-]+(\.[0-9A-Za-z-]+)*)?$/
+      - helm-tests
   nightly_load_tests:
     triggers:
       - schedule:
@@ -787,40 +586,60 @@
                 - LOAD5
                 - LOAD6
                 - LOAD7
-                - LOAD8
-                - LOAD9
-                - LOAD10
-                - LOAD11
-                - LOAD12
-                  # Disabled for now since they take too long, may consider reenabling later.
-                  #- LOAD13
-                  #- LOAD14
-                  #- LOAD15
-  rootless:
-    when:
-      and:
-        - not: << pipeline.parameters.RELEASE_PACH_CORE >>
+  rootless-tests:
     jobs:
       - rootless
-  deploy:
-    when:
-      and:
-        - not: << pipeline.parameters.RELEASE_PACH_CORE >>
+  deploy-tests:
     jobs:
-      - deploy
-  pach_core_release:
-    when: << pipeline.parameters.RELEASE_PACH_CORE >>
+      - deploy-tests
+  release:
     jobs:
-      - release_job:
-          filters:
-            branches:
-              only:
-                - 2.1.x
-                - 2.2.x
-                - master
-  red_hat:
-    jobs:
->>>>>>> cc31eff4
+      - helm-tests:
+          filters: *only-release-tags
+      - helm-build:
+          filters: *only-release-tags
+          requires:
+            - helm-tests
+      - build-docker-images:
+          appVersion: ${CIRCLE_TAG} # TODO remove and replace only for testing ${CIRCLE_TAG:1}
+          filters: *only-release-tags
+          requires:
+            - helm-tests
+      - build-pachctl-bin:
+          # version: ${CIRCLE_TAG:1}
+          version: ${CIRCLE_TAG} # TODO remove and replace only for testing
+          filters: *only-release-tags
+          requires:
+            - helm-tests
+      - helm-publish:
+          name: publish-chart-preview
+          preview: true 
+          filters: *only-release-tags
+          requires:
+            - helm-build
+      - release-github-draft:
+          filters: *only-release-tags
+          requires:
+            - build-pachctl-bin
+      - pachyderm-prerelease-testing:
+          filters: *only-release-tags
+          requires:
+            - build-docker-images
+            - build-pachctl-bin
+            - publish-chart-preview
+            - release-github-draft
+      - sign-off:
+          filters: *only-release-tags
+          type: approval
+          requires:
+            - build-docker-images
+            - build-pachctl-bin
+            - publish-chart-preview
+            - release-github-draft
+      - release-docker-hub:
+          filters: *only-release-tags
+          requires:
+            - sign-off
       - push_redhat:
           filters: *only-release-tags
           requires:
