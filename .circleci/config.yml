--- conflicted
+++ resolved
@@ -28,13 +28,8 @@
 
 jobs:
   test-go:
-<<<<<<< HEAD
-    docker:
-      - image: cimg/golang:1.17
-=======
     machine:
       image: << pipeline.parameters.machine_image >>
->>>>>>> 4034fe84
     resource_class: xlarge
     environment:
       TEST_RESULTS: /tmp/test-results
@@ -48,17 +43,6 @@
           keys:
             - pach-go-unittest-mod-cache-v1-{{arch}}-{{ checksum "go.sum" }}
       - run: etc/testing/circle/install.sh
-<<<<<<< HEAD
-      - run: |-
-          GOMAXPROCS=8 KUBECONFIG=/dev/null PACH_CONFIG=/dev/null \
-          gotestsum \
-          --junitfile ${TEST_RESULTS}/gotestsum-report.xml \
-          --rerun-fails \
-          --packages="./..." \
-          -- \
-          -count=1 \
-          -coverprofile=${TEST_RESULTS}/coverage.txt -covermode=atomic -coverpkg=./...
-=======
       - run:
           no_output_timeout: 20m
           command: |-
@@ -70,7 +54,6 @@
             -- \
             -count=1 \
             -coverprofile=${TEST_RESULTS}/coverage.txt -covermode=atomic -coverpkg=./...
->>>>>>> 4034fe84
       - store_artifacts: # upload test summary for display in Artifacts
           path: /tmp/test-results
           destination: raw-test-output
