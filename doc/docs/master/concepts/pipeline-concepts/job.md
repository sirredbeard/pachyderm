--- conflicted
+++ resolved
@@ -21,10 +21,13 @@
 
 | Stage     | Description  |
 | --------- | ------------ |
-<<<<<<< HEAD
-| Starting  | Pachyderm starts the job when it detects new data in the input repository. <br> The new data appears as a commit in the input repository, and Pachyderm <br> automatically launches the job. Pachyderm spins the number of Pachyderm worker pods <br> specified in the pipeline spec and spreads the workload among them. |
-| Running   | Pachyderm runs the transformation code that is specified <br> in the pipeline specification against the data in the input commit. |
-| Merging   | Pachyderm concatenates the results of the processed <br> data into one or more files, uploads them to the output repository, completes the final output commits, and creates/persists all the versioning metadata |
+|CREATED| An output commit exists, but the job has not been started by a worker yet.|
+|STARTING| The worker has allocated resources for the job (that is, the job counts towards parallelism), but it is still waiting on the inputs to be ready.|
+|RUNNING|The worker is processing datums.|
+|EGRESS|The worker has completed all the datums but is uploading the output to the egress endpoint.|
+|FAILURE|The worker encountered too many errors when processing a datum.|
+|KILLED|The job timed out, the output commits were deleted, or a user otherwise called StopJob|
+|SUCCESS| None of the bad stuff happened.|
 
 ## List Jobs
 
@@ -125,13 +128,5 @@
         }
     }
     ```
-=======
-|CREATED| An output commit exists, but the job has not been started by a worker yet.|
-|STARTING| The worker has allocated resources for the job (that is, the job counts towards parallelism), but it is still waiting on the inputs to be ready.|
-|RUNNING|The worker is processing datums.|
-|EGRESS|The worker has completed all the datums but is uploading the output to the egress endpoint.|
-|FAILURE|The worker encountered too many errors when processing a datum.|
-|KILLED|The job timed out, the output commits were deleted, or a user otherwise called StopJob|
-|SUCCESS| None of the bad stuff happened.|
->>>>>>> 51a58014
 
+
