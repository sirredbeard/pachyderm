--- conflicted
+++ resolved
@@ -257,7 +257,7 @@
 
 #test: pretest test-client clean-launch-test-rethinkdb launch-test-rethinkdb test-fuse test-local docker-build docker-build-netcat clean-launch-dev launch-dev integration-tests example-tests
 
-test: docker-build clean-launch-dev launch-dev pfs-test pps-test
+test: docker-build clean-launch-dev launch-dev test-pfs test-pps test-hashtree
 
 test-pfs:
 	go test ./src/server/pfs/server
@@ -265,16 +265,8 @@
 test-pps:
 	go test ./src/server/pachyderm_test.go
 
-<<<<<<< HEAD
-local-bench:
-	go test ./src/server -bench=. -run=XXX
-=======
 test-hashtree:
 	go test ./src/server/pkg/hashtree
-
-bench:
-	go test ./src/server -run=XXX -bench=.
->>>>>>> a0760722
 
 test-client:
 	rm -rf src/client/vendor
