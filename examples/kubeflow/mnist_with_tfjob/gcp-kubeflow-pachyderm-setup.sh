# NOTE: GKE Resources cost Money. Proceed with care.
# This script is intended for guidance only and may not
# execute correctly in all environments.  Try
# setting all the environment variables here and
# executing the commands one-by-one to debug issues.
<<<<<<< HEAD
export CLUSTER_NAME="<insert a name here>"
export GCP_ZONE="<your gcp zone>"
export MACHINE_TYPE="n1-standard-8"
=======
export CLUSTER_NAME="data-lineage-example2"
export GCP_ZONE="us-east1-b"
export MACHINE_TYPE="n1-standard-8" 
>>>>>>> c2d5f2f6

# For the persistent disk, 10GB is a good size to start with.
# This stores PFS metadata. For reference, 1GB
# should work fine for 1000 commits on 1000 files.
export STORAGE_SIZE=10

# The Pachyderm bucket name needs to be globally unique across the entire GCP region.
export BUCKET_NAME=${CLUSTER_NAME}-bucket

export KUBEFLOW_USERNAME='pachyderm'
export KUBEFLOW_PASSWORD='pachyderm'

# The following command is optional, to make kfctl binary easier to use.
#export PATH=$PATH:<path to kfctl in your kubeflow installation>
#export ZONE=${GCP_ZONE}  #where the deployment will be created

export PROJECT=$(gcloud config get-value project)
export KFAPP=$CLUSTER_NAME

# from macOS, this would allow you to run "open $KF_URL" from this
# command prompt to see the Kubeflow dashboard.  In Linux, the
# command might be "xdg-open $KF_URL".
export KF_URL="https://${KFAPP}.endpoints.${PROJECT}.cloud.goog"

gcloud auth login

gcloud config set compute/zone ${GCP_ZONE}

gcloud config set container/cluster ${CLUSTER_NAME}


# By default the following command spins up a 3-node cluster. You can change the default with `--num-nodes VAL`.
gcloud container clusters create ${CLUSTER_NAME} --scopes storage-rw --machine-type ${MACHINE_TYPE}

# todo: investigate these issues
# WARNING: In June 2019, node auto-upgrade will be enabled by default for newly created clusters and node pools. To disable it, use the `--no-enable-autoupgrade` flag.
# WARNING: Starting in 1.12, new clusters will have basic authentication disabled by default. Basic authentication can be enabled (or disabled) manually using the `--[no-]enable-basic-auth` flag.
# WARNING: Starting in 1.12, new clusters will not have a client certificate issued. You can manually enable (or disable) the issuance of the client certificate using the `--[no-]issue-client-certificate` flag.
# WARNING: Starting in 1.12, default node pools in new clusters will have their legacy Compute Engine instance metadata endpoints disabled by default. To create a cluster with legacy instance metadata endpoints disabled in the default node pool, run `clusters create` with the flag `--metadata disable-legacy-endpoints=true`.
# WARNING: The Pod address range limits the maximum size of the cluster. Please refer to https://cloud.google.com/kubernetes-engine/docs/how-to/flexible-pod-cidr to learn how to optimize IP address allocation.
# This will enable the autorepair feature for nodes. Please see https://cloud.google.com/kubernetes-engine/docs/node-auto-repair for more information on node autorepairs.


# By default, GKE clusters have RBAC enabled. To allow 'pachctl deploy' to give the 'pachyderm' service account
# the requisite privileges via clusterrolebindings, you will need to grant *your user account* the privileges
# needed to create those clusterrolebindings.
#
# Note that this command is simple and concise, but gives your user account more privileges than necessary. See
# https://docs.pachyderm.com/latest/deploy-manage/deploy/rbac/ for the complete list of privileges that the
# pachyderm serviceaccount needs.
kubectl create clusterrolebinding cluster-admin-binding --clusterrole=cluster-admin --user=$(gcloud config get-value account)


gcloud container clusters get-credentials ${CLUSTER_NAME}


# Create the bucket.
gsutil mb gs://${BUCKET_NAME}

kubectl create namespace kubeflow

pachctl deploy google ${BUCKET_NAME} ${STORAGE_SIZE} --dynamic-etcd-nodes=1 --namespace kubeflow
# Default uses Cloud IAP:
#kfctl init ${KFAPP} --platform gcp --project ${PROJECT}
# Alternatively, use this command if you want to use basic authentication:
#kfctl init ${KFAPP} --platform gcp --project ${PROJECT} --use_basic_auth -V
export CONFIG_URI="https://raw.githubusercontent.com/kubeflow/manifests/v0.7-branch/kfdef/kfctl_gcp_basic_auth.0.7.0.yaml"
kfctl init ${KFAPP} --platform gcp --project ${PROJECT} --config=${CONFIG} --skip-init-gcp-project --use_basic_auth -V

cd ${KFAPP}
kfctl generate all -V --zone ${GCP_ZONE}
kfctl apply all -V
<|MERGE_RESOLUTION|>--- conflicted
+++ resolved
@@ -3,15 +3,9 @@
 # execute correctly in all environments.  Try
 # setting all the environment variables here and
 # executing the commands one-by-one to debug issues.
-<<<<<<< HEAD
-export CLUSTER_NAME="<insert a name here>"
-export GCP_ZONE="<your gcp zone>"
-export MACHINE_TYPE="n1-standard-8"
-=======
 export CLUSTER_NAME="data-lineage-example2"
 export GCP_ZONE="us-east1-b"
 export MACHINE_TYPE="n1-standard-8" 
->>>>>>> c2d5f2f6
 
 # For the persistent disk, 10GB is a good size to start with.
 # This stores PFS metadata. For reference, 1GB
